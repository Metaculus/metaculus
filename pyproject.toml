[tool.poetry]
name = "metaculus-web"
version = "0.1.0"
description = ""
authors = ["George3d6 <george@cerebralab.com>"]
readme = "README.md"

[tool.poetry.dependencies]
python = "3.12.3"
django = "^5.0.6"
djangorestframework = "^3.15.1"
rest-social-auth = "^8.3.0"
django-dotenv = "^1.4.2"
dj-database-url = "^2.1.0"
psycopg2-binary = "^2.9.9"
python-dateutil = "^2.9.0.post0"
django-extensions = "^3.2.3"
numpy = "^1.26.4"
django-cors-headers = "^4.3.1"
django-anymail = {extras = ["mailgun"], version = "^10.3"}
django-sql-utils = "^0.7.0"
django-dramatiq = "^0.11.6"
django-redis = "^5.4.0"
ipython = "^8.25.0"  # for easier debugging in shell
<<<<<<< HEAD
scipy = "^1.13.1"
=======
django-dynamic-fixture = "^4.0.1"
>>>>>>> 6b87db2c

[tool.poetry.group.dev.dependencies]
pytest = "^8.2.1"
pytest-django = "^4.8.0"
pytest-env = "^1.1.3"
factory-boy = "^3.3.0"

[build-system]
requires = ["poetry-core"]
build-backend = "poetry.core.masonry.api"<|MERGE_RESOLUTION|>--- conflicted
+++ resolved
@@ -22,11 +22,8 @@
 django-dramatiq = "^0.11.6"
 django-redis = "^5.4.0"
 ipython = "^8.25.0"  # for easier debugging in shell
-<<<<<<< HEAD
 scipy = "^1.13.1"
-=======
 django-dynamic-fixture = "^4.0.1"
->>>>>>> 6b87db2c
 
 [tool.poetry.group.dev.dependencies]
 pytest = "^8.2.1"
