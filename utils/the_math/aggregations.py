"""
Ftr, the general shape of the aggregation is:
Everytime a new prediction is made, take the latest prediction of each user.
For each of those users, compute a reputation weight and a recency weight,
then combine them to get a weight for the user's prediction.
Transform the predictions to logodds.
For each possible outcome, take the weighted average of all user-prediction logodds.
Transform back to probabilities.
Normalise to 1 over all outcomes.
"""

from bisect import bisect_left, bisect_right
from collections import defaultdict
from dataclasses import dataclass
from datetime import datetime, timedelta, timezone as dt_timezone
from typing import Sequence


from django.db.models import F, Q, QuerySet
from django.utils import timezone
import numpy as np

from projects.permissions import ObjectPermission
from questions.models import (
    QUESTION_CONTINUOUS_TYPES,
    Question,
    Forecast,
    AggregateForecast,
)
from questions.types import AggregationMethod
from scoring.models import Score, LeaderboardEntry
from scoring.constants import ScoreTypes
from utils.the_math.measures import (
    weighted_percentile_2d,
    percent_point_function,
    prediction_difference_for_sorting,
)
from utils.typing import (
    ForecastValues,
    ForecastsValues,
    Weights,
    Percentiles,
)

RangeValuesType = tuple[list[float], list[float], list[float]]


# Dataclasses ##########################################


@dataclass
class ForecastSet:
    forecasts_values: ForecastsValues
    timestep: datetime
    user_ids: list[int] = list
    timesteps: list[datetime] = list


@dataclass
class Reputation:
    user_id: int
    value: float
    time: datetime


# Helpers ##########################################


def get_histogram(
    values: ForecastsValues,
    weights: Weights,
    question_type: Question.QuestionType,
) -> np.ndarray:
    values = np.array(values)
    if len(values) == 0:
        return np.zeros(100)
    if weights is None:
        weights = np.ones(len(values))
    transposed_values = values.T
    if question_type == Question.QuestionType.BINARY:
        histogram = np.zeros(100)
        for p, w in zip(transposed_values[1], weights):
            histogram[int(p * 100)] += w
        return histogram
    histogram = np.zeros((len(values[0]), 100))
    for forecast_values, w in zip(values, weights):
        for i, p in enumerate(forecast_values):
            histogram[i, int(p * 100)] += w
    return histogram


def compute_discrete_forecast_values(
    forecasts_values: ForecastsValues,
    weights: Weights = None,
    percentile: float | list[float] | Percentiles = 50.0,
) -> ForecastsValues:
    forecasts_values = np.array(forecasts_values)
    if isinstance(percentile, float):
        percentile = np.array([percentile])
    if forecasts_values.shape[1] == 2:
        return weighted_percentile_2d(
            forecasts_values, weights=weights, percentiles=percentile
        ).tolist()
    # TODO: this needs to be normalized for MC, but special care needs to be taken
    # if the percentile isn't 50 (namely it needs to be normalized based off the values
    # at the median)
    return weighted_percentile_2d(
        forecasts_values, weights=weights, percentiles=percentile
    ).tolist()


def compute_weighted_semi_standard_deviations(
    forecasts_values: ForecastsValues,
    weights: Weights | None,
) -> tuple[ForecastValues, ForecastValues]:
    """returns the upper and lower standard_deviations"""
    forecasts_values = np.array(forecasts_values)
    if weights is None:
        weights = np.ones(forecasts_values.shape[0])
    average = np.average(forecasts_values, axis=0, weights=weights)
    lower_semivariances = np.zeros(forecasts_values.shape[1])
    upper_semivariances = np.zeros(forecasts_values.shape[1])
    for i in range(forecasts_values.shape[1]):
        lower_mask = forecasts_values[:, i] < average[i]
        lower_semivariances[i] = np.average(
            (average[i] - forecasts_values[:, i][lower_mask]) ** 2,
            weights=weights[lower_mask] if weights[lower_mask].size else None,
        )
        upper_mask = forecasts_values[:, i] > average[i]
        upper_semivariances[i] = np.average(
            (forecasts_values[:, i][upper_mask] - average[i]) ** 2,
            weights=weights[upper_mask] if weights[upper_mask].size else None,
        )
    # replace nans with 0s
    lower_semivariances = np.nan_to_num(lower_semivariances)
    upper_semivariances = np.nan_to_num(upper_semivariances)
    return np.sqrt(lower_semivariances), np.sqrt(upper_semivariances)


# Weightings ##########################################


class Weighted:

    def __init__(self, question: Question, **kwargs):
        self.question = question

    def calculate_weights(self, forecast_set: ForecastSet) -> Weights:
        raise NotImplementedError("Implement in Child Class")


class Unweighted(Weighted):
    """No special weighting"""

    def calculate_weights(self, forecast_set: ForecastSet) -> Weights:
        return None


class RecencyWeighted(Weighted):
    """Applies a recency weighting to the forecasts equal to:
    e^(sqrt(n) - sqrt(N)) where n is the nth forecast of the N active forecasts,
    ordered by start_time ascending."""

    def calculate_weights(self, forecast_set: ForecastSet) -> Weights:
        number_of_forecasts = len(forecast_set.forecasts_values)
        if number_of_forecasts <= 2:
            return None
        return np.exp(
            np.sqrt(np.arange(number_of_forecasts) + 1) - np.sqrt(number_of_forecasts)
        )


class NoOutliers(Weighted):
    """Removes the most extreme 20% of forecasts measured by Jeffreys Divergence"""

    def calculate_weights(self, forecast_set: ForecastSet) -> Weights:
        forecasts_values = forecast_set.forecasts_values
        if len(forecasts_values) <= 2:
            return None
        average_forecast = np.average(forecasts_values, axis=0)
        distances = []
        for forecast in forecasts_values:
            distances.append(
                prediction_difference_for_sorting(
                    np.array(forecast),
                    average_forecast,
                    self.question.type,
                )
            )
        mask: np.ndarray = distances <= np.percentile(distances, 80, axis=0)
        return mask


# ReputationWeightings ##########################################


class ReputationWeighted(Weighted):
    """Uses a Reputation to calculate a forecast's weight.
    Requires `get_reputation_history`"""

    def __init__(self, question: Question, user_ids: list[int] | set[int] | None):
        if question is None or user_ids is None:
            raise ValueError("question and user_ids must be provided")
        self.question = question
        self.reputations: dict[int, list[Reputation]] = self.get_reputation_history(
            user_ids
        )

    def get_reputation_history(
        self, user_ids: list[int] | set[int]
    ) -> dict[int, list[Reputation]]:
        raise NotImplementedError("Implement in Child Class")

    def get_reputations(self, forecast_set: ForecastSet) -> list[Reputation]:
        reps = []
        for user_id in forecast_set.user_ids:
            found = False
            for reputation in self.reputations[user_id][::-1]:
                if reputation.time <= forecast_set.timestep:
                    reps.append(reputation)
                    found = True
                    break
            if not found:
                # no reputation -> no weight
                reps.append(Reputation(user_id, 0, forecast_set.timestep))
        return reps

    def calculate_weights(self, forecast_set: ForecastSet) -> Weights:
        reps = self.get_reputations(forecast_set)
        return np.array([reputation.value for reputation in reps])


class PeerScoreWeighted(ReputationWeighted):

    @staticmethod
    def reputation_value(scores: Sequence[Score]) -> float:
        return max(
            sum([score.score for score in scores])
            / (30 + sum([score.coverage for score in scores])),
            1e-6,
        )

    def get_reputation_history(
        self, user_ids: list[int] | set[int]
    ) -> dict[int, list[Reputation]]:

        start = self.question.open_time
        end = self.question.scheduled_close_time
        if end is None:
            end = timezone.now()
        peer_scores = Score.objects.filter(
            user_id__in=user_ids,
            score_type=ScoreTypes.PEER,
            question__in=Question.objects.filter_public(),
            edited_at__lte=end,
        )

        # setup
        scores_by_user: dict[int, dict[int, Score]] = defaultdict(dict)
        reputations: dict[int, list[Reputation]] = defaultdict(list)

        # Establish reputations at the start of the interval.
        old_peer_scores = list(
            peer_scores.filter(edited_at__lte=start).order_by("edited_at")
        )
        for score in old_peer_scores:
            scores_by_user[score.user_id][score.question_id] = score
        for user_id in user_ids:
            value = self.reputation_value(list(scores_by_user[user_id].values()))
            reputations[user_id].append(Reputation(user_id, value, start))

        # Then, for each new score, add a new reputation record
        new_peer_scores = list(
            peer_scores.filter(edited_at__gt=start).order_by("edited_at")
        )
        for score in new_peer_scores:
            # update the scores by user, then calculate the updated reputation
            scores_by_user[score.user_id][score.question_id] = score
            value = self.reputation_value(list(scores_by_user[score.user_id].values()))
            reputations[score.user_id].append(
                Reputation(score.user_id, value, score.edited_at)
            )
        return reputations

    def calculate_weights(self, forecast_set: ForecastSet) -> Weights:
        # Custom overwrite to uniquely combine time weighting with reputation
        reps = self.get_reputations(forecast_set)
        # TODO: make these learned parameters
        a = 0.5
        b = 6.0
        decays = [
            np.exp(
                -(forecast_set.timestep - start_time)
                / (self.question.scheduled_close_time - self.question.open_time)
            )
            for start_time in forecast_set.timesteps
        ]
        weights = np.array(
            [
                (decay**a * reputation.value ** (1 - a)) ** b
                for decay, reputation in zip(decays, reps)
            ]
        )
        if all(weights == 0):
            return None
        return weights if weights.size else None


class MedalistsFilter(ReputationWeighted):
    """Filters out forecasts by users with no medals"""

    def get_reputation_history(
        self, user_ids: list[int] | set[int]
    ) -> dict[int, list[Reputation]]:
        start = self.question.open_time
        end = self.question.scheduled_close_time
        if end is None:
            end = timezone.now()
        medals = (
            LeaderboardEntry.objects.filter(
                user_id__in=user_ids,
                medal__isnull=False,
                leaderboard__project__default_permission=ObjectPermission.FORECASTER,
            )
            .annotate(set_time=F("leaderboard__finalize_time"))
            .filter(set_time__lte=end)
            .order_by("set_time")
        )

        # setup
        reputations: dict[int, list[Reputation]] = defaultdict(list)

        # Establish initial reputations at the start of the interval.
        old_medals = list(medals.filter(set_time__lte=start).order_by("set_time"))
        for medal in old_medals:
            user_id = medal.user_id
            reputations[user_id] = [Reputation(user_id, 1, start)]
        for user_id in user_ids:
            if user_id not in reputations:
                reputations[user_id] = [Reputation(user_id, 0, start)]
        # Then, for each new medal, add a new reputation record
        new_medals = list(medals.filter(set_time__gt=start).order_by("set_time"))
        for medal in new_medals:
            user_id = medal.user_id
            if reputations[user_id][-1].value == 0:
                reputations[user_id].append(
                    Reputation(user_id, 1, medal.edited_at or medal.created_at)
                )
        return reputations


class Experienced25ResolvedFilter(ReputationWeighted):
    """Filters out Forecasters with fewer than 25 resolved questions"""

    def get_reputation_history(
        self, user_ids: list[int] | set[int]
    ) -> dict[int, list[Reputation]]:
        start = self.question.open_time
        end = self.question.scheduled_close_time
        if end is None:
            end = timezone.now()
        peer_scores = (
            Score.objects.filter(
                user_id__in=user_ids,
                score_type=Score.ScoreTypes.PEER,
                question__in=Question.objects.filter_public(),
            )
            .annotate(set_time=F("question__actual_resolve_time"))
            .order_by("set_time")
            .filter(set_time__lte=end)
            .distinct()
        )

        # setup
        resolved_per_user: dict[int, int] = defaultdict(int)
        reputations: dict[int, list[Reputation]] = defaultdict(list)

        # Establish reputations at the start of the interval.
        old_peer_scores = list(
            peer_scores.filter(set_time__lte=start).order_by("set_time")
        )
        for score in old_peer_scores:
            resolved_per_user[score.user_id] += 1
        for user_id in user_ids:
            reputations[user_id].append(
                Reputation(user_id, 1 if resolved_per_user[user_id] >= 25 else 0, start)
            )

        # Then, for each new score, add a new reputation record
        new_peer_scores = list(
            peer_scores.filter(set_time__gt=start).order_by("set_time")
        )
        for score in new_peer_scores:
            # update the scores by user, then calculate the updated reputation
            resolved_per_user[score.user_id] += 1
            reputations[score.user_id].append(
                Reputation(
                    score.user_id,
                    1 if resolved_per_user[score.user_id] >= 25 else 0,
                    score.set_time,
                )
            )
        return reputations


# Aggregators ##########################################


class AggregatorMixin:
    """
    The method of aggregating forecasts, given their weights
    requires `calculate_forecast_values` and `get_range_values`
    """

    question: Question

    def calculate_forecast_values(
        self, forecast_set: ForecastSet, weights: np.ndarray | None = None
    ) -> np.ndarray:
        raise NotImplementedError("Implement in subclass")

    def get_range_values(
        self,
        forecast_set: ForecastSet,
        aggregation_forecast_values: ForecastValues,
        weights: np.ndarray | None = None,
    ) -> RangeValuesType:
        raise NotImplementedError("Implement in subclass")


<<<<<<< HEAD
class IgnorantAggregator(Aggregator):
    """Always returns the ignorance prior, ignoring weights."""

    def calculate_forecast_values(
        self, forecast_set: ForecastSet, weights: np.ndarray | None = None
    ) -> np.ndarray:
        values_count = len(forecast_set.forecasts_values[0])
        if self.question.type in QUESTION_CONTINUOUS_TYPES:
            # prediction is a CDF
            return np.linspace(0.05, 0.95, values_count)
        else:
            return np.ones_like(forecast_set.forecasts_values[0]) / values_count

    def get_range_values(
        self,
        forecast_set: ForecastSet,
        aggregation_forecast_values: ForecastValues,
        weights: np.ndarray | None = None,
    ) -> RangeValuesType:
        if self.question.type in QUESTION_CONTINUOUS_TYPES:
            lowers, centers, uppers = percent_point_function(
                aggregation_forecast_values, [25.0, 50.0, 75.0]
            )
            lowers = [lowers]
            centers = [centers]
            uppers = [uppers]
        else:
            lowers = centers = uppers = aggregation_forecast_values
        return lowers, centers, uppers


class MedianAggregator(Aggregator):
=======
class MedianAggregatorMixin:
>>>>>>> 38f56d77
    """
    Takes the median of the forecasts values for Binary and MC, mean for continuous
    """

    question: Question

    def calculate_forecast_values(
        self, forecast_set: ForecastSet, weights: np.ndarray | None = None
    ) -> np.ndarray:
        # Default Aggregation method uses weighted medians for binary and MC questions
        # and weighted average for continuous
        if self.question.type == Question.QuestionType.BINARY:
            return np.array(
                compute_discrete_forecast_values(
                    forecast_set.forecasts_values, weights, 50.0
                )[0]
            )
        elif self.question.type == Question.QuestionType.MULTIPLE_CHOICE:
            medians = np.array(
                compute_discrete_forecast_values(
                    forecast_set.forecasts_values, weights, 50.0
                )[0]
            )
            floored_medians = medians - 0.001
            normalized_floored_medians = floored_medians / sum(floored_medians)
            return normalized_floored_medians * (1 - len(medians) * 0.001) + 0.001
        else:  # continuous
            return np.average(forecast_set.forecasts_values, axis=0, weights=weights)

    def get_range_values(
        self,
        forecast_set: ForecastSet,
        aggregation_forecast_values: ForecastValues,
        weights: np.ndarray | None = None,
    ):
        if self.question.type == Question.QuestionType.BINARY:
            lowers, centers, uppers = compute_discrete_forecast_values(
                forecast_set.forecasts_values, weights, [25.0, 50.0, 75.0]
            )
        elif self.question.type == Question.QuestionType.MULTIPLE_CHOICE:
            lowers, centers, uppers = compute_discrete_forecast_values(
                forecast_set.forecasts_values, weights, [25.0, 50.0, 75.0]
            )
            centers_array = np.array(centers)
            normalized_centers = np.array(aggregation_forecast_values)
            normalized_lowers = np.array(lowers) * normalized_centers / centers_array
            normalized_uppers = np.array(uppers) * normalized_centers / centers_array
            centers = normalized_centers.tolist()
            lowers = normalized_lowers.tolist()
            uppers = normalized_uppers.tolist()
        else:  # continuous
            lowers, centers, uppers = percent_point_function(
                aggregation_forecast_values, [25.0, 50.0, 75.0]
            )
            lowers = [lowers]
            centers = [centers]
            uppers = [uppers]
        return lowers, centers, uppers


class MeanAggregatorMixin:
    """Takes the mean of the forecast values"""

    question: Question

    def calculate_forecast_values(
        self, forecast_set: ForecastSet, weights: np.ndarray | None = None
    ) -> np.ndarray:
        return np.average(forecast_set.forecasts_values, axis=0, weights=weights)

    def get_range_values(
        self,
        forecast_set: ForecastSet,
        aggregation_forecast_values: ForecastValues,
        weights: np.ndarray | None = None,
    ):
        if self.question.type in QUESTION_CONTINUOUS_TYPES:
            lowers, centers, uppers = percent_point_function(
                aggregation_forecast_values, [25.0, 50.0, 75.0]
            )
            lowers = [lowers]
            centers = [centers]
            uppers = [uppers]
        else:
            centers = aggregation_forecast_values
            lowers_sd, uppers_sd = compute_weighted_semi_standard_deviations(
                forecast_set.forecasts_values, weights
            )
            lowers = (np.array(centers) - lowers_sd).tolist()
            uppers = (np.array(centers) + uppers_sd).tolist()
        return lowers, centers, uppers


class LogOddsMeanAggregator(MeanAggregator):
    """Takes the mean of the natural log of odds of forecast values"""

    def calculate_forecast_values(
        self, forecast_set: ForecastSet, weights: np.ndarray | None = None
    ) -> np.ndarray:
        log_odds = np.log(
            np.array(forecast_set.forecasts_values)
            / (1 - np.array(forecast_set.forecasts_values))
        )
        average_log_odds = np.average(log_odds, axis=0, weights=weights)
        average_odds = np.exp(average_log_odds)
        average = average_odds / (1 + average_odds)
        # First and last cdf value of continuous questions with closed bounds get
        # screwed up by the logodds transformation, just replace them with
        # set values 0 and 1
        if np.isnan(average[0]):
            average[0] = 0
        if np.isnan(average[-1]):
            average[-1] = 1
        return average


# Aggregations ##########################################


class Aggregation(AggregatorMixin):
    """Base class for actual Aggregations.
    Any class Inheriting this one must also inherit from a single Aggregator class.
    Multiple weightings/filters are allowed. Their classes must be listed in the
        `weighting_classes` property. They will be applied multiplicatively in order.
    """

    method = "N/A"
    weighting_classes: list[type[Weighted]] = []  # defined in subclasses

    def __init__(
        self, question: Question, user_ids: list[int] | set[int] | None = None
    ):
        self.question = question
        self.weightings: list[Weighted] = [
            Klass(question=question, user_ids=user_ids)
            for Klass in self.weighting_classes
        ]

    def get_weights(self, forecast_set: ForecastSet) -> Weights:
        weights = None
        for weighting in self.weightings:
            new_weights = weighting.calculate_weights(forecast_set)
            if weights is None:
                weights = new_weights
            elif new_weights is not None:
                weights = weights * new_weights
        if weights is None or np.all(weights == 0):
            return None
        if len(forecast_set.forecasts_values) != weights.shape[0]:
            weights = weights[0]
        return weights

    def calculate_aggregation_entry(
        self,
        forecast_set: ForecastSet,
        include_stats: bool = False,
        histogram: bool = False,
    ) -> AggregateForecast:
        weights = self.get_weights(forecast_set)
        aggregation = AggregateForecast(question=self.question, method=self.method)
        aggregation.forecast_values = self.calculate_forecast_values(
            forecast_set, weights
        ).tolist()

        aggregation.start_time = forecast_set.timestep
        aggregation.forecaster_count = len(forecast_set.forecasts_values)
        if include_stats:
            lowers, centers, uppers = self.get_range_values(
                forecast_set, aggregation.forecast_values, weights
            )
            aggregation.interval_lower_bounds = lowers
            aggregation.centers = centers
            aggregation.interval_upper_bounds = uppers
            if self.question.type in [
                Question.QuestionType.BINARY,
                Question.QuestionType.MULTIPLE_CHOICE,
            ]:
                aggregation.means = np.average(
                    forecast_set.forecasts_values, weights=weights, axis=0
                ).tolist()

        if histogram and self.question.type in [
            Question.QuestionType.BINARY,
            Question.QuestionType.MULTIPLE_CHOICE,
        ]:
            aggregation.histogram = get_histogram(
                forecast_set.forecasts_values,
                weights,
                question_type=self.question.type,
            ).tolist()

        return aggregation


class UnweightedAggregation(MedianAggregatorMixin, Aggregation):
    method = AggregationMethod.UNWEIGHTED
    weighting_classes = [Unweighted]


class RecencyWeightedAggregation(MedianAggregatorMixin, Aggregation):
    method = AggregationMethod.RECENCY_WEIGHTED
    weighting_classes = [RecencyWeighted]


class SingleAggregation(MeanAggregatorMixin, Aggregation):
    method = AggregationMethod.SINGLE_AGGREGATION
    weighting_classes = [PeerScoreWeighted]


class MedalistsAggregation(MedianAggregator, Aggregation):
    method = AggregationMethod.MEDALISTS
    weighting_classes = [MedalistsFilter]


class Experienced25ResolvedAggregation(MedianAggregator, Aggregation):
    method = AggregationMethod.EXPERIENCED_USERS_25_RESOLVED
    weighting_classes = [Experienced25ResolvedFilter]


class IgnoranceAggregation(IgnorantAggregator, Aggregation):
    method = AggregationMethod.IGNORANCE
    weighting_classes = [Unweighted]


class RecencyWeightedLogOddsAggregation(LogOddsMeanAggregator, Aggregation):
    method = AggregationMethod.RECENCY_WEIGHTED_LOG_ODDS
    weighting_classes = [RecencyWeighted]


class RecencyWeightedMeanNoOutliersAggregation(MeanAggregator, Aggregation):
    method = AggregationMethod.RECENCY_WEIGHTED_MEAN_NO_OUTLIERS
    weighting_classes = [RecencyWeighted, NoOutliers]


class RecencyWeightedMedalistsAggregation(MedianAggregator, Aggregation):
    method = AggregationMethod.RECENCY_WEIGHTED_MEDALISTS
    weighting_classes = [RecencyWeighted, MedalistsFilter]


class RecencyWeightedExperienced25ResolvedAggregation(MedianAggregator, Aggregation):
    method = AggregationMethod.RECENCY_WEIGHTED_EXPERIENCED_USERS_25_RESOLVED
    weighting_classes = [RecencyWeighted, Experienced25ResolvedFilter]


class RecencyWeightedLogOddsNoOutliersAggregation(LogOddsMeanAggregator, Aggregation):
    method = AggregationMethod.RECENCY_WEIGHTED_LOG_ODDS_NO_OUTLIERS
    weighting_classes = [RecencyWeighted, NoOutliers]


AGGREGATIONS: list[type[Aggregation]] = [
    UnweightedAggregation,
    RecencyWeightedAggregation,
    SingleAggregation,
    MedalistsAggregation,
    Experienced25ResolvedAggregation,
    IgnoranceAggregation,
    RecencyWeightedLogOddsAggregation,
    RecencyWeightedMeanNoOutliersAggregation,
    RecencyWeightedMedalistsAggregation,
    RecencyWeightedExperienced25ResolvedAggregation,
    RecencyWeightedLogOddsNoOutliersAggregation,
]


def get_aggregation_by_name(method: AggregationMethod) -> type[Aggregation]:
    return next(agg for agg in AGGREGATIONS if agg.method == method)


def get_aggregations_at_time(
    question: Question,
    time: datetime,
    aggregation_methods: list[AggregationMethod],
    user_ids: list[int] | set[int] | None = None,
    include_stats: bool = False,
    histogram: bool = False,
    include_bots: bool = False,
) -> dict[AggregationMethod, AggregateForecast]:
    """set include_stats to True if you want to include num_forecasters, q1s, medians,
    and q3s"""
    forecasts = (
        question.user_forecasts.filter(
            Q(end_time__isnull=True) | Q(end_time__gt=time), start_time__lte=time
        )
        .order_by("start_time")
        .select_related("author")
    )
    if user_ids:
        forecasts = forecasts.filter(author_id__in=user_ids)
    if not include_bots:
        forecasts = forecasts.exclude(author__is_bot=True)
    if len(forecasts) == 0:
        return dict()
    forecast_set = ForecastSet(
        forecasts_values=[forecast.get_prediction_values() for forecast in forecasts],
        timestep=time,
        user_ids=[forecast.author_id for forecast in forecasts],
        timesteps=[forecast.start_time for forecast in forecasts],
    )

    aggregations: dict[AggregationMethod, AggregateForecast] = dict()
    for method in aggregation_methods:
        aggregation_generator = get_aggregation_by_name(method)(
            question=question,
            user_ids=set(forecast_set.user_ids),
        )
        new_entry = aggregation_generator.calculate_aggregation_entry(
            forecast_set,
            include_stats=include_stats,
            histogram=histogram,
        )
        aggregations[method] = new_entry
    return aggregations


def summarize_array(
    array: list[float],
    size: int,
) -> list[float]:
    """helper method to pick evenly distributed values from an ordered list
    array must be sorted in ascending order
    """
    if size <= 0:
        return []
    elif len(array) <= size:
        return array
    elif size == 2 or len(array) == 2:
        return [array[0], array[-1]]
    target_values = np.linspace(array[0], array[-1], size)
    summary = set()
    for target in target_values:
        index = bisect_left(array, target)
        if index == len(array) - 1:
            summary.add(array[-1])
            continue
        left = array[index]
        right = array[index + 1]
        if abs(left - target) <= abs(right - target):
            summary.add(left)
        else:
            summary.add(right)
    return sorted(summary)


def minimize_history(
    history: list[datetime],
    max_size: int = 400,
) -> list[datetime]:
    """This takes a sorted list of datetimes and returns a summarized version of it
    The front end graphs have zoomed views on 1 day, 1 week, 2 months, and all time
    so this makes sure that the history contains sufficiently high resolution data
    for each interval.
    max_size dictates the maximum numer of returned datetimes.
    """
    if len(history) <= max_size:
        return history
    h = [h.timestamp() for h in history]
    # determine how many datetimes we want to have in each interval
    day = timedelta(days=1).total_seconds()
    domain = h[-1] - h[0]
    if domain <= day:
        all_size = 0
        month_size = 0
        week_size = 0
        day_size = max_size
    elif domain <= day * 7:
        all_size = 0
        month_size = 0
        even_spread = int(1 / 2 * max_size)
        week_size = int(even_spread * (domain - day) / (day * 6))
        remainder = even_spread - week_size
        day_size = even_spread + remainder
    elif domain <= day * 60:
        all_size = 0
        even_spread = int(1 / 3 * max_size)
        month_size = int(even_spread * (domain - day * 7) / (day * 53))
        remainder = even_spread - month_size
        week_size = even_spread + int(remainder / 2)
        day_size = even_spread + int(remainder / 2)
    elif domain <= day * 120:
        even_spread = int(1 / 4 * max_size)
        all_size = int(even_spread * (domain - day * 60) / (day * 60))
        remainder = even_spread - all_size
        month_size = even_spread + int(remainder / 3)
        week_size = even_spread + int(remainder / 3)
        day_size = even_spread + int(remainder / 3)
    else:
        even_spread = int(1 / 4 * max_size)
        all_size = even_spread
        month_size = even_spread
        week_size = even_spread
        day_size = even_spread
    # start with smallest interval, populating it with timestamps up to it's size. If
    # interval isn't saturated, distribute the remaining allotment to smaller intervals.

    now_or_last = min(h[-1], timezone.now().timestamp())
    # Day interval
    day_history = []
    day_interval = []
    if day_size > 0:
        first_index = bisect_left(h, now_or_last - day)
        day_interval = h[first_index:]
        day_history = summarize_array(day_interval, day_size)
        remainder = day_size - len(day_history)
        if remainder > 0:
            week_size += remainder - 2 * int(remainder / 3)
            month_size += int(remainder / 3)
            all_size += int(remainder / 3)
    # Week interval
    week_history = []
    week_interval = []
    if week_size > 0:
        first_index = bisect_left(h, now_or_last - day * 7)
        last_index = bisect_right(h, now_or_last - day)
        week_interval = h[first_index:last_index]
        week_history = summarize_array(week_interval, week_size)
        remainder = week_size - len(week_history)
        if remainder > 0:
            month_size += remainder - int(remainder / 2)
            all_size += int(remainder / 2)
    # Month interval
    month_history = []
    month_interval = []
    if month_size > 0:
        first_index = bisect_left(h, now_or_last - day * 60)
        last_index = bisect_right(h, now_or_last - day * 7)
        month_interval = h[first_index:last_index]
        month_history = summarize_array(month_interval, month_size)
        remainder = month_size - len(month_history)
        if remainder > 0:
            all_size += remainder
    # All Time interval
    all_history = []
    all_interval = []
    if all_size > 0:
        last_index = bisect_right(h, now_or_last - day * 60)
        all_interval = h[:last_index]
        all_history = summarize_array(all_interval, all_size)
        remainder = all_size - len(all_history)
    # put it all together
    minimized_history = all_history + month_history + week_history + day_history
    return [datetime.fromtimestamp(h, tz=dt_timezone.utc) for h in minimized_history]


def get_user_forecast_history(
    forecasts: list[Forecast],
    minimize: bool = False,
    cutoff: datetime | None = None,
    include_future: bool = True,
) -> list[ForecastSet]:
    timestep_set: set[datetime] = set()
    for forecast in forecasts:
        timestep_set.add(forecast.start_time)
        if forecast.end_time:
            if cutoff and forecast.end_time > cutoff:
                continue
            timestep_set.add(forecast.end_time)
    timesteps = sorted(timestep_set)
    if minimize:
        timesteps = minimize_history(timesteps)
    forecast_sets: dict[datetime, ForecastSet] = {
        timestep: ForecastSet(
            forecasts_values=[],
            timestep=timestep,
            user_ids=[],
            timesteps=[],
        )
        for timestep in timesteps
    }
    for forecast in forecasts:
        # Find active timesteps using bisect to find the start & end indexes
        start_index = bisect_left(timesteps, forecast.start_time)
        end_index = (
            bisect_left(timesteps, forecast.end_time)
            if forecast.end_time
            else len(timesteps)
        )
        forecast_values = forecast.get_prediction_values()
        for timestep in timesteps[start_index:end_index]:
            forecast_sets[timestep].forecasts_values.append(forecast_values)
            forecast_sets[timestep].user_ids.append(forecast.author_id)
            forecast_sets[timestep].timesteps.append(forecast.start_time)

    return sorted(list(forecast_sets.values()), key=lambda x: x.timestep)


def get_aggregation_history(
    question: Question,
    aggregation_methods: list[AggregationMethod],
    forecasts: QuerySet[Forecast] | None = None,
    user_ids: list[int] | set[int] | None = None,
    minimize: bool = True,
    include_stats: bool = True,
    include_bots: bool = False,
    histogram: bool | None = None,
    include_future: bool = True,
) -> dict[AggregationMethod, list[AggregateForecast]]:
    full_summary: dict[AggregationMethod, list[AggregateForecast]] = dict()

    if not forecasts:
        # get input forecasts
        forecasts = (
            Forecast.objects.filter(question_id=question.id)
            .order_by("start_time")
            .select_related("author")
        )
        if question.actual_close_time:
            forecasts = forecasts.filter(start_time__lte=question.actual_close_time)

        if user_ids:
            forecasts = forecasts.filter(author_id__in=user_ids)
        if not include_bots:
            forecasts = forecasts.exclude(author__is_bot=True)

    if include_future:
        cutoff = question.actual_close_time
    else:
        cutoff = min(timezone.now(), question.actual_close_time or timezone.now())
    forecast_history = get_user_forecast_history(
        forecasts,
        minimize,
        cutoff=cutoff,
    )

    forecaster_ids = set(forecast.author_id for forecast in forecasts)
    for method in aggregation_methods:
        if method == AggregationMethod.METACULUS_PREDICTION:
            # saved in the database - not reproducable or updateable
            full_summary[method] = list(
                AggregateForecast.objects.filter(
                    question_id=question.id, method=method
                ).order_by("start_time")
            )
            continue

        aggregation_history: list[AggregateForecast] = []
        AggregationGenerator: Aggregation = get_aggregation_by_name(method)(
            question=question,
            user_ids=forecaster_ids,
        )

        last_historical_entry_index = -1
        now = timezone.now()
        for entry in forecast_history:
            if entry.timestep < now:
                last_historical_entry_index += 1

            break
        for i, forecast_set in enumerate(forecast_history):
            if histogram is not None:
                include_histogram = histogram and (
                    question.type
                    in [
                        Question.QuestionType.BINARY,
                        Question.QuestionType.MULTIPLE_CHOICE,
                    ]
                )
            else:
                include_histogram = (
                    question.type == Question.QuestionType.BINARY
                    and i == (len(forecast_history) - 1)
                )

            if forecast_set.forecasts_values:
                new_entry = AggregationGenerator.calculate_aggregation_entry(
                    forecast_set,
                    include_stats=include_stats,
                    histogram=include_histogram,
                )
                if aggregation_history and aggregation_history[-1].end_time is None:
                    aggregation_history[-1].end_time = new_entry.start_time
                aggregation_history.append(new_entry)
            else:
                if aggregation_history:
                    aggregation_history[-1].end_time = forecast_set.timestep
        full_summary[method] = aggregation_history

    return full_summary<|MERGE_RESOLUTION|>--- conflicted
+++ resolved
@@ -428,9 +428,10 @@
         raise NotImplementedError("Implement in subclass")
 
 
-<<<<<<< HEAD
-class IgnorantAggregator(Aggregator):
+class IgnorantAggregatorMixin:
     """Always returns the ignorance prior, ignoring weights."""
+
+    question: Question
 
     def calculate_forecast_values(
         self, forecast_set: ForecastSet, weights: np.ndarray | None = None
@@ -460,10 +461,7 @@
         return lowers, centers, uppers
 
 
-class MedianAggregator(Aggregator):
-=======
 class MedianAggregatorMixin:
->>>>>>> 38f56d77
     """
     Takes the median of the forecasts values for Binary and MC, mean for continuous
     """
@@ -557,8 +555,10 @@
         return lowers, centers, uppers
 
 
-class LogOddsMeanAggregator(MeanAggregator):
+class LogOddsMeanAggregatorMixin:
     """Takes the mean of the natural log of odds of forecast values"""
+
+    question: Question
 
     def calculate_forecast_values(
         self, forecast_set: ForecastSet, weights: np.ndarray | None = None
@@ -673,42 +673,46 @@
     weighting_classes = [PeerScoreWeighted]
 
 
-class MedalistsAggregation(MedianAggregator, Aggregation):
+class MedalistsAggregation(MedianAggregatorMixin, Aggregation):
     method = AggregationMethod.MEDALISTS
     weighting_classes = [MedalistsFilter]
 
 
-class Experienced25ResolvedAggregation(MedianAggregator, Aggregation):
+class Experienced25ResolvedAggregation(MedianAggregatorMixin, Aggregation):
     method = AggregationMethod.EXPERIENCED_USERS_25_RESOLVED
     weighting_classes = [Experienced25ResolvedFilter]
 
 
-class IgnoranceAggregation(IgnorantAggregator, Aggregation):
+class IgnoranceAggregation(IgnorantAggregatorMixin, Aggregation):
     method = AggregationMethod.IGNORANCE
     weighting_classes = [Unweighted]
 
 
-class RecencyWeightedLogOddsAggregation(LogOddsMeanAggregator, Aggregation):
+class RecencyWeightedLogOddsAggregation(LogOddsMeanAggregatorMixin, Aggregation):
     method = AggregationMethod.RECENCY_WEIGHTED_LOG_ODDS
     weighting_classes = [RecencyWeighted]
 
 
-class RecencyWeightedMeanNoOutliersAggregation(MeanAggregator, Aggregation):
+class RecencyWeightedMeanNoOutliersAggregation(MeanAggregatorMixin, Aggregation):
     method = AggregationMethod.RECENCY_WEIGHTED_MEAN_NO_OUTLIERS
     weighting_classes = [RecencyWeighted, NoOutliers]
 
 
-class RecencyWeightedMedalistsAggregation(MedianAggregator, Aggregation):
+class RecencyWeightedMedalistsAggregation(MedianAggregatorMixin, Aggregation):
     method = AggregationMethod.RECENCY_WEIGHTED_MEDALISTS
     weighting_classes = [RecencyWeighted, MedalistsFilter]
 
 
-class RecencyWeightedExperienced25ResolvedAggregation(MedianAggregator, Aggregation):
+class RecencyWeightedExperienced25ResolvedAggregation(
+    MedianAggregatorMixin, Aggregation
+):
     method = AggregationMethod.RECENCY_WEIGHTED_EXPERIENCED_USERS_25_RESOLVED
     weighting_classes = [RecencyWeighted, Experienced25ResolvedFilter]
 
 
-class RecencyWeightedLogOddsNoOutliersAggregation(LogOddsMeanAggregator, Aggregation):
+class RecencyWeightedLogOddsNoOutliersAggregation(
+    LogOddsMeanAggregatorMixin, Aggregation
+):
     method = AggregationMethod.RECENCY_WEIGHTED_LOG_ODDS_NO_OUTLIERS
     weighting_classes = [RecencyWeighted, NoOutliers]
 
