"""
Ftr, the general shape of the aggregation is:
Everytime a new prediction is made, take the latest prediction of each user.
For each of those users, compute a reputation weight and a recency weight,
then combine them to get a weight for the user's prediction.
Transform the predictions to logodds.
For each possible outcome, take the weighted average of all user-prediction logodds.
Transform back to probabilities.
Normalise to 1 over all outcomes.
"""

from abc import ABC
from bisect import bisect_left, bisect_right
from collections import defaultdict
from dataclasses import dataclass
from datetime import datetime, timedelta, timezone as dt_timezone
from typing import Sequence, Type


<<<<<<< HEAD
from django.db.models import F, Q, QuerySet
=======
from django.db.models import Q, QuerySet
>>>>>>> 00be6dad
from django.utils import timezone
import numpy as np

from projects.permissions import ObjectPermission
from questions.models import (
    QUESTION_CONTINUOUS_TYPES,
    Question,
    Forecast,
    AggregateForecast,
)
from questions.types import AggregationMethod
<<<<<<< HEAD
from scoring.models import Score, LeaderboardEntry
=======
from scoring.models import Score
>>>>>>> 00be6dad
from scoring.constants import ScoreTypes
from utils.the_math.measures import (
    weighted_percentile_2d,
    percent_point_function,
)
from utils.typing import (
    ForecastValues,
    ForecastsValues,
    Weights,
    Percentiles,
)

RangeValuesType = tuple[list[float], list[float], list[float]]


<<<<<<< HEAD
##################### Dataclasses #####################
=======
# Dataclasses ##########################################
>>>>>>> 00be6dad


@dataclass
class ForecastSet:
    forecasts_values: ForecastsValues
    timestep: datetime
    user_ids: list[int] = list
    timesteps: list[datetime] = list


@dataclass
class Reputation:
    user_id: int
    value: float
    time: datetime


<<<<<<< HEAD
##################### Helpers #####################
=======
# Helpers ##########################################
>>>>>>> 00be6dad


def get_histogram(
    values: ForecastsValues,
    weights: Weights,
    question_type: Question.QuestionType,
) -> np.ndarray:
    values = np.array(values)
    if len(values) == 0:
        return np.zeros(100)
    if weights is None:
        weights = np.ones(len(values))
    transposed_values = values.T
    if question_type == Question.QuestionType.BINARY:
        histogram = np.zeros(100)
        for p, w in zip(transposed_values[1], weights):
            histogram[int(p * 100)] += w
        return histogram
    histogram = np.zeros((len(values[0]), 100))
    for forecast_values, w in zip(values, weights):
        for i, p in enumerate(forecast_values):
            histogram[i, int(p * 100)] += w
    return histogram


def compute_discrete_forecast_values(
    forecasts_values: ForecastsValues,
    weights: Weights = None,
    percentile: float | list[float] | Percentiles = 50.0,
) -> ForecastsValues:
    forecasts_values = np.array(forecasts_values)
    if isinstance(percentile, float):
        percentile = np.array([percentile])
    if forecasts_values.shape[1] == 2:
        return weighted_percentile_2d(
            forecasts_values, weights=weights, percentiles=percentile
        ).tolist()
    # TODO: this needs to be normalized for MC, but special care needs to be taken
    # if the percentile isn't 50 (namely it needs to be normalized based off the values
    # at the median)
    return weighted_percentile_2d(
        forecasts_values, weights=weights, percentiles=percentile
    ).tolist()


def compute_weighted_semi_standard_deviations(
    forecasts_values: ForecastsValues,
    weights: Weights | None,
) -> tuple[ForecastValues, ForecastValues]:
    """returns the upper and lower standard_deviations"""
    forecasts_values = np.array(forecasts_values)
    if weights is None:
        weights = np.ones(forecasts_values.shape[0])
    average = np.average(forecasts_values, axis=0, weights=weights)
    lower_semivariances = np.zeros(forecasts_values.shape[1])
    upper_semivariances = np.zeros(forecasts_values.shape[1])
    for i in range(forecasts_values.shape[1]):
        lower_mask = forecasts_values[:, i] < average[i]
        lower_semivariances[i] = np.average(
            (average[i] - forecasts_values[:, i][lower_mask]) ** 2,
            weights=weights[lower_mask] if weights[lower_mask].size else None,
        )
        upper_mask = forecasts_values[:, i] > average[i]
        upper_semivariances[i] = np.average(
            (forecasts_values[:, i][upper_mask] - average[i]) ** 2,
            weights=weights[upper_mask] if weights[upper_mask].size else None,
        )
    # replace nans with 0s
    lower_semivariances = np.nan_to_num(lower_semivariances)
    upper_semivariances = np.nan_to_num(upper_semivariances)
    return np.sqrt(lower_semivariances), np.sqrt(upper_semivariances)


<<<<<<< HEAD
##################### Weightings #####################
=======
# Weightings ##########################################
>>>>>>> 00be6dad


class Weighted(ABC):

    def __init__(self, question: Question, **kwargs):
        self.question = question

    def calculate_weights(self, forecast_set: ForecastSet) -> Weights:
        raise NotImplementedError("Implement in Child Class")


class Unweighted(Weighted):
    """No special weighting"""

    def calculate_weights(self, forecast_set: ForecastSet) -> Weights:
        return None


class RecencyWeighted(Weighted):
    """Applies a recency weighting to the forecasts equal to:
    e^(sqrt(n) - sqrt(N)) where n is the nth forecast of the N active forecasts,
    ordered by start_time ascending."""

    def calculate_weights(self, forecast_set: ForecastSet) -> Weights:
        number_of_forecasts = len(forecast_set.forecasts_values)
        if number_of_forecasts <= 2:
            return None
        return np.exp(
            np.sqrt(np.arange(number_of_forecasts) + 1) - np.sqrt(number_of_forecasts)
        )


<<<<<<< HEAD
class NoOutliers(Weighted):
    """Removes the most extreme 20% of forecasts measured by Jeffreys Divergence"""

    def calculate_weights(self, forecast_set: ForecastSet) -> Weights:
        forecasts_values = forecast_set.forecasts_values
        if len(forecasts_values) <= 2:
            return None
        average_forecast = np.average(forecasts_values, axis=0)
        distances = []
        for forecast in forecasts_values:
            distances.append(
                prediction_difference_for_sorting(
                    np.array(forecast),
                    average_forecast,
                    self.question.type,
                )
            )
        mask: np.ndarray = distances <= np.percentile(distances, 80, axis=0)
        return mask


##################### ReputationWeightings #####################
=======
# ReputationWeightings ##########################################
>>>>>>> 00be6dad


class ReputationWeighted(Weighted, ABC):
    """Uses a Reputation to calculate a forecast's weight.
    Requires `get_reputation_history`"""

    def __init__(self, question: Question, user_ids: list[int] | set[int] | None):
        if question is None or user_ids is None:
            raise ValueError("question and user_ids must be provided")
        self.question = question
        self.reputations: dict[int, list[Reputation]] = self.get_reputation_history(
            user_ids
        )

    def get_reputation_history(
        self, user_ids: list[int] | set[int]
    ) -> dict[int, list[Reputation]]:
        raise NotImplementedError("Implement in Child Class")

    def get_reputations(self, forecast_set: ForecastSet) -> list[Reputation]:
        reps = []
        for user_id in forecast_set.user_ids:
            found = False
            for reputation in self.reputations[user_id][::-1]:
                if reputation.time <= forecast_set.timestep:
                    reps.append(reputation)
                    found = True
                    break
            if not found:
                # no reputation -> no weight
                reps.append(Reputation(user_id, 0, forecast_set.timestep))
        return reps

    def calculate_weights(self, forecast_set: ForecastSet) -> Weights:
        reps = self.get_reputations(forecast_set)
        return np.array([reputation.value for reputation in reps])


class PeerScoreWeighted(ReputationWeighted):

    @staticmethod
    def reputation_value(scores: Sequence[Score]) -> float:
        return max(
            sum([score.score for score in scores])
            / (30 + sum([score.coverage for score in scores])),
            1e-6,
        )

    def get_reputation_history(
        self, user_ids: list[int] | set[int]
    ) -> dict[int, list[Reputation]]:

        start = self.question.open_time
        end = self.question.scheduled_close_time
        if end is None:
            end = timezone.now()
        peer_scores = Score.objects.filter(
            user_id__in=user_ids,
            score_type=ScoreTypes.PEER,
            question__in=Question.objects.filter_public(),
            edited_at__lte=end,
        ).distinct()

        # setup
        scores_by_user: dict[int, dict[int, Score]] = defaultdict(dict)
        reputations: dict[int, list[Reputation]] = defaultdict(list)

        # Establish reputations at the start of the interval.
        old_peer_scores = list(
            peer_scores.filter(edited_at__lte=start).order_by("edited_at")
        )
        for score in old_peer_scores:
            scores_by_user[score.user_id][score.question_id] = score
        for user_id in user_ids:
            value = self.reputation_value(list(scores_by_user[user_id].values()))
            reputations[user_id].append(Reputation(user_id, value, start))

        # Then, for each new score, add a new reputation record
        new_peer_scores = list(
            peer_scores.filter(edited_at__gt=start).order_by("edited_at")
        )
        for score in new_peer_scores:
            # update the scores by user, then calculate the updated reputation
            scores_by_user[score.user_id][score.question_id] = score
            value = self.reputation_value(list(scores_by_user[score.user_id].values()))
            reputations[score.user_id].append(
                Reputation(score.user_id, value, score.edited_at)
            )
        return reputations

    def calculate_weights(self, forecast_set: ForecastSet) -> Weights:
        # Custom overwrite to uniquely combine time weighting with reputation
        reps = self.get_reputations(forecast_set)
        # TODO: make these learned parameters
        a = 0.5
        b = 6.0
        decays = [
            np.exp(
                -(forecast_set.timestep - start_time)
                / (self.question.scheduled_close_time - self.question.open_time)
            )
            for start_time in forecast_set.timesteps
        ]
        weights = np.array(
            [
                (decay**a * reputation.value ** (1 - a)) ** b
                for decay, reputation in zip(decays, reps)
            ]
        )
        if all(weights == 0):
            return None
        return weights if weights.size else None


<<<<<<< HEAD
class MedalistsFilter(ReputationWeighted):
    """Filters out forecasts by users with no medals"""

    def get_reputation_history(
        self, user_ids: list[int] | set[int]
    ) -> dict[int, list[Reputation]]:
        start = self.question.open_time
        end = self.question.scheduled_close_time
        if end is None:
            end = timezone.now()
        medals = (
            LeaderboardEntry.objects.filter(
                user_id__in=user_ids,
                medal__isnull=False,
                leaderboard__project__default_permission=ObjectPermission.FORECASTER,
            )
            .annotate(set_time=F("leaderboard__finalize_time"))
            .filter(set_time__lte=end)
            .order_by("set_time")
        )

        # setup
        reputations: dict[int, list[Reputation]] = defaultdict(list)

        # Establish initial reputations at the start of the interval.
        old_medals = list(medals.filter(set_time__lte=start).order_by("set_time"))
        for medal in old_medals:
            user_id = medal.user_id
            reputations[user_id] = [Reputation(user_id, 1, start)]
        for user_id in user_ids:
            if user_id not in reputations:
                reputations[user_id] = [Reputation(user_id, 0, start)]
        # Then, for each new medal, add a new reputation record
        new_medals = list(medals.filter(set_time__gt=start).order_by("set_time"))
        for medal in new_medals:
            user_id = medal.user_id
            if reputations[user_id][-1].value == 0:
                reputations[user_id].append(
                    Reputation(user_id, 1, medal.edited_at or medal.created_at)
                )
        return reputations


class Experienced25ResolvedFilter(ReputationWeighted):
    """Filters out Forecasters with fewer than 25 resolved questions"""

    def get_reputation_history(
        self, user_ids: list[int] | set[int]
    ) -> dict[int, list[Reputation]]:
        start = self.question.open_time
        end = self.question.scheduled_close_time
        if end is None:
            end = timezone.now()
        peer_scores = (
            Score.objects.filter(
                user_id__in=user_ids,
                score_type=Score.ScoreTypes.PEER,
                question__in=Question.objects.filter_public(),
            )
            .annotate(set_time=F("question__actual_resolve_time"))
            .order_by("set_time")
            .filter(set_time__lte=end)
            .distinct()
        )

        # setup
        resolved_per_user: dict[int, int] = defaultdict(int)
        reputations: dict[int, list[Reputation]] = defaultdict(list)

        # Establish reputations at the start of the interval.
        old_peer_scores = list(
            peer_scores.filter(set_time__lte=start).order_by("set_time")
        )
        for score in old_peer_scores:
            resolved_per_user[score.user_id] += 1
        for user_id in user_ids:
            reputations[user_id].append(
                Reputation(user_id, 1 if resolved_per_user[user_id] >= 25 else 0, start)
            )

        # Then, for each new score, add a new reputation record
        new_peer_scores = list(
            peer_scores.filter(set_time__gt=start).order_by("set_time")
        )
        for score in new_peer_scores:
            # update the scores by user, then calculate the updated reputation
            resolved_per_user[score.user_id] += 1
            reputations[score.user_id].append(
                Reputation(
                    score.user_id,
                    1 if resolved_per_user[score.user_id] >= 25 else 0,
                    score.set_time,
                )
            )
        return reputations


##################### Aggregators #####################
=======
# Aggregators ##########################################
>>>>>>> 00be6dad


class Aggregator(ABC):
    """
    The method of aggregating forecasts, given their weights
    requires `calculate_forecast_values` and `get_range_values`
    """

    question: Question

    def calculate_forecast_values(
        self, forecast_set: ForecastSet, weights: np.ndarray | None = None
    ) -> np.ndarray:
        raise NotImplementedError("Implement in subclass")

    def get_range_values(
        self,
        forecast_set: ForecastSet,
        aggregation_forecast_values: ForecastValues,
        weights: np.ndarray | None = None,
    ) -> RangeValuesType:
        raise NotImplementedError("Implement in subclass")


class IgnorantAggregator(Aggregator):
    """Always returns the ignorance prior, ignoring weights."""

    def calculate_forecast_values(
        self, forecast_set: ForecastSet, weights: np.ndarray | None = None
    ) -> np.ndarray:
        values_count = len(forecast_set.forecasts_values[0])
        if self.question.type in QUESTION_CONTINUOUS_TYPES:
            # prediction is a CDF
            return np.linspace(0.05, 0.95, values_count)
        else:
            return np.ones_like(forecast_set.forecasts_values[0]) / values_count

    def get_range_values(
        self,
        forecast_set: ForecastSet,
        aggregation_forecast_values: ForecastValues,
        weights: np.ndarray | None = None,
    ) -> RangeValuesType:
        if self.question.type in QUESTION_CONTINUOUS_TYPES:
            lowers, centers, uppers = percent_point_function(
                aggregation_forecast_values, [25.0, 50.0, 75.0]
            )
            lowers = [lowers]
            centers = [centers]
            uppers = [uppers]
        else:
            lowers = centers = uppers = aggregation_forecast_values
        return lowers, centers, uppers


class MedianAggregator(Aggregator):
    """
    Takes the median of the forecasts values for Binary and MC, mean for continuous
    """

    def calculate_forecast_values(
        self, forecast_set: ForecastSet, weights: np.ndarray | None = None
    ) -> np.ndarray:
        # Default Aggregation method uses weighted medians for binary and MC questions
        # and weighted average for continuous
        if self.question.type == Question.QuestionType.BINARY:
            return np.array(
                compute_discrete_forecast_values(
                    forecast_set.forecasts_values, weights, 50.0
                )[0]
            )
        elif self.question.type == Question.QuestionType.MULTIPLE_CHOICE:
            medians = np.array(
                compute_discrete_forecast_values(
                    forecast_set.forecasts_values, weights, 50.0
                )[0]
            )
            floored_medians = medians - 0.001
            normalized_floored_medians = floored_medians / sum(floored_medians)
            return normalized_floored_medians * (1 - len(medians) * 0.001) + 0.001
        else:  # continuous
            return np.average(forecast_set.forecasts_values, axis=0, weights=weights)

    def get_range_values(
        self,
        forecast_set: ForecastSet,
        aggregation_forecast_values: ForecastValues,
        weights: np.ndarray | None = None,
    ):
        if self.question.type == Question.QuestionType.BINARY:
            lowers, centers, uppers = compute_discrete_forecast_values(
                forecast_set.forecasts_values, weights, [25.0, 50.0, 75.0]
            )
        elif self.question.type == Question.QuestionType.MULTIPLE_CHOICE:
            lowers, centers, uppers = compute_discrete_forecast_values(
                forecast_set.forecasts_values, weights, [25.0, 50.0, 75.0]
            )
            centers_array = np.array(centers)
            normalized_centers = np.array(aggregation_forecast_values)
            normalized_lowers = np.array(lowers) * normalized_centers / centers_array
            normalized_uppers = np.array(uppers) * normalized_centers / centers_array
            centers = normalized_centers.tolist()
            lowers = normalized_lowers.tolist()
            uppers = normalized_uppers.tolist()
        else:  # continuous
            lowers, centers, uppers = percent_point_function(
                aggregation_forecast_values, [25.0, 50.0, 75.0]
            )
            lowers = [lowers]
            centers = [centers]
            uppers = [uppers]
        return lowers, centers, uppers


class MeanAggregator(Aggregator):
    """Takes the mean of the forecast values"""

    def calculate_forecast_values(
        self, forecast_set: ForecastSet, weights: np.ndarray | None = None
    ) -> np.ndarray:
        return np.average(forecast_set.forecasts_values, axis=0, weights=weights)

    def get_range_values(
        self,
        forecast_set: ForecastSet,
        aggregation_forecast_values: ForecastValues,
        weights: np.ndarray | None = None,
    ):
        if self.question.type in QUESTION_CONTINUOUS_TYPES:
            lowers, centers, uppers = percent_point_function(
                aggregation_forecast_values, [25.0, 50.0, 75.0]
            )
            lowers = [lowers]
            centers = [centers]
            uppers = [uppers]
        else:
            centers = aggregation_forecast_values
            lowers_sd, uppers_sd = compute_weighted_semi_standard_deviations(
                forecast_set.forecasts_values, weights
            )
            lowers = (np.array(centers) - lowers_sd).tolist()
            uppers = (np.array(centers) + uppers_sd).tolist()
        return lowers, centers, uppers


<<<<<<< HEAD
class LogOddsMeanAggregator(MeanAggregator):
    """Takes the mean of the natural log of odds of forecast values"""

    def calculate_forecast_values(
        self, forecast_set: ForecastSet, weights: np.ndarray | None = None
    ) -> np.ndarray:
        log_odds = np.log(
            np.array(forecast_set.forecasts_values)
            / (1 - np.array(forecast_set.forecasts_values))
        )
        average_log_odds = np.average(log_odds, axis=0, weights=weights)
        average_odds = np.exp(average_log_odds)
        average = average_odds / (1 + average_odds)
        # First and last cdf value of continuous questions with closed bounds get
        # screwed up by the logodds transformation, just replace them with
        # set values 0 and 1
        if np.isnan(average[0]):
            average[0] = 0
        if np.isnan(average[-1]):
            average[-1] = 1
        return average


##################### Aggregations #####################
=======
# Aggregations ##########################################
>>>>>>> 00be6dad


class Aggregation(Aggregator, ABC):
    """Base class for actual Aggregations.
    Any class Inheriting this one must also inherit from a single Aggregator class.
    Multiple weightings/filters are allowed. Their classes must be listed in the
        `weighting_classes` property. They will be applied multiplicatively in order.
    """

    method = "N/A"
    weighting_classes: list[Type[Weighted]] = []  # defined in subclasses

    def __init__(
        self, question: Question, user_ids: list[int] | set[int] | None = None
    ):
        self.question = question
        self.weightings: list[Weighted] = [
            Klass(question=question, user_ids=user_ids)
            for Klass in self.weighting_classes
        ]

    def get_weights(self, forecast_set: ForecastSet) -> Weights:
        weights = None
        for weighting in self.weightings:
            new_weights = weighting.calculate_weights(forecast_set)
            if weights is None:
                weights = new_weights
            elif new_weights is not None:
                weights = weights * new_weights
        if weights is None or np.all(weights == 0):
            return None
        if len(forecast_set.forecasts_values) != weights.shape[0]:
            weights = weights[0]
        return weights

    def calculate_aggregation_entry(
        self,
        forecast_set: ForecastSet,
        include_stats: bool = False,
        histogram: bool = False,
    ) -> AggregateForecast:
        weights = self.get_weights(forecast_set)
        aggregation = AggregateForecast(question=self.question, method=self.method)
        aggregation.forecast_values = self.calculate_forecast_values(
            forecast_set, weights
        ).tolist()

        aggregation.start_time = forecast_set.timestep
        aggregation.forecaster_count = len(forecast_set.forecasts_values)
        if include_stats:
            lowers, centers, uppers = self.get_range_values(
                forecast_set, aggregation.forecast_values, weights
            )
            aggregation.interval_lower_bounds = lowers
            aggregation.centers = centers
            aggregation.interval_upper_bounds = uppers
            if self.question.type in [
                Question.QuestionType.BINARY,
                Question.QuestionType.MULTIPLE_CHOICE,
            ]:
                aggregation.means = np.average(
                    forecast_set.forecasts_values, weights=weights, axis=0
                ).tolist()

        if histogram and self.question.type in [
            Question.QuestionType.BINARY,
            Question.QuestionType.MULTIPLE_CHOICE,
        ]:
            aggregation.histogram = get_histogram(
                forecast_set.forecasts_values,
                weights,
                question_type=self.question.type,
            ).tolist()

        return aggregation


class UnweightedAggregation(MedianAggregator, Aggregation):
    method = AggregationMethod.UNWEIGHTED
    weighting_classes = [Unweighted]


class RecencyWeightedAggregation(MedianAggregator, Aggregation):
    method = AggregationMethod.RECENCY_WEIGHTED
    weighting_classes = [RecencyWeighted]


class SingleAggregation(MeanAggregator, Aggregation):
    method = AggregationMethod.SINGLE_AGGREGATION
    weighting_classes = [PeerScoreWeighted]


<<<<<<< HEAD
class MedalistsAggregation(MedianAggregator, Aggregation):
    method = AggregationMethod.MEDALISTS
    weighting_classes = [MedalistsFilter]


class Experienced25ResolvedAggregation(MedianAggregator, Aggregation):
    method = AggregationMethod.EXPERIENCED_USERS_25_RESOLVED
    weighting_classes = [Experienced25ResolvedFilter]


class IgnoranceAggregation(IgnorantAggregator, Aggregation):
    method = AggregationMethod.IGNORANCE
    weighting_classes = [Unweighted]


class RecencyWeightedLogOddsAggregation(LogOddsMeanAggregator, Aggregation):
    method = AggregationMethod.RECENCY_WEIGHTED_LOG_ODDS
    weighting_classes = [RecencyWeighted]


class RecencyWeightedMeanNoOutliersAggregation(MeanAggregator, Aggregation):
    method = AggregationMethod.RECENCY_WEIGHTED_MEAN_NO_OUTLIERS
    weighting_classes = [RecencyWeighted, NoOutliers]


class RecencyWeightedMedalistsAggregation(MedianAggregator, Aggregation):
    method = AggregationMethod.RECENCY_WEIGHTED_MEDALISTS
    weighting_classes = [RecencyWeighted, MedalistsFilter]


class RecencyWeightedExperienced25ResolvedAggregation(MedianAggregator, Aggregation):
    method = AggregationMethod.RECENCY_WEIGHTED_EXPERIENCED_USERS_25_RESOLVED
    weighting_classes = [RecencyWeighted, Experienced25ResolvedFilter]


class RecencyWeightedLogOddsNoOutliersAggregation(LogOddsMeanAggregator, Aggregation):
    method = AggregationMethod.RECENCY_WEIGHTED_LOG_ODDS_NO_OUTLIERS
    weighting_classes = [RecencyWeighted, NoOutliers]


=======
>>>>>>> 00be6dad
AGGREGATIONS: list[type[Aggregation]] = [
    UnweightedAggregation,
    RecencyWeightedAggregation,
    SingleAggregation,
<<<<<<< HEAD
    MedalistsAggregation,
    Experienced25ResolvedAggregation,
    IgnoranceAggregation,
    RecencyWeightedLogOddsAggregation,
    RecencyWeightedMeanNoOutliersAggregation,
    RecencyWeightedMedalistsAggregation,
    RecencyWeightedExperienced25ResolvedAggregation,
    RecencyWeightedLogOddsNoOutliersAggregation,
=======
>>>>>>> 00be6dad
]


def get_aggregation_by_name(method: AggregationMethod) -> type[Aggregation]:
<<<<<<< HEAD
    return next(agg.method == method for agg in AGGREGATIONS)
=======
    return next(agg for agg in AGGREGATIONS if agg.method == method)
>>>>>>> 00be6dad


def get_aggregations_at_time(
    question: Question,
    time: datetime,
    aggregation_methods: list[AggregationMethod],
    user_ids: list[int] | set[int] | None = None,
    include_stats: bool = False,
    histogram: bool = False,
    include_bots: bool = False,
) -> dict[AggregationMethod, AggregateForecast]:
    """set include_stats to True if you want to include num_forecasters, q1s, medians,
    and q3s"""
    forecasts = (
        question.user_forecasts.filter(
            Q(end_time__isnull=True) | Q(end_time__gt=time), start_time__lte=time
        )
        .order_by("start_time")
        .select_related("author")
    )
    if user_ids:
        forecasts = forecasts.filter(author_id__in=user_ids)
    if not include_bots:
        forecasts = forecasts.exclude(author__is_bot=True)
    if len(forecasts) == 0:
        return dict()
    forecast_set = ForecastSet(
        forecasts_values=[forecast.get_prediction_values() for forecast in forecasts],
        timestep=time,
        user_ids=[forecast.author_id for forecast in forecasts],
        timesteps=[forecast.start_time for forecast in forecasts],
    )

    aggregations: dict[AggregationMethod, AggregateForecast] = dict()
    for method in aggregation_methods:
        aggregation_generator = get_aggregation_by_name(method)(
            question=question,
            user_ids=set(forecast_set.user_ids),
        )
        new_entry = aggregation_generator.calculate_aggregation_entry(
            forecast_set,
            include_stats=include_stats,
            histogram=histogram,
        )
        aggregations[method] = new_entry
    return aggregations


def summarize_array(
    array: list[float],
    size: int,
) -> list[float]:
    """helper method to pick evenly distributed values from an ordered list
    array must be sorted in ascending order
    """
    if size <= 0:
        return []
    elif len(array) <= size:
        return array
    elif size == 2 or len(array) == 2:
        return [array[0], array[-1]]
    target_values = np.linspace(array[0], array[-1], size)
    summary = set()
    for target in target_values:
        index = bisect_left(array, target)
        if index == len(array) - 1:
            summary.add(array[-1])
            continue
        left = array[index]
        right = array[index + 1]
        if abs(left - target) <= abs(right - target):
            summary.add(left)
        else:
            summary.add(right)
    return sorted(summary)


def minimize_history(
    history: list[datetime],
    max_size: int = 400,
) -> list[datetime]:
    """This takes a sorted list of datetimes and returns a summarized version of it
    The front end graphs have zoomed views on 1 day, 1 week, 2 months, and all time
    so this makes sure that the history contains sufficiently high resolution data
    for each interval.
    max_size dictates the maximum numer of returned datetimes.
    """
    if len(history) <= max_size:
        return history
    h = [h.timestamp() for h in history]
    # determine how many datetimes we want to have in each interval
    day = timedelta(days=1).total_seconds()
    domain = h[-1] - h[0]
    if domain <= day:
        all_size = 0
        month_size = 0
        week_size = 0
        day_size = max_size
    elif domain <= day * 7:
        all_size = 0
        month_size = 0
        even_spread = int(1 / 2 * max_size)
        week_size = int(even_spread * (domain - day) / (day * 6))
        remainder = even_spread - week_size
        day_size = even_spread + remainder
    elif domain <= day * 60:
        all_size = 0
        even_spread = int(1 / 3 * max_size)
        month_size = int(even_spread * (domain - day * 7) / (day * 53))
        remainder = even_spread - month_size
        week_size = even_spread + int(remainder / 2)
        day_size = even_spread + int(remainder / 2)
    elif domain <= day * 120:
        even_spread = int(1 / 4 * max_size)
        all_size = int(even_spread * (domain - day * 60) / (day * 60))
        remainder = even_spread - all_size
        month_size = even_spread + int(remainder / 3)
        week_size = even_spread + int(remainder / 3)
        day_size = even_spread + int(remainder / 3)
    else:
        even_spread = int(1 / 4 * max_size)
        all_size = even_spread
        month_size = even_spread
        week_size = even_spread
        day_size = even_spread
    # start with smallest interval, populating it with timestamps up to it's size. If
    # interval isn't saturated, distribute the remaining allotment to smaller intervals.

    now_or_last = min(h[-1], timezone.now().timestamp())
    # Day interval
    day_history = []
    day_interval = []
    if day_size > 0:
        first_index = bisect_left(h, now_or_last - day)
        day_interval = h[first_index:]
        day_history = summarize_array(day_interval, day_size)
        remainder = day_size - len(day_history)
        if remainder > 0:
            week_size += remainder - 2 * int(remainder / 3)
            month_size += int(remainder / 3)
            all_size += int(remainder / 3)
    # Week interval
    week_history = []
    week_interval = []
    if week_size > 0:
        first_index = bisect_left(h, now_or_last - day * 7)
        last_index = bisect_right(h, now_or_last - day)
        week_interval = h[first_index:last_index]
        week_history = summarize_array(week_interval, week_size)
        remainder = week_size - len(week_history)
        if remainder > 0:
            month_size += remainder - int(remainder / 2)
            all_size += int(remainder / 2)
    # Month interval
    month_history = []
    month_interval = []
    if month_size > 0:
        first_index = bisect_left(h, now_or_last - day * 60)
        last_index = bisect_right(h, now_or_last - day * 7)
        month_interval = h[first_index:last_index]
        month_history = summarize_array(month_interval, month_size)
        remainder = month_size - len(month_history)
        if remainder > 0:
            all_size += remainder
    # All Time interval
    all_history = []
    all_interval = []
    if all_size > 0:
        last_index = bisect_right(h, now_or_last - day * 60)
        all_interval = h[:last_index]
        all_history = summarize_array(all_interval, all_size)
        remainder = all_size - len(all_history)
    # put it all together
    minimized_history = all_history + month_history + week_history + day_history
    return [datetime.fromtimestamp(h, tz=dt_timezone.utc) for h in minimized_history]


def get_user_forecast_history(
    forecasts: list[Forecast],
    minimize: bool = False,
    cutoff: datetime | None = None,
    include_future: bool = True,
) -> list[ForecastSet]:
    timestep_set: set[datetime] = set()
    for forecast in forecasts:
        timestep_set.add(forecast.start_time)
        if forecast.end_time:
            if cutoff and forecast.end_time > cutoff:
                continue
            timestep_set.add(forecast.end_time)
    timesteps = sorted(timestep_set)
    if minimize:
        timesteps = minimize_history(timesteps)
    forecast_sets: dict[datetime, ForecastSet] = {
        timestep: ForecastSet(
            forecasts_values=[],
            timestep=timestep,
            user_ids=[],
            timesteps=[],
        )
        for timestep in timesteps
    }
    for forecast in forecasts:
        # Find active timesteps using bisect to find the start & end indexes
        start_index = bisect_left(timesteps, forecast.start_time)
        end_index = (
            bisect_left(timesteps, forecast.end_time)
            if forecast.end_time
            else len(timesteps)
        )
        forecast_values = forecast.get_prediction_values()
        for timestep in timesteps[start_index:end_index]:
            forecast_sets[timestep].forecasts_values.append(forecast_values)
            forecast_sets[timestep].user_ids.append(forecast.author_id)
            forecast_sets[timestep].timesteps.append(forecast.start_time)

    return sorted(list(forecast_sets.values()), key=lambda x: x.timestep)


def get_aggregation_history(
    question: Question,
    aggregation_methods: list[AggregationMethod],
    forecasts: QuerySet[Forecast] | None = None,
    user_ids: list[int] | set[int] | None = None,
    minimize: bool = True,
    include_stats: bool = True,
    include_bots: bool = False,
    histogram: bool | None = None,
    include_future: bool = True,
) -> dict[AggregationMethod, list[AggregateForecast]]:
    full_summary: dict[AggregationMethod, list[AggregateForecast]] = dict()

    if not forecasts:
        # get input forecasts
        forecasts = (
            Forecast.objects.filter(question_id=question.id)
            .order_by("start_time")
            .select_related("author")
        )
        if question.actual_close_time:
            forecasts = forecasts.filter(start_time__lte=question.actual_close_time)

        if user_ids:
            forecasts = forecasts.filter(author_id__in=user_ids)
        if not include_bots:
            forecasts = forecasts.exclude(author__is_bot=True)

    if include_future:
        cutoff = question.actual_close_time
    else:
        cutoff = min(timezone.now(), question.actual_close_time or timezone.now())
    forecast_history = get_user_forecast_history(
        forecasts,
        minimize,
        cutoff=cutoff,
    )

    forecaster_ids = set(forecast.author_id for forecast in forecasts)
    for method in aggregation_methods:
        if method == AggregationMethod.METACULUS_PREDICTION:
            # saved in the database - not reproducable or updateable
            full_summary[method] = list(
                AggregateForecast.objects.filter(
                    question_id=question.id, method=method
                ).order_by("start_time")
            )
            continue

        aggregation_history: list[AggregateForecast] = []
        AggregationGenerator: Aggregation = get_aggregation_by_name(method)(
            question=question,
            user_ids=forecaster_ids,
        )

        last_historical_entry_index = -1
        now = timezone.now()
        for entry in forecast_history:
            if entry.timestep < now:
                last_historical_entry_index += 1

            break
        for i, forecast_set in enumerate(forecast_history):
            if histogram is not None:
                include_histogram = histogram and (
                    question.type
                    in [
                        Question.QuestionType.BINARY,
                        Question.QuestionType.MULTIPLE_CHOICE,
                    ]
                )
            else:
                include_histogram = (
                    question.type == Question.QuestionType.BINARY
                    and i == (len(forecast_history) - 1)
                )

            if forecast_set.forecasts_values:
                new_entry = AggregationGenerator.calculate_aggregation_entry(
                    forecast_set,
                    include_stats=include_stats,
                    histogram=include_histogram,
                )
                if aggregation_history and aggregation_history[-1].end_time is None:
                    aggregation_history[-1].end_time = new_entry.start_time
                aggregation_history.append(new_entry)
            else:
                if aggregation_history:
                    aggregation_history[-1].end_time = forecast_set.timestep
        full_summary[method] = aggregation_history

    return full_summary<|MERGE_RESOLUTION|>--- conflicted
+++ resolved
@@ -17,11 +17,7 @@
 from typing import Sequence, Type
 
 
-<<<<<<< HEAD
 from django.db.models import F, Q, QuerySet
-=======
-from django.db.models import Q, QuerySet
->>>>>>> 00be6dad
 from django.utils import timezone
 import numpy as np
 
@@ -33,11 +29,7 @@
     AggregateForecast,
 )
 from questions.types import AggregationMethod
-<<<<<<< HEAD
 from scoring.models import Score, LeaderboardEntry
-=======
-from scoring.models import Score
->>>>>>> 00be6dad
 from scoring.constants import ScoreTypes
 from utils.the_math.measures import (
     weighted_percentile_2d,
@@ -53,11 +45,7 @@
 RangeValuesType = tuple[list[float], list[float], list[float]]
 
 
-<<<<<<< HEAD
-##################### Dataclasses #####################
-=======
 # Dataclasses ##########################################
->>>>>>> 00be6dad
 
 
 @dataclass
@@ -75,11 +63,7 @@
     time: datetime
 
 
-<<<<<<< HEAD
-##################### Helpers #####################
-=======
 # Helpers ##########################################
->>>>>>> 00be6dad
 
 
 def get_histogram(
@@ -153,11 +137,7 @@
     return np.sqrt(lower_semivariances), np.sqrt(upper_semivariances)
 
 
-<<<<<<< HEAD
-##################### Weightings #####################
-=======
 # Weightings ##########################################
->>>>>>> 00be6dad
 
 
 class Weighted(ABC):
@@ -190,7 +170,6 @@
         )
 
 
-<<<<<<< HEAD
 class NoOutliers(Weighted):
     """Removes the most extreme 20% of forecasts measured by Jeffreys Divergence"""
 
@@ -212,10 +191,7 @@
         return mask
 
 
-##################### ReputationWeightings #####################
-=======
 # ReputationWeightings ##########################################
->>>>>>> 00be6dad
 
 
 class ReputationWeighted(Weighted, ABC):
@@ -330,7 +306,6 @@
         return weights if weights.size else None
 
 
-<<<<<<< HEAD
 class MedalistsFilter(ReputationWeighted):
     """Filters out forecasts by users with no medals"""
 
@@ -428,10 +403,7 @@
         return reputations
 
 
-##################### Aggregators #####################
-=======
 # Aggregators ##########################################
->>>>>>> 00be6dad
 
 
 class Aggregator(ABC):
@@ -577,7 +549,6 @@
         return lowers, centers, uppers
 
 
-<<<<<<< HEAD
 class LogOddsMeanAggregator(MeanAggregator):
     """Takes the mean of the natural log of odds of forecast values"""
 
@@ -601,10 +572,7 @@
         return average
 
 
-##################### Aggregations #####################
-=======
 # Aggregations ##########################################
->>>>>>> 00be6dad
 
 
 class Aggregation(Aggregator, ABC):
@@ -697,7 +665,6 @@
     weighting_classes = [PeerScoreWeighted]
 
 
-<<<<<<< HEAD
 class MedalistsAggregation(MedianAggregator, Aggregation):
     method = AggregationMethod.MEDALISTS
     weighting_classes = [MedalistsFilter]
@@ -738,13 +705,10 @@
     weighting_classes = [RecencyWeighted, NoOutliers]
 
 
-=======
->>>>>>> 00be6dad
 AGGREGATIONS: list[type[Aggregation]] = [
     UnweightedAggregation,
     RecencyWeightedAggregation,
     SingleAggregation,
-<<<<<<< HEAD
     MedalistsAggregation,
     Experienced25ResolvedAggregation,
     IgnoranceAggregation,
@@ -753,17 +717,11 @@
     RecencyWeightedMedalistsAggregation,
     RecencyWeightedExperienced25ResolvedAggregation,
     RecencyWeightedLogOddsNoOutliersAggregation,
-=======
->>>>>>> 00be6dad
 ]
 
 
 def get_aggregation_by_name(method: AggregationMethod) -> type[Aggregation]:
-<<<<<<< HEAD
-    return next(agg.method == method for agg in AGGREGATIONS)
-=======
     return next(agg for agg in AGGREGATIONS if agg.method == method)
->>>>>>> 00be6dad
 
 
 def get_aggregations_at_time(
