--- conflicted
+++ resolved
@@ -9,25 +9,17 @@
 Normalise to 1 over all outcomes.
 """
 
+from abc import ABC
 from bisect import bisect_left, bisect_right
+from collections import defaultdict
 from dataclasses import dataclass
-from collections import defaultdict
-<<<<<<< HEAD
-from datetime import datetime, timedelta, timezone
-from typing import Sequence
-
-import numpy as np
-from django.db.models import F, Q, QuerySet
-=======
 from datetime import datetime, timedelta, timezone as dt_timezone
 from typing import Sequence, Type
-from abc import ABC
-
+
+
+from django.db.models import F, Q, QuerySet
+from django.utils import timezone
 import numpy as np
-from django.utils import timezone
-from django.db.models import Q, QuerySet
-from django.utils import timezone as django_timezone
->>>>>>> 908f06d1
 
 from projects.permissions import ObjectPermission
 from questions.models import (
@@ -37,13 +29,8 @@
     AggregateForecast,
 )
 from questions.types import AggregationMethod
-<<<<<<< HEAD
 from scoring.models import Score, LeaderboardEntry
-from users.models import User
-=======
 from scoring.constants import ScoreTypes
-from scoring.models import Score
->>>>>>> 908f06d1
 from utils.the_math.measures import (
     weighted_percentile_2d,
     percent_point_function,
@@ -59,6 +46,9 @@
 RangeValuesType = tuple[list[float], list[float], list[float]]
 
 
+##################### Dataclasses #####################
+
+
 @dataclass
 class ForecastSet:
     forecasts_values: ForecastsValues
@@ -74,23 +64,13 @@
     time: datetime
 
 
-@dataclass
-class ForecastSet:
-    forecasts_values: ForecastsValues
-    timestep: datetime
-    user_ids: list[int] = list
-    timesteps: list[datetime] = list
+##################### Helpers #####################
 
 
 def get_histogram(
     values: ForecastsValues,
-<<<<<<< HEAD
-    weights: Weights | None,
-    question_type: Question.QuestionType = Question.QuestionType.BINARY,
-=======
     weights: Weights,
     question_type: Question.QuestionType,
->>>>>>> 908f06d1
 ) -> np.ndarray:
     values = np.array(values)
     if len(values) == 0:
@@ -158,42 +138,14 @@
     return np.sqrt(lower_semivariances), np.sqrt(upper_semivariances)
 
 
-<<<<<<< HEAD
-class Weighting:
-    def get_weights(self, forecast_set: ForecastSet) -> np.ndarray | None:
-        """Combine all weights multiplicatively"""
-        mro = type(self).__mro__
-        weights = None
-        for klass in mro:
-            new_weights = None
-            if "calculate_weights" in klass.__dict__:
-                new_weights = klass.calculate_weights(self, forecast_set)
-            if weights is None:
-                weights = new_weights
-            elif new_weights is not None:
-                weights = weights * new_weights
-        if weights is None or np.all(weights == 0):
-            return None
-        if len(forecast_set.forecasts_values) != weights.shape[0]:
-            weights = weights[0]
-        return weights
-=======
+##################### Weightings #####################
+
+
 class Weighted(ABC):
->>>>>>> 908f06d1
 
     def __init__(self, question: Question, **kwargs):
         self.question = question
 
-<<<<<<< HEAD
-class Unweighted(Weighting):
-    """No special weighting"""
-
-    def calculate_weights(self, forecast_set: ForecastSet) -> np.ndarray | None:
-        return None
-
-
-class RecencyWeighted(Weighting):
-=======
     def calculate_weights(self, forecast_set: ForecastSet) -> Weights:
         raise NotImplementedError("Implement in Child Class")
 
@@ -206,36 +158,46 @@
 
 
 class RecencyWeighted(Weighted):
->>>>>>> 908f06d1
     """Applies a recency weighting to the forecasts equal to:
     e^(sqrt(n) - sqrt(N)) where n is the nth forecast of the N active forecasts,
     ordered by start_time ascending."""
 
-<<<<<<< HEAD
-    def calculate_weights(self, forecast_set: ForecastSet) -> np.ndarray | None:
-=======
     def calculate_weights(self, forecast_set: ForecastSet) -> Weights:
->>>>>>> 908f06d1
         number_of_forecasts = len(forecast_set.forecasts_values)
         if number_of_forecasts <= 2:
             return None
         return np.exp(
             np.sqrt(np.arange(number_of_forecasts) + 1) - np.sqrt(number_of_forecasts)
-<<<<<<< HEAD
-        )
-
-
-class MedianValues:
-    """Takes the median of the forecasts values for Binary and MC, mean for continuous"""
-
-    def __init__(self, *args, question_type: Question.QuestionType, **kwargs):
-        super().__init__(*args, question_type=question_type, **kwargs)
-        self.question_type = question_type
-=======
-        )
+        )
+
+
+class NoOutliers(Weighted):
+    """Removes the most extreme 20% of forecasts measured by Jeffreys Divergence"""
+
+    def calculate_weights(self, forecast_set: ForecastSet) -> Weights:
+        forecasts_values = forecast_set.forecasts_values
+        if len(forecasts_values) <= 2:
+            return None
+        average_forecast = np.average(forecasts_values, axis=0)
+        distances = []
+        for forecast in forecasts_values:
+            distances.append(
+                prediction_difference_for_sorting(
+                    np.array(forecast),
+                    average_forecast,
+                    self.question.type,
+                )
+            )
+        mask: np.ndarray = distances <= np.percentile(distances, 80, axis=0)
+        return mask
+
+
+##################### ReputationWeightings #####################
 
 
 class ReputationWeighted(Weighted, ABC):
+    """Uses a Reputation to calculate a forecast's weight.
+    Requires `get_reputation_history`"""
 
     def __init__(self, question: Question, user_ids: list[int] | set[int] | None):
         if question is None or user_ids is None:
@@ -322,6 +284,7 @@
         return reputations
 
     def calculate_weights(self, forecast_set: ForecastSet) -> Weights:
+        # Custom overwrite to uniquely combine time weighting with reputation
         reps = self.get_reputations(forecast_set)
         # TODO: make these learned parameters
         a = 0.5
@@ -344,515 +307,12 @@
         return weights if weights.size else None
 
 
-class Aggregator(ABC):
-    """
-    The method of aggregating forecasts, given their weights
-    requires `calculate_forecast_values` and `get_range_values`
-    """
-
-    question: Question
-
-    def calculate_forecast_values(
-        self, forecast_set: ForecastSet, weights: np.ndarray | None = None
-    ) -> np.ndarray:
-        raise NotImplementedError("Implement in subclass")
-
-    def get_range_values(
-        self,
-        forecast_set: ForecastSet,
-        aggregation_forecast_values: ForecastValues,
-        weights: np.ndarray | None = None,
-    ) -> RangeValuesType:
-        raise NotImplementedError("Implement in subclass")
-
-
-class MedianAggregator(Aggregator):
-    """
-    Takes the median of the forecasts values for Binary and MC, mean for continuous
-    """
->>>>>>> 908f06d1
-
-    def calculate_forecast_values(
-        self, forecast_set: ForecastSet, weights: np.ndarray | None = None
-    ) -> np.ndarray:
-        # Default Aggregation method uses weighted medians for binary and MC questions
-        # and weighted average for continuous
-<<<<<<< HEAD
-        if self.question_type == Question.QuestionType.BINARY:
-=======
-        if self.question.type == Question.QuestionType.BINARY:
->>>>>>> 908f06d1
-            return np.array(
-                compute_discrete_forecast_values(
-                    forecast_set.forecasts_values, weights, 50.0
-                )[0]
-            )
-<<<<<<< HEAD
-        elif self.question_type == Question.QuestionType.MULTIPLE_CHOICE:
-=======
-        elif self.question.type == Question.QuestionType.MULTIPLE_CHOICE:
->>>>>>> 908f06d1
-            medians = np.array(
-                compute_discrete_forecast_values(
-                    forecast_set.forecasts_values, weights, 50.0
-                )[0]
-            )
-            floored_medians = medians - 0.001
-            normalized_floored_medians = floored_medians / sum(floored_medians)
-            return normalized_floored_medians * (1 - len(medians) * 0.001) + 0.001
-        else:  # continuous
-            return np.average(forecast_set.forecasts_values, axis=0, weights=weights)
-
-    def get_range_values(
-        self,
-        forecast_set: ForecastSet,
-        aggregation_forecast_values: ForecastValues,
-        weights: np.ndarray | None = None,
-    ):
-<<<<<<< HEAD
-        if self.question_type == Question.QuestionType.BINARY:
-            lowers, centers, uppers = compute_discrete_forecast_values(
-                forecast_set.forecasts_values, weights, [25.0, 50.0, 75.0]
-            )
-        elif self.question_type == Question.QuestionType.MULTIPLE_CHOICE:
-=======
-        if self.question.type == Question.QuestionType.BINARY:
-            lowers, centers, uppers = compute_discrete_forecast_values(
-                forecast_set.forecasts_values, weights, [25.0, 50.0, 75.0]
-            )
-        elif self.question.type == Question.QuestionType.MULTIPLE_CHOICE:
->>>>>>> 908f06d1
-            lowers, centers, uppers = compute_discrete_forecast_values(
-                forecast_set.forecasts_values, weights, [25.0, 50.0, 75.0]
-            )
-            centers_array = np.array(centers)
-            normalized_centers = np.array(aggregation_forecast_values)
-            normalized_lowers = np.array(lowers) * normalized_centers / centers_array
-            normalized_uppers = np.array(uppers) * normalized_centers / centers_array
-            centers = normalized_centers.tolist()
-            lowers = normalized_lowers.tolist()
-            uppers = normalized_uppers.tolist()
-        else:  # continuous
-<<<<<<< HEAD
-            lowers, centers, uppers = percent_point_function(
-                aggregation_forecast_values, [25.0, 50.0, 75.0]
-            )
-            lowers = [lowers]
-            centers = [centers]
-            uppers = [uppers]
-        return lowers, centers, uppers
-
-
-class MeanValues:
-    """Takes the mean of the forecast values"""
-
-    def __init__(self, *args, question_type: Question.QuestionType, **kwargs):
-        super().__init__(*args, question_type=question_type, **kwargs)
-        self.question_type = question_type
-
-    def calculate_forecast_values(
-        self, forecast_set: ForecastSet, weights: np.ndarray | None = None
-    ) -> np.ndarray:
-        return np.average(forecast_set.forecasts_values, axis=0, weights=weights)
-
-    def get_range_values(
-        self,
-        forecast_set: ForecastSet,
-        aggregation_forecast_values: ForecastValues,
-        weights: np.ndarray | None = None,
-    ):
-        if self.question_type in QUESTION_CONTINUOUS_TYPES:
-            lowers, centers, uppers = percent_point_function(
-                aggregation_forecast_values, [25.0, 50.0, 75.0]
-            )
-            lowers = [lowers]
-            centers = [centers]
-            uppers = [uppers]
-        else:
-            centers = aggregation_forecast_values
-            lowers_sd, uppers_sd = compute_weighted_semi_standard_deviations(
-                forecast_set.forecasts_values, weights
-            )
-            lowers = (np.array(centers) - lowers_sd).tolist()
-            uppers = (np.array(centers) + uppers_sd).tolist()
-        return lowers, centers, uppers
-
-
-class LogOddsMeanValues:
-    """Takes the mean of the forecast values"""
-
-    def __init__(self, *args, question_type: Question.QuestionType, **kwargs):
-        super().__init__(*args, question_type=question_type, **kwargs)
-        self.question_type = question_type
-
-    def calculate_forecast_values(
-        self, forecast_set: ForecastSet, weights: np.ndarray | None = None
-    ) -> np.ndarray:
-        log_odds = np.log(
-            np.array(forecast_set.forecasts_values)
-            / (1 - np.array(forecast_set.forecasts_values))
-        )
-        average_log_odds = np.average(log_odds, axis=0, weights=weights)
-        average_odds = np.exp(average_log_odds)
-        average = average_odds / (1 + average_odds)
-        # First and last cdf value of continuous questions with closed bounds get
-        # screwed up by the logodds transformation, just replace them with
-        # set values 0 and 1
-        if np.isnan(average[0]):
-            average[0] = 0
-        if np.isnan(average[-1]):
-            average[-1] = 1
-        return average
-
-    def get_range_values(
-        self,
-        forecast_set: ForecastSet,
-        aggregation_forecast_values: ForecastValues,
-        weights: np.ndarray | None = None,
-    ):
-        if self.question_type in QUESTION_CONTINUOUS_TYPES:
-=======
->>>>>>> 908f06d1
-            lowers, centers, uppers = percent_point_function(
-                aggregation_forecast_values, [25.0, 50.0, 75.0]
-            )
-            lowers = [lowers]
-            centers = [centers]
-            uppers = [uppers]
-<<<<<<< HEAD
-=======
-        return lowers, centers, uppers
-
-
-class MeanAggregator(Aggregator):
-    """Takes the mean of the forecast values"""
-
-    def calculate_forecast_values(
-        self, forecast_set: ForecastSet, weights: np.ndarray | None = None
-    ) -> np.ndarray:
-        return np.average(forecast_set.forecasts_values, axis=0, weights=weights)
-
-    def get_range_values(
-        self,
-        forecast_set: ForecastSet,
-        aggregation_forecast_values: ForecastValues,
-        weights: np.ndarray | None = None,
-    ):
-        if self.question.type in QUESTION_CONTINUOUS_TYPES:
-            lowers, centers, uppers = percent_point_function(
-                aggregation_forecast_values, [25.0, 50.0, 75.0]
-            )
-            lowers = [lowers]
-            centers = [centers]
-            uppers = [uppers]
->>>>>>> 908f06d1
-        else:
-            centers = aggregation_forecast_values
-            lowers_sd, uppers_sd = compute_weighted_semi_standard_deviations(
-                forecast_set.forecasts_values, weights
-            )
-            lowers = (np.array(centers) - lowers_sd).tolist()
-            uppers = (np.array(centers) + uppers_sd).tolist()
-        return lowers, centers, uppers
-
-
-<<<<<<< HEAD
-@dataclass
-class Reputation:
-    user_id: int
-    value: float
-    time: datetime
-
-
-class ReputationWeighted(Weighting):
-    reputations: dict[int, list[Reputation]]
-    question: Question
-
-    def __init__(
-        self,
-        *args,
-        question: Question | None = None,
-        user_ids: list[int] | None = None,
-        **kwargs,
-    ):
-        super().__init__(*args, question=question, user_ids=user_ids, **kwargs)
-        if question is None or user_ids is None:
-            raise ValueError("question and user_ids must be provided")
-        self.question = question
-        self.reputations = self.get_reputation_history(user_ids)
+class MedalistsFilter(ReputationWeighted):
+    """Filters out forecasts by users with no medals"""
 
     def get_reputation_history(
-        self, user_ids: list[int]
+        self, user_ids: list[int] | set[int]
     ) -> dict[int, list[Reputation]]:
-        """implement in subclass
-        returns a dict of reputations. Each one is a record of what a particular
-        user's reputation was at a particular time.
-        The reputation can change during the interval."""
-        start = self.question.open_time
-        return {user_id: [Reputation(user_id, 1, start)] for user_id in user_ids}
-
-    def get_reputations(self, forecast_set: ForecastSet) -> list[Reputation]:
-        reps = []
-        for user_id in forecast_set.user_ids:
-            found = False
-            for reputation in self.reputations[user_id][::-1]:
-                if reputation.time <= forecast_set.timestep:
-                    reps.append(reputation)
-                    found = True
-                    break
-            if not found:
-                # no reputation -> no weight
-                reps.append(Reputation(user_id, 0, forecast_set.timestep))
-        return reps
-
-    def calculate_weights(self, forecast_set: ForecastSet) -> np.ndarray | None:
-        reps = self.get_reputations(forecast_set)
-        return np.array([reputation.value for reputation in reps])
-
-
-class NoOutliers:
-
-    question_type: Question.QuestionType
-
-    def __init__(self, *args, question_type: Question.QuestionType, **kwargs):
-        super().__init__(*args, question_type=question_type, **kwargs)
-        self.question_type = question_type
-
-    def calculate_weights(self, forecast_set: ForecastSet) -> np.ndarray | None:
-        forecasts_values = forecast_set.forecasts_values
-        if len(forecasts_values) <= 2:
-            return None
-        average_forecast = np.average(forecasts_values, axis=0)
-        distances = []
-        for forecast in forecasts_values:
-            distances.append(
-                prediction_difference_for_sorting(
-                    np.array(forecast),
-                    average_forecast,
-                    self.question_type,
-                )
-            )
-        mask = distances <= np.percentile(distances, 80, axis=0)
-        return mask
-
-
-class Aggregation(Unweighted, MedianValues):
-    """
-    Base class for specific aggregation methods to inherit from.
-    Unweighted
-    Median
-    """
-
-    question_type: Question.QuestionType
-    method: AggregationMethod
-
-    def __init__(self, *args, question_type: Question.QuestionType, **kwargs):
-        self.question_type = question_type
-=======
-class Aggregation(Aggregator, ABC):
-    weighting_classes: list[Type[Weighted]] = []  # defined in subclasses
-
-    def __init__(
-        self, question: Question, user_ids: list[int] | set[int] | None = None
-    ):
-        self.question = question
-        self.weightings: list[Weighted] = [
-            Klass(question=question, user_ids=user_ids)
-            for Klass in self.weighting_classes
-        ]
-
-    def get_weights(self, forecast_set: ForecastSet) -> Weights:
-        weights = None
-        for weighting in self.weightings:
-            new_weights = weighting.calculate_weights(forecast_set)
-            if weights is None:
-                weights = new_weights
-            elif new_weights is not None:
-                weights = weights * new_weights
-        if weights is None or np.all(weights == 0):
-            return None
-        if len(forecast_set.forecasts_values) != weights.shape[0]:
-            weights = weights[0]
-        return weights
->>>>>>> 908f06d1
-
-    def calculate_aggregation_entry(
-        self,
-        forecast_set: ForecastSet,
-        include_stats: bool = False,
-        histogram: bool = False,
-    ) -> AggregateForecast:
-        weights = self.get_weights(forecast_set)
-        aggregation = AggregateForecast()
-        aggregation.forecast_values = self.calculate_forecast_values(
-            forecast_set, weights
-        ).tolist()
-
-        aggregation.start_time = forecast_set.timestep
-<<<<<<< HEAD
-        if include_stats:
-            aggregation.forecaster_count = len(forecast_set.forecasts_values)
-=======
-        aggregation.forecaster_count = len(forecast_set.forecasts_values)
-        if include_stats:
->>>>>>> 908f06d1
-            lowers, centers, uppers = self.get_range_values(
-                forecast_set, aggregation.forecast_values, weights
-            )
-            aggregation.interval_lower_bounds = lowers
-            aggregation.centers = centers
-            aggregation.interval_upper_bounds = uppers
-<<<<<<< HEAD
-
-        if histogram and self.question_type in [
-=======
-            if self.question.type in [
-                Question.QuestionType.BINARY,
-                Question.QuestionType.MULTIPLE_CHOICE,
-            ]:
-                aggregation.means = np.average(
-                    forecast_set.forecasts_values, weights=weights, axis=0
-                ).tolist()
-
-        if histogram and self.question.type in [
->>>>>>> 908f06d1
-            Question.QuestionType.BINARY,
-            Question.QuestionType.MULTIPLE_CHOICE,
-        ]:
-            aggregation.histogram = get_histogram(
-                forecast_set.forecasts_values,
-                weights,
-<<<<<<< HEAD
-                question_type=self.question_type,
-=======
-                question_type=self.question.type,
->>>>>>> 908f06d1
-            ).tolist()
-
-        return aggregation
-
-
-<<<<<<< HEAD
-class UnweightedAggregation(Aggregation):
-    """
-    unweighted
-    median
-    """
-
-    method = AggregationMethod.UNWEIGHTED
-
-
-class RecencyWeightedAggregation(RecencyWeighted, Aggregation):
-    """
-    recency weighted
-    median
-    """
-
-    method = AggregationMethod.RECENCY_WEIGHTED
-
-
-class SingleAggregation(MeanValues, ReputationWeighted, Aggregation):
-    """
-    Custom Reputation weighting
-    mean
-    """
-
-    method = AggregationMethod.SINGLE_AGGREGATION
-    reputations: dict[int, list[Reputation]]
-    question: Question
-
-    @staticmethod
-    def reputation_value(scores: Sequence[Score]) -> float:
-        return max(
-            sum([score.score for score in scores])
-            / (30 + sum([score.coverage for score in scores])),
-            1e-6,
-        )
-
-    def get_reputation_history(
-        self, user_ids: list[int]
-    ) -> dict[int, list[Reputation]]:
-
-        start = self.question.open_time
-        end = self.question.scheduled_close_time
-        if end is None:
-            end = timezone.now()
-        peer_scores = Score.objects.filter(
-            user_id__in=user_ids,
-            score_type=Score.ScoreTypes.PEER,
-            question__in=Question.objects.filter_public(),
-            edited_at__lte=end,
-        ).distinct()
-
-        # setup
-        scores_by_user: dict[int, dict[int, Score]] = defaultdict(dict)
-        reputations: dict[int, list[Reputation]] = defaultdict(list)
-
-        # Establish reputations at the start of the interval.
-        old_peer_scores = list(
-            peer_scores.filter(edited_at__lte=start).order_by("edited_at")
-        )
-        for score in old_peer_scores:
-            scores_by_user[score.user_id][score.question_id] = score
-        for user_id in user_ids:
-            value = self.reputation_value(scores_by_user[user_id].values())
-            reputations[user_id].append(Reputation(user_id, value, start))
-
-        # Then, for each new score, add a new reputation record
-        new_peer_scores = list(
-            peer_scores.filter(edited_at__gt=start).order_by("edited_at")
-        )
-        for score in new_peer_scores:
-            # update the scores by user, then calculate the updated reputation
-            scores_by_user[score.user_id][score.question_id] = score
-            value = self.reputation_value(scores_by_user[score.user_id].values())
-            reputations[score.user_id].append(
-                Reputation(score.user_id, value, score.edited_at)
-            )
-        return reputations
-
-    def get_weights(self, forecast_set: ForecastSet) -> np.ndarray | None:
-        # This is a custom weighting scheme via learned paramaeters
-        # so not implemented with "calculate_weights"
-        reps = self.get_reputations(forecast_set)
-        # TODO: make these learned parameters
-        a = 0.5
-        b = 6.0
-        decays = [
-            np.exp(
-                -(forecast_set.timestep - start_time)
-                / (self.question.scheduled_close_time - self.question.open_time)
-            )
-            for start_time in forecast_set.timesteps
-        ]
-        weights = np.array(
-            [
-                (decay**a * reputation.value ** (1 - a)) ** b
-                for decay, reputation in zip(decays, reps)
-            ]
-        )
-        if all(weights == 0):
-            return None
-        return weights if weights.size else None
-
-
-class MedalistsAggregation(ReputationWeighted, Aggregation):
-    """
-    unweighted
-    median
-    only medalists
-    """
-
-    reputations: dict[int, list[Reputation]]
-    question: Question
-    method = AggregationMethod.MEDALISTS
-
-    def get_reputation_history(
-        self, user_ids: list[int]
-    ) -> dict[int, list[Reputation]]:
-        """returns a dict reputations. Each one is a record of what a particular
-        user's reputation was at a particular time.
-        The reputation can change during the interval."""
         start = self.question.open_time
         end = self.question.scheduled_close_time
         if end is None:
@@ -890,23 +350,12 @@
         return reputations
 
 
-class Experienced25ResolvedAggregation(ReputationWeighted, Aggregation):
-    """
-    unweighted
-    median
-    only forecasters with at least 25 Resolved
-    """
-
-    reputations: dict[int, list[Reputation]]
-    question: Question
-    method = AggregationMethod.MEDALISTS
+class Experienced25ResolvedFilter(ReputationWeighted):
+    """Filters out Forecasters with fewer than 25 resolved questions"""
 
     def get_reputation_history(
-        self, user_ids: list[int]
+        self, user_ids: list[int] | set[int]
     ) -> dict[int, list[Reputation]]:
-        """returns a dict reputations. Each one is a record of what a particular
-        user's reputation was at a particular time.
-        The reputation can change during the interval."""
         start = self.question.open_time
         end = self.question.scheduled_close_time
         if end is None:
@@ -955,115 +404,325 @@
         return reputations
 
 
-class IgnoranceAggregation(Aggregation):
+##################### Aggregators #####################
+
+
+class Aggregator(ABC):
     """
-    always returns ignorance values
+    The method of aggregating forecasts, given their weights
+    requires `calculate_forecast_values` and `get_range_values`
     """
 
-    method = AggregationMethod.IGNORANCE
-
-    def __init__(self, *args, question_type: Question.QuestionType, **kwargs):
-        super().__init__(*args, question_type=question_type, **kwargs)
-        self.question_type = question_type
+    question: Question
+
+    def calculate_forecast_values(
+        self, forecast_set: ForecastSet, weights: np.ndarray | None = None
+    ) -> np.ndarray:
+        raise NotImplementedError("Implement in subclass")
+
+    def get_range_values(
+        self,
+        forecast_set: ForecastSet,
+        aggregation_forecast_values: ForecastValues,
+        weights: np.ndarray | None = None,
+    ) -> RangeValuesType:
+        raise NotImplementedError("Implement in subclass")
+
+
+class IgnorantAggregator(Aggregator):
+    """Always returns the ignorance prior, ignoring weights."""
 
     def calculate_forecast_values(
         self, forecast_set: ForecastSet, weights: np.ndarray | None = None
     ) -> np.ndarray:
         values_count = len(forecast_set.forecasts_values[0])
-        if self.question_type in QUESTION_CONTINUOUS_TYPES:
+        if self.question.type in QUESTION_CONTINUOUS_TYPES:
             # prediction is a CDF
             return np.linspace(0.05, 0.95, values_count)
         else:
             return np.ones_like(forecast_set.forecasts_values[0]) / values_count
 
-
-class RecencyWeightedLogOddsAggregation(
-    LogOddsMeanValues, RecencyWeighted, Aggregation
-):
+    def get_range_values(
+        self,
+        forecast_set: ForecastSet,
+        aggregation_forecast_values: ForecastValues,
+        weights: np.ndarray | None = None,
+    ) -> RangeValuesType:
+        if self.question.type in QUESTION_CONTINUOUS_TYPES:
+            lowers, centers, uppers = percent_point_function(
+                aggregation_forecast_values, [25.0, 50.0, 75.0]
+            )
+            lowers = [lowers]
+            centers = [centers]
+            uppers = [uppers]
+        else:
+            lowers = centers = uppers = aggregation_forecast_values
+        return lowers, centers, uppers
+
+
+class MedianAggregator(Aggregator):
     """
-    recency weighted
-    log odds mean
+    Takes the median of the forecasts values for Binary and MC, mean for continuous
     """
 
+    def calculate_forecast_values(
+        self, forecast_set: ForecastSet, weights: np.ndarray | None = None
+    ) -> np.ndarray:
+        # Default Aggregation method uses weighted medians for binary and MC questions
+        # and weighted average for continuous
+        if self.question.type == Question.QuestionType.BINARY:
+            return np.array(
+                compute_discrete_forecast_values(
+                    forecast_set.forecasts_values, weights, 50.0
+                )[0]
+            )
+        elif self.question.type == Question.QuestionType.MULTIPLE_CHOICE:
+            medians = np.array(
+                compute_discrete_forecast_values(
+                    forecast_set.forecasts_values, weights, 50.0
+                )[0]
+            )
+            floored_medians = medians - 0.001
+            normalized_floored_medians = floored_medians / sum(floored_medians)
+            return normalized_floored_medians * (1 - len(medians) * 0.001) + 0.001
+        else:  # continuous
+            return np.average(forecast_set.forecasts_values, axis=0, weights=weights)
+
+    def get_range_values(
+        self,
+        forecast_set: ForecastSet,
+        aggregation_forecast_values: ForecastValues,
+        weights: np.ndarray | None = None,
+    ):
+        if self.question.type == Question.QuestionType.BINARY:
+            lowers, centers, uppers = compute_discrete_forecast_values(
+                forecast_set.forecasts_values, weights, [25.0, 50.0, 75.0]
+            )
+        elif self.question.type == Question.QuestionType.MULTIPLE_CHOICE:
+            lowers, centers, uppers = compute_discrete_forecast_values(
+                forecast_set.forecasts_values, weights, [25.0, 50.0, 75.0]
+            )
+            centers_array = np.array(centers)
+            normalized_centers = np.array(aggregation_forecast_values)
+            normalized_lowers = np.array(lowers) * normalized_centers / centers_array
+            normalized_uppers = np.array(uppers) * normalized_centers / centers_array
+            centers = normalized_centers.tolist()
+            lowers = normalized_lowers.tolist()
+            uppers = normalized_uppers.tolist()
+        else:  # continuous
+            lowers, centers, uppers = percent_point_function(
+                aggregation_forecast_values, [25.0, 50.0, 75.0]
+            )
+            lowers = [lowers]
+            centers = [centers]
+            uppers = [uppers]
+        return lowers, centers, uppers
+
+
+class MeanAggregator(Aggregator):
+    """Takes the mean of the forecast values"""
+
+    def calculate_forecast_values(
+        self, forecast_set: ForecastSet, weights: np.ndarray | None = None
+    ) -> np.ndarray:
+        return np.average(forecast_set.forecasts_values, axis=0, weights=weights)
+
+    def get_range_values(
+        self,
+        forecast_set: ForecastSet,
+        aggregation_forecast_values: ForecastValues,
+        weights: np.ndarray | None = None,
+    ):
+        if self.question.type in QUESTION_CONTINUOUS_TYPES:
+            lowers, centers, uppers = percent_point_function(
+                aggregation_forecast_values, [25.0, 50.0, 75.0]
+            )
+            lowers = [lowers]
+            centers = [centers]
+            uppers = [uppers]
+        else:
+            centers = aggregation_forecast_values
+            lowers_sd, uppers_sd = compute_weighted_semi_standard_deviations(
+                forecast_set.forecasts_values, weights
+            )
+            lowers = (np.array(centers) - lowers_sd).tolist()
+            uppers = (np.array(centers) + uppers_sd).tolist()
+        return lowers, centers, uppers
+
+
+class LogOddsMeanAggregator(MeanAggregator):
+    """Takes the mean of the natural log of odds of forecast values"""
+
+    def calculate_forecast_values(
+        self, forecast_set: ForecastSet, weights: np.ndarray | None = None
+    ) -> np.ndarray:
+        log_odds = np.log(
+            np.array(forecast_set.forecasts_values)
+            / (1 - np.array(forecast_set.forecasts_values))
+        )
+        average_log_odds = np.average(log_odds, axis=0, weights=weights)
+        average_odds = np.exp(average_log_odds)
+        average = average_odds / (1 + average_odds)
+        # First and last cdf value of continuous questions with closed bounds get
+        # screwed up by the logodds transformation, just replace them with
+        # set values 0 and 1
+        if np.isnan(average[0]):
+            average[0] = 0
+        if np.isnan(average[-1]):
+            average[-1] = 1
+        return average
+
+
+##################### Aggregations #####################
+
+
+class Aggregation(Aggregator, ABC):
+    """Base class for actual Aggregations.
+    Any class Inheriting this one must also inherit from a single Aggregator class.
+    Multiple weightings/filters are allowed. Their classes must be listed in the
+        `weighting_classes` property. They will be applied multiplicatively in order.
+    """
+
+    method = "N/A"
+    weighting_classes: list[Type[Weighted]] = []  # defined in subclasses
+
+    def __init__(
+        self, question: Question, user_ids: list[int] | set[int] | None = None
+    ):
+        self.question = question
+        self.weightings: list[Weighted] = [
+            Klass(question=question, user_ids=user_ids)
+            for Klass in self.weighting_classes
+        ]
+
+    def get_weights(self, forecast_set: ForecastSet) -> Weights:
+        weights = None
+        for weighting in self.weightings:
+            new_weights = weighting.calculate_weights(forecast_set)
+            if weights is None:
+                weights = new_weights
+            elif new_weights is not None:
+                weights = weights * new_weights
+        if weights is None or np.all(weights == 0):
+            return None
+        if len(forecast_set.forecasts_values) != weights.shape[0]:
+            weights = weights[0]
+        return weights
+
+    def calculate_aggregation_entry(
+        self,
+        forecast_set: ForecastSet,
+        include_stats: bool = False,
+        histogram: bool = False,
+    ) -> AggregateForecast:
+        weights = self.get_weights(forecast_set)
+        aggregation = AggregateForecast(question=self.question, method=self.method)
+        aggregation.forecast_values = self.calculate_forecast_values(
+            forecast_set, weights
+        ).tolist()
+
+        aggregation.start_time = forecast_set.timestep
+        aggregation.forecaster_count = len(forecast_set.forecasts_values)
+        if include_stats:
+            lowers, centers, uppers = self.get_range_values(
+                forecast_set, aggregation.forecast_values, weights
+            )
+            aggregation.interval_lower_bounds = lowers
+            aggregation.centers = centers
+            aggregation.interval_upper_bounds = uppers
+            if self.question.type in [
+                Question.QuestionType.BINARY,
+                Question.QuestionType.MULTIPLE_CHOICE,
+            ]:
+                aggregation.means = np.average(
+                    forecast_set.forecasts_values, weights=weights, axis=0
+                ).tolist()
+
+        if histogram and self.question.type in [
+            Question.QuestionType.BINARY,
+            Question.QuestionType.MULTIPLE_CHOICE,
+        ]:
+            aggregation.histogram = get_histogram(
+                forecast_set.forecasts_values,
+                weights,
+                question_type=self.question.type,
+            ).tolist()
+
+        return aggregation
+
+
+class UnweightedAggregation(MedianAggregator, Aggregation):
+    method = AggregationMethod.UNWEIGHTED
+    weighting_classes = [Unweighted]
+
+
+class RecencyWeightedAggregation(MedianAggregator, Aggregation):
+    method = AggregationMethod.RECENCY_WEIGHTED
+    weighting_classes = [RecencyWeighted]
+
+
+class SingleAggregation(MeanAggregator, Aggregation):
+    method = AggregationMethod.SINGLE_AGGREGATION
+    weighting_classes = [PeerScoreWeighted]
+
+
+class MedalistsAggregation(MedianAggregator, Aggregation):
+    method = AggregationMethod.MEDALISTS
+    weighting_classes = [MedalistsFilter]
+
+
+class Experienced25ResolvedAggregation(MedianAggregator, Aggregation):
+    method = AggregationMethod.EXPERIENCED_USERS_25_RESOLVED
+    weighting_classes = [Experienced25ResolvedFilter]
+
+
+class IgnoranceAggregation(IgnorantAggregator, Aggregation):
+    method = AggregationMethod.IGNORANCE
+    weighting_classes = [Unweighted]
+
+
+class RecencyWeightedLogOddsAggregation(LogOddsMeanAggregator, Aggregation):
     method = AggregationMethod.RECENCY_WEIGHTED_LOG_ODDS
-
-
-class RecencyWeightedMeanNoOutliersAggregation(
-    NoOutliers, MeanValues, RecencyWeightedAggregation
-):
-    """
-    recency weighted
-    mean
-    remove 10% outliers
-    """
-
+    weighting_classes = [RecencyWeighted]
+
+
+class RecencyWeightedMeanNoOutliersAggregation(MeanAggregator, Aggregation):
     method = AggregationMethod.RECENCY_WEIGHTED_MEAN_NO_OUTLIERS
-
-
-class RecencyWeightedMedalistsAggregation(RecencyWeighted, MedalistsAggregation):
-    """
-    recency weighted
-    median
-    only medalists
-    """
-
+    weighting_classes = [RecencyWeighted, NoOutliers]
+
+
+class RecencyWeightedMedalistsAggregation(MedianAggregator, Aggregation):
     method = AggregationMethod.RECENCY_WEIGHTED_MEDALISTS
-
-
-class RecencyWeightedExperienced25ResolvedAggregation(
-    RecencyWeighted, Experienced25ResolvedAggregation
-):
-    """
-    recency weighted
-    median
-    only forecasters with at least 25 Resolved
-    """
-
+    weighting_classes = [RecencyWeighted, MedalistsFilter]
+
+
+class RecencyWeightedExperienced25ResolvedAggregation(MedianAggregator, Aggregation):
     method = AggregationMethod.RECENCY_WEIGHTED_EXPERIENCED_USERS_25_RESOLVED
-
-
-class RecencyWeightedLogOddsNoOutliersAggregation(
-    LogOddsMeanValues, RecencyWeightedMeanNoOutliersAggregation
-):
-    """
-    recency weighted
-    log odds mean
-    remove 10% outliers
-    """
-
+    weighting_classes = [RecencyWeighted, Experienced25ResolvedFilter]
+
+
+class RecencyWeightedLogOddsNoOutliersAggregation(LogOddsMeanAggregator, Aggregation):
     method = AggregationMethod.RECENCY_WEIGHTED_LOG_ODDS_NO_OUTLIERS
-=======
-class UnweightedAggregation(MedianAggregator, Aggregation):
-    weighting_classes = [Unweighted]
-
-
-class RecencyWeightedAggregation(MedianAggregator, Aggregation):
-    weighting_classes = [RecencyWeighted]
-
-
-class SingleAggregation(MeanAggregator, Aggregation):
-    weighting_classes = [PeerScoreWeighted]
->>>>>>> 908f06d1
-
-
-aggregation_method_map: dict[AggregationMethod, type[Aggregation]] = {
-    AggregationMethod.UNWEIGHTED: UnweightedAggregation,
-    AggregationMethod.RECENCY_WEIGHTED: RecencyWeightedAggregation,
-    AggregationMethod.SINGLE_AGGREGATION: SingleAggregation,
-<<<<<<< HEAD
-    AggregationMethod.MEDALISTS: MedalistsAggregation,
-    AggregationMethod.EXPERIENCED_USERS_25_RESOLVED: Experienced25ResolvedAggregation,
-    AggregationMethod.IGNORANCE: IgnoranceAggregation,
-    AggregationMethod.RECENCY_WEIGHTED_LOG_ODDS: RecencyWeightedLogOddsAggregation,
-    AggregationMethod.RECENCY_WEIGHTED_MEAN_NO_OUTLIERS: RecencyWeightedMeanNoOutliersAggregation,
-    AggregationMethod.RECENCY_WEIGHTED_MEDALISTS: RecencyWeightedMedalistsAggregation,
-    AggregationMethod.RECENCY_WEIGHTED_EXPERIENCED_USERS_25_RESOLVED: (
-        RecencyWeightedExperienced25ResolvedAggregation
-    ),
-    AggregationMethod.RECENCY_WEIGHTED_LOG_ODDS_NO_OUTLIERS: RecencyWeightedLogOddsNoOutliersAggregation,
-=======
->>>>>>> 908f06d1
-}
+    weighting_classes = [RecencyWeighted, NoOutliers]
+
+
+AGGREGATIONS: list[type[Aggregation]] = [
+    UnweightedAggregation,
+    RecencyWeightedAggregation,
+    SingleAggregation,
+    MedalistsAggregation,
+    Experienced25ResolvedAggregation,
+    IgnoranceAggregation,
+    RecencyWeightedLogOddsAggregation,
+    RecencyWeightedMeanNoOutliersAggregation,
+    RecencyWeightedMedalistsAggregation,
+    RecencyWeightedExperienced25ResolvedAggregation,
+    RecencyWeightedLogOddsNoOutliersAggregation,
+]
+
+
+def get_aggregation_by_name(method: AggregationMethod) -> type[Aggregation]:
+    return next(agg.method == method for agg in AGGREGATIONS)
 
 
 def get_aggregations_at_time(
@@ -1099,26 +758,15 @@
 
     aggregations: dict[AggregationMethod, AggregateForecast] = dict()
     for method in aggregation_methods:
-<<<<<<< HEAD
-        AggregationGenerator: Aggregation = aggregation_method_map[method](
+        aggregation_generator = get_aggregation_by_name(method)(
             question=question,
             user_ids=set(forecast_set.user_ids),
-            question_type=question.type,
-        )
-        new_entry = AggregationGenerator.calculate_aggregation_entry(
-=======
-        aggregation_generator = aggregation_method_map[method](
-            question=question,
-            user_ids=set(forecast_set.user_ids),
         )
         new_entry = aggregation_generator.calculate_aggregation_entry(
->>>>>>> 908f06d1
             forecast_set,
             include_stats=include_stats,
             histogram=histogram,
         )
-        new_entry.question = question
-        new_entry.method = method
         aggregations[method] = new_entry
     return aggregations
 
@@ -1202,11 +850,8 @@
         day_size = even_spread
     # start with smallest interval, populating it with timestamps up to it's size. If
     # interval isn't saturated, distribute the remaining allotment to smaller intervals.
-<<<<<<< HEAD
-=======
-
-    now_or_last = min(h[-1], django_timezone.now().timestamp())
->>>>>>> 908f06d1
+
+    now_or_last = min(h[-1], timezone.now().timestamp())
     # Day interval
     day_history = []
     day_interval = []
@@ -1301,11 +946,7 @@
     question: Question,
     aggregation_methods: list[AggregationMethod],
     forecasts: QuerySet[Forecast] | None = None,
-<<<<<<< HEAD
-    user_ids: list[int] | None = None,
-=======
     user_ids: list[int] | set[int] | None = None,
->>>>>>> 908f06d1
     minimize: bool = True,
     include_stats: bool = True,
     include_bots: bool = False,
@@ -1332,9 +973,7 @@
     if include_future:
         cutoff = question.actual_close_time
     else:
-        cutoff = min(
-            django_timezone.now(), question.actual_close_time or django_timezone.now()
-        )
+        cutoff = min(timezone.now(), question.actual_close_time or timezone.now())
     forecast_history = get_user_forecast_history(
         forecasts,
         minimize,
@@ -1351,31 +990,20 @@
                 ).order_by("start_time")
             )
             continue
-<<<<<<< HEAD
 
         aggregation_history: list[AggregateForecast] = []
-        AggregationGenerator: Aggregation = aggregation_method_map[method](
+        AggregationGenerator: Aggregation = get_aggregation_by_name(method)(
             question=question,
             user_ids=forecaster_ids,
-            question_type=question.type,
-        )
-
-=======
-
-        aggregation_history: list[AggregateForecast] = []
-        AggregationGenerator: Aggregation = aggregation_method_map[method](
-            question=question,
-            user_ids=forecaster_ids,
         )
 
         last_historical_entry_index = -1
-        now = django_timezone.now()
+        now = timezone.now()
         for entry in forecast_history:
             if entry.timestep < now:
                 last_historical_entry_index += 1
 
             break
->>>>>>> 908f06d1
         for i, forecast_set in enumerate(forecast_history):
             if histogram is not None:
                 include_histogram = histogram and (
@@ -1397,8 +1025,6 @@
                     include_stats=include_stats,
                     histogram=include_histogram,
                 )
-                new_entry.question = question
-                new_entry.method = method
                 if aggregation_history and aggregation_history[-1].end_time is None:
                     aggregation_history[-1].end_time = new_entry.start_time
                 aggregation_history.append(new_entry)
