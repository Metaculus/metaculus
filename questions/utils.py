import datetime
import re
from datetime import timedelta

from django.utils import timezone

from questions.models import Question

from django.utils import timezone

from questions.models import Question


def get_question_group_title(title: str) -> str:
    """
    Extracts name from question of group.

    E.g. Long Question Title? (Option A) -> Option A
    """

    matches = re.findall(r"\((?:[^()]*|\([^()]*\))*\)", title)
    return matches[-1][1:-1] if matches else title


<<<<<<< HEAD
def get_question_movement_period(question: Question):
    if timezone.now() - question.open_time < timedelta(hours=24):
        return timedelta(hours=1)

    if timezone.now() - question.open_time < timedelta(days=7):
        return timedelta(hours=24)

    return timedelta(days=7)
=======
def calculate_question_lifespan_from_date(
    question: Question, from_date: datetime.datetime
) -> float | None:
    if not question.open_time or not question.scheduled_close_time:
        return

    duration = question.scheduled_close_time - question.open_time
    passed = timezone.now() - from_date

    return passed / duration
>>>>>>> fe8aacee
<|MERGE_RESOLUTION|>--- conflicted
+++ resolved
@@ -1,10 +1,6 @@
 import datetime
 import re
 from datetime import timedelta
-
-from django.utils import timezone
-
-from questions.models import Question
 
 from django.utils import timezone
 
@@ -22,16 +18,6 @@
     return matches[-1][1:-1] if matches else title
 
 
-<<<<<<< HEAD
-def get_question_movement_period(question: Question):
-    if timezone.now() - question.open_time < timedelta(hours=24):
-        return timedelta(hours=1)
-
-    if timezone.now() - question.open_time < timedelta(days=7):
-        return timedelta(hours=24)
-
-    return timedelta(days=7)
-=======
 def calculate_question_lifespan_from_date(
     question: Question, from_date: datetime.datetime
 ) -> float | None:
@@ -42,4 +28,13 @@
     passed = timezone.now() - from_date
 
     return passed / duration
->>>>>>> fe8aacee
+
+
+def get_question_movement_period(question: Question):
+    if timezone.now() - question.open_time < timedelta(hours=24):
+        return timedelta(hours=1)
+
+    if timezone.now() - question.open_time < timedelta(days=7):
+        return timedelta(hours=24)
+
+    return timedelta(days=7)