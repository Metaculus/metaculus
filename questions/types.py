from typing import TypedDict

from django.db import models
from django.db.models import TextChoices


class Direction(TextChoices):
    UNCHANGED = "unchanged"
    UP = "up"
    DOWN = "down"
    EXPANDED = "expanded"
    CONTRACTED = "contracted"
    CHANGED = "changed"  # failsafe


class AggregationMethod(models.TextChoices):
    RECENCY_WEIGHTED = "recency_weighted"
    UNWEIGHTED = "unweighted"
    SINGLE_AGGREGATION = "single_aggregation"
    METACULUS_PREDICTION = "metaculus_prediction"
<<<<<<< HEAD
    MEDALISTS = "medalists"
    EXPERIENCED_USERS_25_RESOLVED = "experienced_users_25_resolved"
    IGNORANCE = "ignorance"
    RECENCY_WEIGHTED_LOG_ODDS = "recency_weighted_log_odds"
    RECENCY_WEIGHTED_MEAN_NO_OUTLIERS = "recency_weighted_mean_no_outliers"
    RECENCY_WEIGHTED_MEDALISTS = "recency_weighted_medalists"
    RECENCY_WEIGHTED_EXPERIENCED_USERS_25_RESOLVED = (
        "recency_weighted_experienced_users_25_resolved"
    )
    RECENCY_WEIGHTED_LOG_ODDS_NO_OUTLIERS = "recency_weighted_log_odds_no_outliers"
=======


QuestionMovement = TypedDict(
    "QuestionMovement", {"direction": Direction, "movement": float}
)
>>>>>>> 908f06d1
<|MERGE_RESOLUTION|>--- conflicted
+++ resolved
@@ -18,7 +18,6 @@
     UNWEIGHTED = "unweighted"
     SINGLE_AGGREGATION = "single_aggregation"
     METACULUS_PREDICTION = "metaculus_prediction"
-<<<<<<< HEAD
     MEDALISTS = "medalists"
     EXPERIENCED_USERS_25_RESOLVED = "experienced_users_25_resolved"
     IGNORANCE = "ignorance"
@@ -29,10 +28,8 @@
         "recency_weighted_experienced_users_25_resolved"
     )
     RECENCY_WEIGHTED_LOG_ODDS_NO_OUTLIERS = "recency_weighted_log_odds_no_outliers"
-=======
 
 
 QuestionMovement = TypedDict(
     "QuestionMovement", {"direction": Direction, "movement": float}
-)
->>>>>>> 908f06d1
+)