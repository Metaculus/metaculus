--- conflicted
+++ resolved
@@ -620,7 +620,9 @@
                 histogram=True,
             )
 
-        recency_weighted = aggregate_forecasts_by_method.get(AggregationMethod.RECENCY_WEIGHTED)
+        recency_weighted = aggregate_forecasts_by_method.get(
+            AggregationMethod.RECENCY_WEIGHTED
+        )
         serialized_data["nr_forecasters"] = (
             recency_weighted[-1].forecaster_count if recency_weighted else 0
         )
@@ -675,60 +677,59 @@
                 else None
             )
 
-        if (
-            current_user
-            and not current_user.is_anonymous
-            and hasattr(question, "request_user_forecasts")
-        ):
-            scores = question.user_scores
-            archived_scores = question.user_archived_scores
-            user_forecasts = question.request_user_forecasts
-            serialized_data["my_forecasts"] = {
-                "history": MyForecastSerializer(
-                    user_forecasts,
-                    context={"include_forecast_values": False},
-                    many=True,
-                ).data,
-                "latest": (
-                    MyForecastSerializer(
-                        user_forecasts[-1],
-                    ).data
-                    if user_forecasts
-                    else None
-                ),
-                "score_data": dict(),
-            }
-            for score in scores:
+    if (
+        current_user
+        and not current_user.is_anonymous
+        and hasattr(question, "request_user_forecasts")
+    ):
+        scores = question.user_scores
+        archived_scores = question.user_archived_scores
+        user_forecasts = question.request_user_forecasts
+        serialized_data["my_forecasts"] = {
+            "history": MyForecastSerializer(
+                user_forecasts,
+                context={"include_forecast_values": False},
+                many=True,
+            ).data,
+            "latest": (
+                MyForecastSerializer(
+                    user_forecasts[-1],
+                ).data
+                if user_forecasts
+                else None
+            ),
+            "score_data": dict(),
+        }
+        for score in scores:
+            serialized_data["my_forecasts"]["score_data"][
+                score.score_type + "_score"
+            ] = score.score
+            if score.score_type == "peer":
                 serialized_data["my_forecasts"]["score_data"][
-                    score.score_type + "_score"
-                ] = score.score
-                if score.score_type == "peer":
-                    serialized_data["my_forecasts"]["score_data"][
-                        "coverage"
-                    ] = score.coverage
-                if score.score_type == "relative_legacy":
-                    serialized_data["my_forecasts"]["score_data"][
-                        "weighted_coverage"
-                    ] = score.coverage
-            for score in archived_scores:
+                    "coverage"
+                ] = score.coverage
+            if score.score_type == "relative_legacy":
                 serialized_data["my_forecasts"]["score_data"][
-                    score.score_type + "_archived_score"
-                ] = score.score
-                if score.score_type == "peer":
-                    serialized_data["my_forecasts"]["score_data"][
-                        "coverage"
-                    ] = score.coverage
-                if score.score_type == "relative_legacy":
-                    serialized_data["my_forecasts"]["score_data"][
-                        "weighted_coverage"
-                    ] = score.coverage
+                    "weighted_coverage"
+                ] = score.coverage
+        for score in archived_scores:
+            serialized_data["my_forecasts"]["score_data"][
+                score.score_type + "_archived_score"
+            ] = score.score
+            if score.score_type == "peer":
+                serialized_data["my_forecasts"]["score_data"][
+                    "coverage"
+                ] = score.coverage
+            if score.score_type == "relative_legacy":
+                serialized_data["my_forecasts"]["score_data"][
+                    "weighted_coverage"
+                ] = score.coverage
 
     return serialized_data
 
 
 def serialize_conditional(
     conditional: Conditional,
-    with_cp: bool = False,
     current_user: User = None,
     post: Post = None,
     aggregate_forecasts: dict[Question, AggregateForecast] = None,
@@ -742,12 +743,7 @@
     )
     serialized_data["condition_child"] = serialize_question(
         conditional.condition_child,
-<<<<<<< HEAD
-        # TODO: remove we don't need the CP but do need the current user predictions
-        with_cp=True,
         current_user=current_user,
-=======
->>>>>>> cf42bcac
         post=conditional.condition_child.get_post(),
     )
 
@@ -780,7 +776,6 @@
 
 def serialize_group(
     group: GroupOfQuestions,
-    with_cp: bool = False,
     current_user: User = None,
     post: Post = None,
     aggregate_forecasts: dict[Question, AggregateForecast] = None,
