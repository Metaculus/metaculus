--- conflicted
+++ resolved
@@ -115,21 +115,14 @@
             "options",
             "group_variable",
             "label",
-<<<<<<< HEAD
             "resolution_criteria",
-            "fine_print",
             "open_time",
             "cp_reveal_time",
             "scheduled_close_time",
             "scheduled_resolve_time",
-=======
             "unit",
-            "scheduled_resolve_time",
-            "scheduled_close_time",
-            "resolution_criteria",
             "fine_print",
             "group_rank",
->>>>>>> 77cca7d7
         )
 
     def validate(self, data: dict):
