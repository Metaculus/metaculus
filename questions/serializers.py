--- conflicted
+++ resolved
@@ -1,11 +1,6 @@
 from collections import defaultdict
 from datetime import datetime, timezone as dt_timezone
 
-<<<<<<< HEAD
-import numpy as np
-from botocore.serialize import Serializer
-=======
->>>>>>> 8fe14039
 from rest_framework import serializers
 from rest_framework.exceptions import ValidationError
 
