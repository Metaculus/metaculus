--- conflicted
+++ resolved
@@ -1142,15 +1142,8 @@
         f2 = full_aggs[last_id]
         period = compare_periods_map.get(question)
 
-<<<<<<< HEAD
-        divergence = prediction_difference_for_sorting(
-            f1.forecast_values,
-            f2.forecast_values,
-            question.type,
-=======
         question_movement_map[question] = serialize_question_movement(
             question, f1, f2, period, threshold=threshold
->>>>>>> 7f45c8e1
         )
 
     return question_movement_map
