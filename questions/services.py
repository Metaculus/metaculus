import logging
from collections import defaultdict
<<<<<<< HEAD
from collections.abc import Iterable
from datetime import datetime
from typing import cast
=======
from datetime import datetime, timedelta
from typing import cast, TypedDict, Iterable
>>>>>>> fe8aacee

from django.db import transaction
from django.db.models import Q, QuerySet, Subquery, OuterRef
from django.utils import timezone
from rest_framework.exceptions import ValidationError

from notifications.constants import MailingTags
from posts.models import PostUserSnapshot, PostSubscription, Notebook, Post
from posts.services.subscriptions import (
    create_subscription_cp_change,
    notify_post_status_change,
)
from posts.tasks import run_on_post_forecast
from projects.models import Project
from projects.services.common import notify_project_subscriptions_question_open
from questions.constants import ResolutionType
from questions.models import (
    QUESTION_CONTINUOUS_TYPES,
    Question,
    GroupOfQuestions,
    Conditional,
    Forecast,
    AggregateForecast,
)
from questions.types import AggregationMethod
from questions.utils import get_question_movement_period
from scoring.models import Score, Leaderboard
from scoring.utils import score_question, update_project_leaderboard
from users.models import User
from utils.dtypes import flatten
from utils.models import model_update
from utils.the_math.aggregations import (
    get_aggregation_history,
    get_aggregations_at_time,
)
from utils.the_math.formulas import unscaled_location_to_scaled_location
from utils.the_math.measures import (
    percent_point_function,
    prediction_difference_for_sorting,
    get_difference_display,
    Direction,
)

logger = logging.getLogger(__name__)


def get_forecast_initial_dict(question: Question) -> dict:
    data = {
        "timestamps": [],
        "nr_forecasters": [],
        "forecast_values": [],
    }

    if question.type == "multiple_choice":
        for option in question.options:
            data[option] = []
    else:
        data.update(
            {
                "my_forecasts": None,
                "latest_pmf": [],
                "latest_cdf": [],
                "q1s": [],
                "medians": [],
                "q3s": [],
                "means": [],
            }
        )

    return data


def build_question_forecasts(
    question: Question,
    aggregation_method: str = AggregationMethod.RECENCY_WEIGHTED,
):
    """
    Builds the AggregateForecasts for a question
    Stores them in the database
    """
    aggregation_history = get_aggregation_history(
        question,
        aggregation_methods=[aggregation_method],
        minimize=True,
        include_bots=question.include_bots_in_aggregates,
        include_stats=True,
    )[aggregation_method]

    with transaction.atomic():
        # overwrite old history with new history, minimizing the amount deleted and created
        previous_history = list(
            question.aggregate_forecasts.filter(method=aggregation_method).order_by(
                "start_time"
            )
        )
        to_overwrite, to_delete = (
            previous_history[: len(aggregation_history)],
            previous_history[len(aggregation_history) :],
        )
        overwriters, to_create = (
            aggregation_history[: len(to_overwrite)],
            aggregation_history[len(to_overwrite) :],
        )
        for new, old in zip(overwriters, to_overwrite):
            new.id = old.id
        fields = [
            field.name
            for field in AggregateForecast._meta.get_fields()
            if not field.primary_key
        ]
        AggregateForecast.objects.bulk_update(overwriters, fields, batch_size=50)
        AggregateForecast.objects.filter(id__in=[old.id for old in to_delete]).delete()
        AggregateForecast.objects.bulk_create(to_create, batch_size=50)


def build_question_forecasts_for_user(
    question: Question, user_forecasts: list[Forecast]
) -> dict:
    """
    Builds forecasts of a specific user
    """

    forecasts_data = {
        "medians": [],
        "timestamps": [],
        "distribution_input": None,
    }
    user_forecasts = sorted(user_forecasts, key=lambda x: x.start_time)

    # values_choice_1
    for forecast in user_forecasts:
        forecasts_data["distribution_input"] = forecast.distribution_input
        forecasts_data["timestamps"].append(forecast.start_time.timestamp())
        if question.type == "multiple_choice":
            forecasts_data["medians"].append(0)
        elif question.type == "binary":
            forecasts_data["medians"].append(forecast.probability_yes)
        elif question.type in QUESTION_CONTINUOUS_TYPES:
            forecasts_data["medians"].append(
                percent_point_function(forecast.continuous_cdf, 50)
            )

    return forecasts_data


def compute_question_movement(question: Question) -> float | None:
    now = timezone.now()

    cp_now = get_aggregations_at_time(
        question, now, [AggregationMethod.RECENCY_WEIGHTED]
    ).get(AggregationMethod.RECENCY_WEIGHTED)

    if not cp_now:
        return

    cp_previous = get_aggregations_at_time(
        question,
        now - get_question_movement_period(question),
        [AggregationMethod.RECENCY_WEIGHTED],
    ).get(AggregationMethod.RECENCY_WEIGHTED)

    if not cp_previous:
        return

    return prediction_difference_for_sorting(
        cp_now.get_prediction_values(),
        cp_previous.get_prediction_values(),
        question,
    )


def create_question(*, title: str = None, **kwargs) -> Question:
    obj = Question(title=title, **kwargs)
    obj.full_clean()
    obj.save()

    return obj


def update_question(question: Question, **kwargs) -> Question:
    scheduled_close_time = kwargs.get("scheduled_close_time")

    question, _ = model_update(
        instance=question,
        data=kwargs,
    )

    # Remove actual close time on value change
    if scheduled_close_time and scheduled_close_time > timezone.now():
        question.actual_close_time = None
        question.save()

    return question


def create_group_of_questions(
    *, title: str = None, questions: list[dict], **kwargs
) -> GroupOfQuestions:
    obj = GroupOfQuestions(**kwargs)

    obj.full_clean()
    obj.save()

    # Adding questions
    for question_data in questions:
        create_question(group_id=obj.id, **question_data)

    return obj


def update_group_of_questions(
    group: GroupOfQuestions,
    delete: list[int] = None,
    questions: list[dict] = None,
    **kwargs,
) -> GroupOfQuestions:
    questions = questions or []
    questions_map = {q.pk: q for q in group.questions.all()}

    group, _ = model_update(
        instance=group,
        fields=[
            "fine_print",
            "resolution_criteria",
            "description",
            "group_variable",
            "subquestions_order",
        ],
        data=kwargs,
    )

    # Deleting questions
    if delete:
        group.questions.filter(id__in=delete).delete()

    for question_data in questions:
        question_id = question_data.get("id")

        if question_id:
            question_obj = questions_map.get(question_id)

            if not question_obj:
                raise ValueError("Question ID does not exist for this group")

            update_question(question_obj, **question_data)
        else:
            create_question(group_id=group.id, **question_data)

    group.save()
    return group


def clone_question(question: Question, title: str = None, **kwargs) -> Question:
    """
    Avoid auto-cloning to prevent unexpected side effects
    """

    return create_question(
        title=title,
        description=kwargs.pop("description", question.description),
        type=kwargs.pop("type", question.type),
        possibilities=kwargs.pop("possibilities", question.possibilities),
        resolution=kwargs.pop("resolution", question.resolution),
        range_max=kwargs.pop("range_max", question.range_max),
        range_min=kwargs.pop("range_min", question.range_min),
        zero_point=kwargs.pop("zero_point", question.zero_point),
        open_upper_bound=kwargs.pop("open_upper_bound", question.open_upper_bound),
        open_lower_bound=kwargs.pop("open_lower_bound", question.open_lower_bound),
        options=kwargs.pop("options", question.options),
        group_variable=kwargs.pop("group_variable", question.group_variable),
        resolution_set_time=kwargs.pop(
            "resolution_set_time", question.resolution_set_time
        ),
        actual_resolve_time=kwargs.pop(
            "actual_resolve_time", question.actual_resolve_time
        ),
        scheduled_close_time=kwargs.pop(
            "scheduled_close_time", question.scheduled_close_time
        ),
        scheduled_resolve_time=kwargs.pop(
            "scheduled_resolve_time", question.scheduled_resolve_time
        ),
        open_time=kwargs.pop("open_time", question.open_time),
        actual_close_time=kwargs.pop("actual_close_time", question.actual_close_time),
        unit=kwargs.pop("unit", question.unit),
        **kwargs,
    )


def create_conditional(
    *, condition_id: int = None, condition_child_id: int = None
) -> Conditional:
    # Auto-generating yes/no questions

    # TODO: select only questions user has access to (public only)
    condition = Question.objects.get(pk=condition_id)
    condition_child = Question.objects.get(pk=condition_child_id)

    question_yes = clone_question(
        condition_child,
        title=f"{condition.title} (Yes) → {condition_child.title}",
        scheduled_close_time=min(
            condition.scheduled_close_time, condition_child.scheduled_close_time
        ),
    )
    question_no = clone_question(
        condition_child,
        title=f"{condition.title} (No) → {condition_child.title}",
        scheduled_close_time=min(
            condition.scheduled_close_time, condition_child.scheduled_close_time
        ),
    )

    obj = Conditional(
        condition_id=condition_id,
        condition_child_id=condition_child_id,
        question_yes=question_yes,
        question_no=question_no,
    )

    obj.full_clean()
    obj.save()

    return obj


def update_conditional(
    obj: Conditional, condition_id: int = None, condition_child_id: int = None
) -> Conditional:
    post = obj.post

    # TODO: select only questions user has access to (public only)
    condition = (
        Question.objects.get(pk=condition_id)
        if condition_id != obj.condition_id
        else None
    )
    condition_child = (
        Question.objects.get(pk=condition_child_id)
        if condition_child_id != obj.condition_child_id
        else None
    )

    if condition or condition_child:
        if condition:
            obj.condition = condition
        if condition_child:
            obj.condition_child = condition_child
            # Update post short_title from condition child
            post.short_title = condition_child.get_post().get_short_title()
            post.save(update_fields=["short_title"])

        title = f"{obj.condition.title} (%s) → {obj.condition_child.title}"

        question_yes = clone_question(condition_child, title=title % "Yes")
        question_yes.save()
        obj.question_yes = question_yes

        question_no = clone_question(condition_child, title=title % "No")
        question_no.save()
        obj.question_no = question_no

    obj.save()
    return obj


def update_notebook(notebook: Notebook, **kwargs):
    notebook, _ = model_update(
        instance=notebook,
        fields=[
            "markdown",
            "type",
            "image_url",
        ],
        data=kwargs,
    )

    return notebook


@transaction.atomic()
def resolve_question(
    question: Question,
    resolution: str,
    actual_resolve_time: datetime,
):
    question.resolution = resolution
    question.resolution_set_time = timezone.now()
    question.actual_resolve_time = actual_resolve_time
    question.actual_close_time = min(actual_resolve_time, question.scheduled_close_time)
    question.save()

    # deal with related conditionals
    conditional: Conditional
    for conditional in [
        *question.conditional_conditions.all(),
        *question.conditional_children.all(),
    ]:
        condition = conditional.condition
        child = conditional.condition_child
        if question == condition:
            # handle annulment
            if question.resolution in [
                ResolutionType.ANNULLED,
                ResolutionType.AMBIGUOUS,
            ]:
                resolve_question(
                    conditional.question_no,
                    ResolutionType.ANNULLED,
                    actual_resolve_time,
                )
                resolve_question(
                    conditional.question_yes,
                    ResolutionType.ANNULLED,
                    actual_resolve_time,
                )
            if child.resolution is None:
                if question.resolution == "yes":
                    resolve_question(
                        conditional.question_no,
                        ResolutionType.ANNULLED,
                        actual_resolve_time,
                    )
                    close_question(
                        conditional.question_yes,
                        actual_close_time=question.actual_close_time,
                    )
                if question.resolution == "no":
                    resolve_question(
                        conditional.question_yes,
                        ResolutionType.ANNULLED,
                        actual_resolve_time,
                    )
                    close_question(
                        conditional.question_no,
                        actual_close_time=question.actual_close_time,
                    )
            # if the child is already successfully resolved,
            # we resolve the active branch and annull the other
            if child.resolution not in [
                None,
                ResolutionType.ANNULLED,
                ResolutionType.AMBIGUOUS,
            ]:
                if question.resolution == "yes":
                    resolve_question(
                        conditional.question_yes,
                        child.resolution,
                        conditional.question_yes.actual_close_time,
                    )
                    resolve_question(
                        conditional.question_no,
                        ResolutionType.ANNULLED,
                        conditional.question_no.actual_close_time,
                    )
                if question.resolution == "no":
                    resolve_question(
                        conditional.question_no,
                        child.resolution,
                        conditional.question_no.actual_close_time,
                    )
                    resolve_question(
                        conditional.question_yes,
                        ResolutionType.ANNULLED,
                        conditional.question_yes.actual_close_time,
                    )
        else:  # question == child
            # handle annulment / ambiguity
            if question.resolution in [
                ResolutionType.ANNULLED,
                ResolutionType.AMBIGUOUS,
            ]:
                resolve_question(
                    conditional.question_yes,
                    ResolutionType.ANNULLED,
                    actual_resolve_time,
                )
                resolve_question(
                    conditional.question_no,
                    ResolutionType.ANNULLED,
                    actual_resolve_time,
                )
            else:  # child is successfully resolved
                if condition.resolution is None:
                    # condition is not resolved
                    # both branches need to close
                    close_question(
                        conditional.question_no,
                        actual_close_time=question.actual_close_time,
                    )
                    close_question(
                        conditional.question_yes,
                        actual_close_time=question.actual_close_time,
                    )
                else:  # condition is already resolved,
                    # resolve the active branch
                    if condition.resolution == "yes":
                        resolve_question(
                            conditional.question_yes,
                            question.resolution,
                            conditional.question_yes.actual_close_time,
                        )
                    if condition.resolution == "no":
                        resolve_question(
                            conditional.question_no,
                            question.resolution,
                            conditional.question_no.actual_close_time,
                        )

    post = question.get_post()
    post.update_pseudo_materialized_fields()
    from posts.services.common import update_global_leaderboard_tags

    update_global_leaderboard_tags(post)
    post.save()

    # Calculate scores + notify forecasters
    from questions.tasks import resolve_question_and_send_notifications

    resolve_question_and_send_notifications.send(question.id)


@transaction.atomic()
def unresolve_question(question: Question):
    question.resolution = None
    question.resolution_set_time = None
    question.actual_resolve_time = None
    question.actual_close_time = (
        None
        if timezone.now() < question.scheduled_close_time
        else question.scheduled_close_time
    )
    question.save()

    # Check if the question is part of any/all conditionals
    conditional: Conditional
    for conditional in [
        *question.conditional_conditions.all(),
        *question.conditional_children.all(),
    ]:
        condition = conditional.condition
        child = conditional.condition_child
        if question == condition:
            if child.resolution not in [
                ResolutionType.ANNULLED,
                ResolutionType.AMBIGUOUS,
            ]:
                # unresolve both branches (handles annulment / ambiguity automatically)
                unresolve_question(conditional.question_yes)
                unresolve_question(conditional.question_no)
            if child.resolution not in [
                None,
                ResolutionType.ANNULLED,
                ResolutionType.AMBIGUOUS,
            ]:
                # both branches should still be closed though
                close_question(
                    conditional.question_yes, actual_close_time=child.actual_close_time
                )
                close_question(
                    conditional.question_no, actual_close_time=child.actual_close_time
                )
        if question == child:
            if condition.resolution is None:
                # unresolve both branches (handles annulment / ambiguity automatically)
                unresolve_question(conditional.question_yes)
                unresolve_question(conditional.question_no)
            if condition.resolution == "yes":
                unresolve_question(conditional.question_yes)
                close_question(
                    conditional.question_yes,
                    actual_close_time=condition.actual_close_time,
                )
            if condition.resolution == "no":
                unresolve_question(conditional.question_no)
                close_question(
                    conditional.question_no,
                    actual_close_time=condition.actual_close_time,
                )

    post = question.get_post()
    post.update_pseudo_materialized_fields()
    from posts.services.common import update_global_leaderboard_tags

    update_global_leaderboard_tags(post)
    post.save()

    # TODO: set up unresolution notifications
    # in the "resolve_question" function, scoring is handled in the same task
    # as notifications. So this should be moved in the same way after notifications
    # are generated
    # scoring
    score_types = [
        Score.ScoreTypes.BASELINE,
        Score.ScoreTypes.PEER,
        Score.ScoreTypes.RELATIVE_LEGACY,
    ]
    spot_scoring_time = question.spot_scoring_time or question.cp_reveal_time
    if spot_scoring_time:
        score_types.append(Score.ScoreTypes.SPOT_PEER)
        score_types.append(Score.ScoreTypes.SPOT_BASELINE)
    score_question(
        question,
        None,  # None is the equivalent of unsetting scores
        spot_scoring_time=(
            spot_scoring_time.timestamp() if spot_scoring_time else None
        ),
        score_types=score_types,
    )

    # Update leaderboards
    update_leaderboards_for_question(question)

    # Rebuild question aggregations
    build_question_forecasts(question)


def close_question(question: Question, actual_close_time: datetime | None = None):
    now = timezone.now()
    question.actual_close_time = min(
        question.actual_close_time or now,
        actual_close_time or now,
        question.scheduled_close_time,
        question.actual_resolve_time or now,
    )
    question.save()

    post = question.get_post()
    # This method automatically sets post closure
    # Based on child questions
    post.update_pseudo_materialized_fields()
    from posts.services.common import update_global_leaderboard_tags

    update_global_leaderboard_tags(post)
    post.save()


def update_leaderboards_for_question(question: Question):
    post = question.get_post()
    projects = [post.default_project] + list(post.projects.all())
    update_global_leaderboards = False
    for project in projects:
        if project.visibility == Project.Visibility.NORMAL:
            update_global_leaderboards = True

        if project.type == Project.ProjectTypes.SITE_MAIN:
            # global leaderboards handled separately
            continue

        leaderboards = project.leaderboards.all()
        for leaderboard in leaderboards:
            update_project_leaderboard(project, leaderboard)

    if update_global_leaderboards:
        global_leaderboard_window = question.get_global_leaderboard_dates()
        if global_leaderboard_window is not None:
            global_leaderboards = Leaderboard.objects.filter(
                project__type=Project.ProjectTypes.SITE_MAIN,
                start_time=global_leaderboard_window[0],
                end_time=global_leaderboard_window[1],
            ).exclude(
                score_type__in=[
                    Leaderboard.ScoreTypes.COMMENT_INSIGHT,
                    Leaderboard.ScoreTypes.QUESTION_WRITING,
                ]
            )
            for leaderboard in global_leaderboards:
                update_project_leaderboard(leaderboard=leaderboard)


def create_forecast(
    *,
    question: Question = None,
    user: User = None,
    continuous_cdf: list[float] = None,
    probability_yes: float = None,
    probability_yes_per_category: list[float] = None,
    distribution_input=None,
    **kwargs,
):
    now = timezone.now()
    post = question.get_post()

    forecast = Forecast.objects.create(
        question=question,
        author=user,
        start_time=now,
        end_time=None,
        continuous_cdf=continuous_cdf,
        probability_yes=probability_yes,
        probability_yes_per_category=probability_yes_per_category,
        distribution_input=(
            distribution_input if question.type in QUESTION_CONTINUOUS_TYPES else None
        ),
        post=post,
        **kwargs,
    )
    # tidy up all forecasts
    # go backwards through time and make sure end_time isn't none for any forecast other
    # than the last one, and there aren't any invalid end_times
    user_forecasts = list(
        Forecast.objects.filter(
            question=question,
            author=user,
        )
        .only("start_time", "end_time")
        .order_by("-start_time")
    )
    if len(user_forecasts) > 1:
        next_forecast = user_forecasts[0]
        for previous_forecast in user_forecasts[1:]:
            if (
                previous_forecast.end_time is None
                or previous_forecast.end_time > next_forecast.start_time
            ):
                previous_forecast.end_time = next_forecast.start_time
                previous_forecast.save()
            next_forecast = previous_forecast

    return forecast


def after_forecast_actions(question: Question, user: User):
    post = question.get_post()

    # Update cache
    PostUserSnapshot.update_last_forecast_date(post, user)
    post.update_forecasts_count()

    # Auto-subscribe user to CP changes
    if (
        MailingTags.FORECASTED_CP_CHANGE not in user.unsubscribed_mailing_tags
        and not post.subscriptions.filter(
            user=user,
            type=PostSubscription.SubscriptionType.CP_CHANGE,
            is_global=True,
        ).exists()
    ):
        create_subscription_cp_change(
            user=user, post=post, cp_change_threshold=0.1, is_global=True
        )

    # Run async tasks
    from questions.tasks import run_build_question_forecasts

    run_build_question_forecasts.send(question.id)

    # There may be situations where async jobs from `create_forecast` complete after
    # `run_on_post_forecast` is triggered. To maintain the correct sequence of execution,
    # we need to ensure that `run_on_post_forecast` runs only after all forecasts have been processed.
    #
    # As a temporary solution, we introduce a 10-second delay before execution
    # to ensure all forecasts are processed.
    run_on_post_forecast.send_with_options(args=(post.id,), delay=10_000)


def create_forecast_bulk(*, user: User = None, forecasts: list[dict] = None):
    posts = set()

    for forecast in forecasts:
        question = forecast.pop("question")
        post = question.get_post()
        posts.add(post)

        create_forecast(question=question, user=user, **forecast)
        after_forecast_actions(question, user)


def withdraw_forecast_bulk(user: User = None, withdrawals: list[dict] = None):
    posts = set()

    for withdrawal in withdrawals:
        question = cast(Question, withdrawal["question"])
        post = question.get_post()
        posts.add(post)

        withdraw_at = withdrawal["withdraw_at"]

        # withdraw standing prediction at withdraw_at time, and delete any
        # forecasts set after that time (this is to future proof from
        # preregistering forecasts)
        user_forecasts = question.user_forecasts.filter(
            Q(end_time__isnull=True) | Q(end_time__gt=withdraw_at),
            author=user,
        ).order_by("start_time")

        if not user_forecasts.exists():
            raise ValidationError(
                f"User {user.id} has no forecast at {withdraw_at} to "
                f"withdraw for question {question.id}"
            )

        forecast_to_terminate = user_forecasts.first()
        forecast_to_terminate.end_time = withdraw_at
        forecast_to_terminate.save()
        forecasts_to_delete = user_forecasts.exclude(pk=forecast_to_terminate.pk)
        forecasts_to_delete.delete()

        after_forecast_actions(question, user)

        # remove global subscriptions
        PostSubscription.objects.filter(
            user=user,
            post=post,
            type=PostSubscription.SubscriptionType.CP_CHANGE,
            is_global=True,
        ).delete()


def get_recency_weighted_for_questions(
    questions: Iterable[Question],
) -> dict[Question, AggregateForecast]:
    qs = (
        AggregateForecast.objects.filter(
            question__in=questions, method=AggregationMethod.RECENCY_WEIGHTED
        )
        .order_by("question_id", "-start_time")
        .distinct("question_id")
    )
    aggregations_map = {x.question_id: x for x in qs}

    return {q: aggregations_map.get(q.pk) for q in questions}


def get_aggregated_forecasts_for_questions(
    questions: Iterable[Question],
    group_cutoff: int = None,
    aggregated_forecast_qs: QuerySet[AggregateForecast] | None = None,
):
    """
    Extracts aggregated forecasts for the given questions.

    @param questions: questions to generate forecasts for
    @param group_cutoff: generated forecasts for the top first N questions of the group
    @param aggregated_forecast_qs: Optional initial AggregateForecast queryset
    """

    # Copy questions list
    questions = list(questions)
    questions_to_fetch = set(questions)
    question_map = {q.pk: q for q in questions}
    aggregated_forecasts = set()
    if aggregated_forecast_qs is None:
        aggregated_forecast_qs = AggregateForecast.objects.all()

    if group_cutoff is not None:
        recently_weighted = get_recency_weighted_for_questions(questions)
        aggregated_forecasts.update([x for x in recently_weighted.values() if x])

        grouped = defaultdict(list)
        for q in questions:
            if (
                q.group_id
                and q.group.graph_type
                != GroupOfQuestions.GroupOfQuestionsGraphType.FAN_GRAPH
            ):
                grouped[q.group].append(q)

        def rank_sorting_key(q: Question):
            return q.group_rank or 0

        def cp_sorting_key(q: Question):
            """
            Extracts question aggregation forecast value
            """
            agg = recently_weighted.get(q)
            if not agg or len(agg.forecast_values) < 2:
                return 0
            if q.type == "binary":
                return agg.forecast_values[1]
            if q.type in QUESTION_CONTINUOUS_TYPES:
                return unscaled_location_to_scaled_location(agg.centers[0], q)
            if q.type == "multiple_choice":
                return max(agg.forecast_values)
            return 0

        cutoff_excluded = {
            q
            for group, qs in grouped.items()
            for q in sorted(
                qs,
                key=(
                    rank_sorting_key
                    if group.subquestions_order
                    == GroupOfQuestions.GroupOfQuestionsSubquestionsOrder.MANUAL
                    else cp_sorting_key
                ),
                reverse=group.subquestions_order
                in [
                    GroupOfQuestions.GroupOfQuestionsSubquestionsOrder.CP_DESC,
                    None,  # if sort order is not set, then sort CP descending, hence reverse here
                ],
            )[group_cutoff:]
        }
        questions_to_fetch = questions_to_fetch - cutoff_excluded

    aggregated_forecasts.update(
        aggregated_forecast_qs.filter(question__in=questions_to_fetch).exclude(
            # Exclude previously fetched aggregated_forecasts
            id__in=[f.id for f in aggregated_forecasts]
        )
    )

    forecasts_by_question = defaultdict(list)
    for forecast in sorted(aggregated_forecasts, key=lambda f: f.start_time):
        forecasts_by_question[question_map[forecast.question_id]].append(forecast)

    return forecasts_by_question


def get_user_last_forecasts_map(
    questions: Iterable[Question], user: User
) -> dict[Question, Forecast]:
    qs = Forecast.objects.filter(
        author=user,
        question__in=questions,
        id=Subquery(
            Forecast.objects.filter(
                author=user,
                question_id=OuterRef("question_id"),
            )
            .order_by("-start_time", "-id")
            .values("id")[:1]
        ),
    )
    question_id_map = {x.question_id: x for x in qs}

    return {q: question_id_map.get(q.id) for q in questions}


QuestionMovement = TypedDict(
    "QuestionMovement", {"direction": Direction, "movement": float}
)


def calculate_user_forecast_movement_for_questions(
    questions: Iterable[Question], forecasts_map: dict[Question, Forecast]
) -> dict[Question, QuestionMovement | None]:
    """
    Calculate, for each question, how much forecast has moved
    between the user last forecasting date and the latest aggregate forecasts.
    """

    question_movement_map: dict[Question, QuestionMovement | None] = {
        q: None for q in questions
    }

    # Step 1: Fetch aggregated forecasts with deferred `forecast_values` field.
    # We do this to significantly reduce data transfer size and Django model instance serialization time,
    # because the `forecast_values` object can be quite large.
    question_aggregated_forecasts_map = get_aggregated_forecasts_for_questions(
        # Only forecasted questions
        forecasts_map.keys(),
        aggregated_forecast_qs=AggregateForecast.objects.filter(
            method=AggregationMethod.RECENCY_WEIGHTED,
        ).only("id", "start_time", "question_id", "end_time"),
    )

    agg_id_map: dict[Question, tuple[int, int]] = {}

    # Step 2: find First and Last AggregateForecast for each question
    for question in questions:
        user_forecast = forecasts_map[question]
        aggregated_forecasts = question_aggregated_forecasts_map.get(question)

        if not user_forecast or not aggregated_forecasts:
            continue

        # Skip hidden CP
        if question.is_cp_hidden:
            continue

        last_agg = aggregated_forecasts[-1]
        first_agg = (
            next(
                (
                    agg
                    for agg in aggregated_forecasts
                    if agg.start_time <= user_forecast.start_time
                    and (
                        agg.end_time is None or agg.end_time > user_forecast.start_time
                    )
                ),
                None,
            )
            or last_agg
        )

        agg_id_map[question] = (first_agg.id, last_agg.id)

    # 3) Bulk‐fetch full forecasts for just those IDs
    full_aggs = {
        x.id: x
        for x in AggregateForecast.objects.filter(pk__in=flatten(agg_id_map.values()))
    }

    # 4) Compute and return the movement per question
    for question, (first_id, last_id) in agg_id_map.items():
        f1 = full_aggs[first_id]
        f2 = full_aggs[last_id]

        divergence = prediction_difference_for_sorting(
            f1.forecast_values,
            f2.forecast_values,
            question,
        )

        if divergence >= 0.25:
            display_diff = get_difference_display(
                f1,
                f2,
                question,
            )

            # Finds max difference for multiple choice cases
            direction, change = max(display_diff, key=lambda x: x[1])

            question_movement_map[question] = cast(
                QuestionMovement,
                {
                    "direction": direction,
                    "movement": change,
                },
            )

    return question_movement_map


def handle_question_open(question: Question):
    """
    A specific handler is triggered once it's opened
    """

    # Handle post subscriptions
    notify_post_status_change(
        question.get_post(), Post.PostStatusChange.OPEN, question=question
    )

    # Handle question on followed projects subscriptions
    notify_project_subscriptions_question_open(question)<|MERGE_RESOLUTION|>--- conflicted
+++ resolved
@@ -1,13 +1,7 @@
 import logging
 from collections import defaultdict
-<<<<<<< HEAD
-from collections.abc import Iterable
 from datetime import datetime
-from typing import cast
-=======
-from datetime import datetime, timedelta
 from typing import cast, TypedDict, Iterable
->>>>>>> fe8aacee
 
 from django.db import transaction
 from django.db.models import Q, QuerySet, Subquery, OuterRef
