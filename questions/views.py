from django.db.models import Q
from django.shortcuts import get_object_or_404
from rest_framework import status
from rest_framework.decorators import api_view, permission_classes
from rest_framework.pagination import LimitOffsetPagination
from rest_framework.permissions import AllowAny
from rest_framework.request import Request
from rest_framework.response import Response

from questions.models import Forecast, Question
from questions.serializers import (
    QuestionSerializer,
    QuestionWriteSerializer,
    QuestionFilterSerializer,
)
from utils.the_math.community_prediction import compute_binary_cp


<<<<<<< HEAD
def filter_questions(qs, request: Request):
    """
    Applies filtering on the Questions QuerySet
    """

    user = request.user
    serializer = QuestionFilterSerializer(data=request.query_params)
    serializer.is_valid(raise_exception=True)

    # Search
    if search_query := serializer.validated_data.get("search"):
        qs = qs.filter(
            Q(title__icontains=search_query)
            | Q(author__username__icontains=search_query)
=======
def get_forecasts_for_question(question: Question):
    try:
        forecasts = Forecast.objects.filter(question=question)
        forecast_times = [x.start_time for x in forecasts]
        forecasts_data = {
            "timestamps": [],
            "values_mean": [],
            "values_max": [],
            "values_min": [],
            "nr_forecasters": [],
        }
        for forecast_time in forecast_times:
            cp = compute_binary_cp(forecasts, forecast_time)
            forecasts_data["timestamps"].append(forecast_time.timestamp())
            forecasts_data["values_mean"].append(cp["mean"])
            forecasts_data["values_max"].append(cp["max"])
            forecasts_data["values_min"].append(cp["min"])
            forecasts_data["nr_forecasters"].append(cp["nr_forecasters"])
    except:
        return None

@api_view(["GET"])
@permission_classes([AllowAny])
def question_list(request):
    questions = Question.objects.all()
    search_query = request.query_params.get("search", None)
    ordering = request.query_params.get("ordering", None)
    with_forecasts = request.query_params.get("with_forecasts", None) == "true"

    if search_query:
        questions = questions.filter(title__icontains=search_query) | questions.filter(
            author__username__icontains=search_query
>>>>>>> 83f5cedf
        )
    
    questions.order_by(request.query_params["order"])

    # Filters
    if topic := serializer.validated_data.get("topic"):
        qs = qs.filter(projects=topic)

<<<<<<< HEAD
    if tags := serializer.validated_data.get("tags"):
        qs = qs.filter(projects__in=tags)

    if categories := serializer.validated_data.get("categories"):
        qs = qs.filter(projects__in=categories)

    answered_by_me = serializer.validated_data.get("answered_by_me")

    if answered_by_me is not None and not user.is_anonymous:
        condition = {"forecast__author": user}
        qs = qs.filter(**condition) if answered_by_me else qs.exclude(**condition)

    # Ordering
    if order := serializer.validated_data.get("order"):
        match order:
            case serializer.Order.MOST_FORECASTERS:
                qs = qs.annotate_predictions_count__unique().order_by(
                    "-predictions_count_unique"
                )
            case serializer.Order.CLOSED_AT:
                qs = qs.order_by("-closed_at")
            case serializer.Order.RESOLVED_AT:
                qs = qs.order_by("-resolved_at")
            case serializer.Order.CREATED_AT:
                qs = qs.order_by("-created_at")

    return qs


@api_view(["GET"])
@permission_classes([AllowAny])
def questions_list_api_view(request):
    paginator = LimitOffsetPagination()
    qs = Question.objects.all().prefetch_projects()

    # Apply filtering
    qs = filter_questions(qs, request)

    # Paginating queryset
    qs = paginator.paginate_queryset(qs, request)

    return paginator.get_paginated_response(QuestionSerializer(qs, many=True).data)
=======
    questions = questions[0:100]

    question_data = []
    for q in questions:
        question_data.append(QuestionSerializer(q).data)
        if with_forecasts:
            question_data[-1]["forecasts"] = get_forecasts_for_question(q)

    return Response(question_data)
>>>>>>> 83f5cedf


@api_view(["GET"])
@permission_classes([AllowAny])
def question_detail(request: Request, pk):
    print(request, pk)
    question = get_object_or_404(Question, pk=pk)
    forecasts_data = get_forecasts_for_question(question)
    serializer = QuestionSerializer(question)
    data = serializer.data
    data["forecasts"] = forecasts_data
    return Response(data)


@api_view(["POST"])
def create_question(request):
    serializer = QuestionWriteSerializer(data=request.data)
    serializer.is_valid(raise_exception=True)

    question = serializer.save(author=request.user)
    return Response(QuestionSerializer(question).data, status=status.HTTP_201_CREATED)


@api_view(["PUT"])
def update_question(request, pk):
    question = get_object_or_404(Question, pk=pk)
    if request.user != question.author:
        return Response(status=status.HTTP_403_FORBIDDEN)

    serializer = QuestionSerializer(question, data=request.data)
    serializer.is_valid(raise_exception=True)
    serializer.save()

    return Response(serializer.data)


@api_view(["DELETE"])
def delete_question(request, pk):
    question = get_object_or_404(Question, pk=pk)
    if request.user != question.author:
        return Response(status=status.HTTP_403_FORBIDDEN)
    question.delete()
    return Response(status=status.HTTP_204_NO_CONTENT)<|MERGE_RESOLUTION|>--- conflicted
+++ resolved
@@ -16,7 +16,6 @@
 from utils.the_math.community_prediction import compute_binary_cp
 
 
-<<<<<<< HEAD
 def filter_questions(qs, request: Request):
     """
     Applies filtering on the Questions QuerySet
@@ -31,49 +30,12 @@
         qs = qs.filter(
             Q(title__icontains=search_query)
             | Q(author__username__icontains=search_query)
-=======
-def get_forecasts_for_question(question: Question):
-    try:
-        forecasts = Forecast.objects.filter(question=question)
-        forecast_times = [x.start_time for x in forecasts]
-        forecasts_data = {
-            "timestamps": [],
-            "values_mean": [],
-            "values_max": [],
-            "values_min": [],
-            "nr_forecasters": [],
-        }
-        for forecast_time in forecast_times:
-            cp = compute_binary_cp(forecasts, forecast_time)
-            forecasts_data["timestamps"].append(forecast_time.timestamp())
-            forecasts_data["values_mean"].append(cp["mean"])
-            forecasts_data["values_max"].append(cp["max"])
-            forecasts_data["values_min"].append(cp["min"])
-            forecasts_data["nr_forecasters"].append(cp["nr_forecasters"])
-    except:
-        return None
-
-@api_view(["GET"])
-@permission_classes([AllowAny])
-def question_list(request):
-    questions = Question.objects.all()
-    search_query = request.query_params.get("search", None)
-    ordering = request.query_params.get("ordering", None)
-    with_forecasts = request.query_params.get("with_forecasts", None) == "true"
-
-    if search_query:
-        questions = questions.filter(title__icontains=search_query) | questions.filter(
-            author__username__icontains=search_query
->>>>>>> 83f5cedf
         )
-    
-    questions.order_by(request.query_params["order"])
 
     # Filters
     if topic := serializer.validated_data.get("topic"):
         qs = qs.filter(projects=topic)
 
-<<<<<<< HEAD
     if tags := serializer.validated_data.get("tags"):
         qs = qs.filter(projects__in=tags)
 
@@ -116,7 +78,48 @@
     qs = paginator.paginate_queryset(qs, request)
 
     return paginator.get_paginated_response(QuestionSerializer(qs, many=True).data)
-=======
+
+
+
+def get_forecasts_for_question(question: Question):
+    try:
+        forecasts = Forecast.objects.filter(question=question)
+        forecast_times = [x.start_time for x in forecasts]
+        forecasts_data = {
+            "timestamps": [],
+            "values_mean": [],
+            "values_max": [],
+            "values_min": [],
+            "nr_forecasters": [],
+        }
+        for forecast_time in forecast_times:
+            cp = compute_binary_cp(forecasts, forecast_time)
+            forecasts_data["timestamps"].append(forecast_time.timestamp())
+            forecasts_data["values_mean"].append(cp["mean"])
+            forecasts_data["values_max"].append(cp["max"])
+            forecasts_data["values_min"].append(cp["min"])
+            forecasts_data["nr_forecasters"].append(cp["nr_forecasters"])
+    except:
+        return None
+
+@api_view(["GET"])
+@permission_classes([AllowAny])
+def question_list(request):
+    questions = Question.objects.all()
+    search_query = request.query_params.get("search", None)
+    ordering = request.query_params.get("ordering", None)
+    with_forecasts = request.query_params.get("with_forecasts", None) == "true"
+
+    if search_query:
+        questions = questions.filter(title__icontains=search_query) | questions.filter(
+            author__username__icontains=search_query
+        )
+
+    questions.order_by(request.query_params["order"])
+
+    if ordering:
+        questions = questions.order_by(ordering)
+
     questions = questions[0:100]
 
     question_data = []
@@ -126,7 +129,6 @@
             question_data[-1]["forecasts"] = get_forecasts_for_question(q)
 
     return Response(question_data)
->>>>>>> 83f5cedf
 
 
 @api_view(["GET"])
