--- conflicted
+++ resolved
@@ -154,13 +154,9 @@
         ):
             return QuestionStatus.RESOLVED
 
-<<<<<<< HEAD
-        if self.actual_close_time and self.actual_close_time <= now:
-=======
-        if self.scheduled_close_time < now or (
-            self.actual_close_time and self.actual_close_time < now
+        if self.scheduled_close_time <= now or (
+            self.actual_close_time and self.actual_close_time <= now
         ):
->>>>>>> 7d1776be
             return QuestionStatus.CLOSED
 
         return QuestionStatus.OPEN
