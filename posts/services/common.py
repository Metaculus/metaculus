--- conflicted
+++ resolved
@@ -127,12 +127,8 @@
     group_of_questions: dict = None,
     notebook: dict = None,
     author: User = None,
-<<<<<<< HEAD
-    url_title: str = None,
+    short_title: str = None,
     published_at: datetime = None,
-=======
-    short_title: str = None,
->>>>>>> 77cca7d7
 ) -> Post:
     site_main = get_site_main_project()
 
