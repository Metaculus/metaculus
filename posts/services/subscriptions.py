from datetime import datetime, timedelta

from django.contrib.postgres.aggregates import ArrayAgg
from django.db.models import Q, F, OuterRef, Case, When, Value, IntegerField
from django.db.models.functions import Coalesce
from django.utils import timezone
from rest_framework.exceptions import ValidationError
from sql_util.aggregates import SubqueryAggregate

from notifications.services import (
    NotificationNewComments,
    NotificationPostParams,
    NotificationPostMilestone,
    NotificationPostStatusChange,
    NotificationPostSpecificTime,
    NotificationPostCPChange,
)
from posts.models import Post, PostSubscription
from questions.models import Question
from users.models import User
<<<<<<< HEAD
from utils.the_math.community_prediction import get_cp_history
from utils.the_math.measures import (
    map_difference_to_threshold,
    prediction_difference_for_sorting,
    prediction_difference_for_display,
)
=======
from utils.models import ArrayLength
>>>>>>> 69d12f4d


def notify_post_cp_change(post: Post):
    """
    TODO: write description and check over
    """

    subscriptions = post.subscriptions.filter(
        type=PostSubscription.SubscriptionType.CP_CHANGE,
        next_trigger_value__lte=post.cp,
    ).select_related("user")
    questions = Question.objects.filter(Q(post=post) | Q(group__post=post))
    forecast_history = {
        question: get_cp_history(
            question,
            aggregation_method="recency_weighted",
            minimize=False,
            include_stats=False,
        )
        for question in questions
    }

    for subscription in subscriptions:
        last_sent = subscription.last_sent_at
        if not last_sent:
            subscription.update_last_sent_at()
            subscription.save()
            continue
        max_sorting_diff = None
        display_diff = None
        for question, entries in forecast_history.items():
            for entry in entries:
                if entry.start_time <= last_sent and (
                    entry.end_time is None or entry.end_time > last_sent
                ):
                    old_forecast_values = entry.forecast_values
                    current_forecast_values = entries[-1].forecast_values
                    difference = prediction_difference_for_sorting(
                        old_forecast_values, current_forecast_values, question=question
                    )
                    if max_sorting_diff is None or difference > max_sorting_diff:
                        max_sorting_diff = difference
                        display_diff = prediction_difference_for_display(
                            old_forecast_values,
                            current_forecast_values,
                            question=question,
                        )
                break
        if not max_sorting_diff:
            continue
        sorting_difference = map_difference_to_threshold(max_sorting_diff)
        if sorting_difference < subscription.cp_threshold:
            continue

        # we have to send a notification
        NotificationPostCPChange.send(
            subscription.user,
            NotificationPostCPChange.ParamsType(
                post=NotificationPostParams.from_post(post),
                cp_difference=display_diff,
            ),
        )

        subscription.update_last_sent_at()
        subscription.save()


def notify_new_comments(post: Post):
    """
    Subscription handler to notify about new comments of the post

    Trigger: comment creation
    """

    subscriptions = (
        post.subscriptions.filter(
            type=PostSubscription.SubscriptionType.NEW_COMMENTS,
        )
        .annotate(
            new_comment_ids=SubqueryAggregate(
                "post__comments__id",
                filter=Q(
                    (
                        Q(
                            created_at__gte=Coalesce(
                                OuterRef("last_sent_at"), OuterRef("created_at")
                            )
                        )
                    )
                    & ~Q(author=OuterRef("user"))
                    & Q(is_soft_deleted=False)
                    & Q(is_private=False)
                ),
                aggregate=ArrayAgg,
            ),
            new_comments_count=Case(
                When(new_comment_ids__isnull=True, then=Value(0)),
                default=ArrayLength("new_comment_ids"),
                output_field=IntegerField(),
            ),
        )
        .filter(new_comments_count__gte=F("comments_frequency"))
        .select_related("user")
    )

    for subscription in subscriptions:
        user = subscription.user

        NotificationNewComments.send(
            user,
            NotificationNewComments.ParamsType(
                post=NotificationPostParams.from_post(post),
                new_comments_count=subscription.new_comments_count,
                new_comment_ids=subscription.new_comment_ids,
            ),
        )

        subscription.update_last_sent_at()
        subscription.save()


def get_post_lifespan_pct(post: Post) -> float | None:
    """
    Returns current post milestone
    """

    if not post.published_at or not post.scheduled_resolve_time:
        return

    duration = post.scheduled_close_time - post.published_at
    passed = timezone.now() - post.published_at

    return passed / duration


def get_next_post_milestone(post: Post, step: float):
    """
    Generate next percentage milestone for a post notification
    """

    # TODO: check float conversions e.g 0.2 * 3.0 == 0.60000001
    return ((get_post_lifespan_pct(post) // step) + 1) * step


def notify_milestone(post: Post):
    """
    Notify about new milestones of the post

    Please note: this function is not idempotent and should be triggered once per day only!
    """

    lifespan_pct = get_post_lifespan_pct(post)

    if not lifespan_pct:
        return

    subscriptions = post.subscriptions.filter(
        type=PostSubscription.SubscriptionType.MILESTONE,
        next_trigger_value__lte=get_post_lifespan_pct(post),
    ).select_related("user")

    for subscription in subscriptions:
        NotificationPostMilestone.send(
            subscription.user,
            NotificationPostMilestone.ParamsType(
                post=NotificationPostParams.from_post(post),
                lifespan_pct=subscription.next_trigger_value,
            ),
        )

        subscription.update_last_sent_at()
        next_trigger_value = get_next_post_milestone(post, subscription.milestone_step)
        subscription.next_trigger_value = (
            next_trigger_value if next_trigger_value <= 100 else None
        )
        subscription.save()


def notify_post_status_change(post: Post, event: PostSubscription.PostStatusChange):
    """
    Notify about post status change

    TODO: connect to the post triggers
    """

    subscriptions = post.subscriptions.filter(
        type=PostSubscription.SubscriptionType.STATUS_CHANGE
    ).select_related("user")

    for subscription in subscriptions:
        NotificationPostStatusChange.send(
            subscription.user,
            NotificationPostStatusChange.ParamsType(
                post=NotificationPostParams.from_post(post), event=event
            ),
        )

        subscription.update_last_sent_at()
        subscription.save()


def notify_date():
    """
    Custom on date notification
    """

    subscriptions = (
        PostSubscription.objects.filter(
            type=PostSubscription.SubscriptionType.SPECIFIC_TIME,
            next_trigger_datetime_lte=timezone.now(),
        )
        .filter(
            Q(post__actual_close_time__isnull=True)
            | Q(post__actual_close_time__gt=timezone.now())
        )
        .select_related("post")
    )

    for subscription in subscriptions:
        NotificationPostSpecificTime.send(
            subscription.user,
            NotificationPostSpecificTime.ParamsType(
                post=NotificationPostParams.from_post(subscription.post)
            ),
        )

        if subscription.recurrence_interval:
            # This protects us from cases when we missed notifications job run for 2+ iterations
            # So this job won't send any duplicate reminders
            while subscription.next_trigger_datetime <= timezone.now():
                subscription.next_trigger_datetime += subscription.recurrence_interval

        subscription.update_last_sent_at()
        subscription.save()


#
# Subscription factories
#


def create_subscription_new_comments(
    user: User = None, post: Post = None, comments_frequency: int = None
) -> PostSubscription:
    obj = PostSubscription.objects.create(
        user=user,
        post=post,
        type=PostSubscription.SubscriptionType.NEW_COMMENTS,
        comments_frequency=comments_frequency,
    )

    obj.full_clean()
    obj.save()

    return obj


def create_subscription_cp_change(
    user: User,
    post: Post,
    cp_threshold: timedelta = None,
):
    obj = PostSubscription.objects.create(
        user=user,
        post=post,
        type=PostSubscription.SubscriptionType.CP_CHANGE,
        cp_threshold=cp_threshold,
<<<<<<< HEAD
        last_sent_at=timezone.now(),
=======
        # TODO: add extra logic
        # TODO: adjust `migrator.services.migrate_subscriptions.migrate_cp_change` in the old db migrator script!
>>>>>>> 69d12f4d
    )

    obj.full_clean()
    obj.save()

    return obj


def create_subscription_milestone(
    user: User = None, post: Post = None, milestone_step: float = None
) -> PostSubscription:
    obj = PostSubscription.objects.create(
        user=user,
        post=post,
        type=PostSubscription.SubscriptionType.MILESTONE,
        milestone_step=milestone_step,
        next_trigger_value=get_next_post_milestone(post, milestone_step),
    )

    obj.full_clean()
    obj.save()

    return obj


def create_subscription_status_change(user: User, post: Post):
    obj = PostSubscription.objects.create(
        user=user, post=post, type=PostSubscription.SubscriptionType.STATUS_CHANGE
    )

    obj.full_clean()
    obj.save()

    return obj


def create_subscription_specific_time(
    user: User,
    post: Post,
    next_trigger_datetime: datetime = None,
    recurrence_interval: timedelta = None,
):
    obj = PostSubscription.objects.create(
        user=user,
        post=post,
        type=PostSubscription.SubscriptionType.SPECIFIC_TIME,
        recurrence_interval=recurrence_interval,
        next_trigger_datetime=next_trigger_datetime,
    )

    obj.full_clean()
    obj.save()

    return obj


def create_subscription(
    subscription_type: PostSubscription.SubscriptionType,
    user: User,
    post: Post,
    **kwargs,
):
    factories_map = {
        PostSubscription.SubscriptionType.NEW_COMMENTS: create_subscription_new_comments,
        PostSubscription.SubscriptionType.STATUS_CHANGE: create_subscription_status_change,
        PostSubscription.SubscriptionType.MILESTONE: create_subscription_milestone,
        PostSubscription.SubscriptionType.SPECIFIC_TIME: create_subscription_specific_time,
        PostSubscription.SubscriptionType.CP_CHANGE: create_subscription_cp_change,
    }

    if f := factories_map.get(subscription_type):
        return f(user=user, post=post, **kwargs)

    raise ValidationError("Wrong subscription type")<|MERGE_RESOLUTION|>--- conflicted
+++ resolved
@@ -18,16 +18,13 @@
 from posts.models import Post, PostSubscription
 from questions.models import Question
 from users.models import User
-<<<<<<< HEAD
 from utils.the_math.community_prediction import get_cp_history
 from utils.the_math.measures import (
     map_difference_to_threshold,
     prediction_difference_for_sorting,
     prediction_difference_for_display,
 )
-=======
 from utils.models import ArrayLength
->>>>>>> 69d12f4d
 
 
 def notify_post_cp_change(post: Post):
@@ -295,12 +292,8 @@
         post=post,
         type=PostSubscription.SubscriptionType.CP_CHANGE,
         cp_threshold=cp_threshold,
-<<<<<<< HEAD
         last_sent_at=timezone.now(),
-=======
-        # TODO: add extra logic
         # TODO: adjust `migrator.services.migrate_subscriptions.migrate_cp_change` in the old db migrator script!
->>>>>>> 69d12f4d
     )
 
     obj.full_clean()
