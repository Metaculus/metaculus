--- conflicted
+++ resolved
@@ -48,12 +48,8 @@
             "published_at",
             "edited_at",
             "curation_status",
-<<<<<<< HEAD
-            "comment_count"
-=======
-            "resolved_at",
+            "comment_count" "resolved_at",
             "closed_at",
->>>>>>> 8a793ca1
         )
 
     def get_projects(self, obj: Post):
@@ -61,7 +57,7 @@
 
     def get_author_username(self, obj: Post):
         return obj.author.username
-    
+
     def get_comment_count(self, obj: Post):
         return Comment.objects.filter(on_post=obj).count()
 
