--- conflicted
+++ resolved
@@ -700,7 +700,6 @@
         return attrs
 
 
-<<<<<<< HEAD
 class DataPostRequestSerializer(DataGetRequestSerializer):
     # For some reason, our POST and GET frontend methods provide
     # different data types for list params. Thus, we need to handle the POST
@@ -743,7 +742,8 @@
             )
         uids = [int(user_id) for user_id in user_ids]
         return uids
-=======
+
+
 def serialize_posts_many_forecast_flow(
     posts: Union[QuerySet[Post], list[Post], list[int] | set[int]], current_user: User
 ):
@@ -779,5 +779,4 @@
             ),
         }
         for post in posts
-    ]
->>>>>>> b210ca3c
+    ]