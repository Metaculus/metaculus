import logging
from typing import Union, Iterable

from django.db import models
from django.db.models import QuerySet
from django.utils import timezone
from rest_framework import serializers
from rest_framework.exceptions import ValidationError

from comments.models import KeyFactor
from comments.serializers import serialize_key_factors_many
from misc.models import ITNArticle
from projects.models import Project
from projects.permissions import ObjectPermission
from projects.serializers.common import (
    validate_categories,
    validate_tournaments,
    serialize_projects,
)
from projects.services.common import get_projects_for_posts
from questions.models import Question, AggregateForecast
from questions.serializers.common import (
    QuestionWriteSerializer,
    QuestionUpdateSerializer,
    serialize_question,
    serialize_conditional,
    serialize_group,
    ConditionalWriteSerializer,
    GroupOfQuestionsWriteSerializer,
    GroupOfQuestionsUpdateSerializer,
)
from questions.serializers.forecasting_flow import serialize_forecasting_flow_content
from questions.services import (
    get_aggregated_forecasts_for_questions,
    get_user_last_forecasts_map,
    calculate_user_forecast_movement_for_questions,
)
from users.models import User
from utils.dtypes import flatten, generate_map_from_list
from utils.serializers import SerializerKeyLookupMixin
from .models import Notebook, Post, PostSubscription
from .utils import get_post_slug

logger = logging.getLogger(__name__)


class NotebookSerializer(serializers.ModelSerializer):
    class Meta:
        model = Notebook
        fields = (
            "id",
            "markdown",
            "type",
            "image_url",
            "created_at",
            "edited_at",
        )


class PostReadSerializer(serializers.ModelSerializer):
    author_username = serializers.SerializerMethodField()
    coauthors = serializers.SerializerMethodField()
    nr_forecasters = serializers.IntegerField(source="forecasters_count")
    slug = serializers.SerializerMethodField()
    url_title = serializers.CharField(source="short_title")

    class Meta:
        model = Post
        fields = (
            "id",
            "title",
            "short_title",
            # Backward compatibility
            "url_title",
            "slug",
            "author_id",
            "author_username",
            "coauthors",
            "created_at",
            "published_at",
            "edited_at",
            "curation_status",
            "curation_status_updated_at",
            "comment_count",
            "status",
            "resolved",
            "actual_close_time",
            "scheduled_close_time",
            "scheduled_resolve_time",
            "open_time",
            "nr_forecasters",
            "html_metadata_json",
        )

    def get_author_username(self, obj: Post):
        return obj.author.username

    def get_coauthors(self, obj: Post):
        return [{"id": u.id, "username": u.username} for u in obj.coauthors.all()]

    def get_slug(self, obj: Post):
        return get_post_slug(obj)


class NotebookWriteSerializer(serializers.ModelSerializer):
    class Meta:
        model = Notebook
        fields = (
            "markdown",
            "type",
            "image_url",
        )


class PostWriteSerializer(serializers.ModelSerializer):
    title = serializers.CharField(required=False)
    short_title = serializers.CharField(required=False)
    default_project = serializers.IntegerField(required=True)
    question = QuestionWriteSerializer(required=False)
    conditional = ConditionalWriteSerializer(required=False)
    group_of_questions = GroupOfQuestionsWriteSerializer(required=False)
    notebook = NotebookWriteSerializer(required=False)
    categories = serializers.ListField(child=serializers.IntegerField(), required=False)
    published_at = serializers.DateTimeField(required=False, allow_null=True)

    class Meta:
        model = Post
        fields = (
            "title",
            "short_title",
            "question",
            "conditional",
            "group_of_questions",
            "default_project",
            "notebook",
            "categories",
            "published_at",
        )

    def get_user(self):
        return self.context["user"]

    def validate_default_project(self, value):
        project = (
            Project.objects.filter_permission(user=self.get_user())
            .filter(pk=value)
            .first()
        )

        if not project:
            raise ValidationError("Wrong default project id")

        return project

    def validate_categories(self, values: list[int]) -> list[Project]:
        return validate_categories(lookup_field="id", lookup_values=values)


class PostUpdateSerializer(PostWriteSerializer):
    question = QuestionUpdateSerializer(required=False)
    group_of_questions = GroupOfQuestionsUpdateSerializer(required=False)


class PostFilterSerializer(SerializerKeyLookupMixin, serializers.Serializer):
    class Order(models.TextChoices):
        PUBLISHED_AT = "published_at"
        OPEN_TIME = "open_time"
        VOTES = "vote_score"
        COMMENT_COUNT = "comment_count"
        FORECASTS_COUNT = "forecasts_count"
        SCHEDULED_CLOSE_TIME = "scheduled_close_time"
        SCHEDULED_RESOLVE_TIME = "scheduled_resolve_time"
        USER_LAST_FORECASTS_DATE = "user_last_forecasts_date"
        UNREAD_COMMENT_COUNT = "unread_comment_count"
        WEEKLY_MOVEMENT = "weekly_movement"
        DIVERGENCE = "divergence"
        NEWS_HOTNESS = "news_hotness"
        HOTNESS = "hotness"
        SCORE = "score"

    class Access(models.TextChoices):
        PRIVATE = "private"
        PUBLIC = "public"

    ids = serializers.ListField(child=serializers.IntegerField(), required=False)
    access = serializers.ChoiceField(required=False, choices=Access.choices)
    default_project_id = serializers.IntegerField(required=False)
    topic = serializers.CharField(required=False)
    community = serializers.CharField(required=False)
    tags = serializers.ListField(child=serializers.CharField(), required=False)
    categories = serializers.ListField(child=serializers.CharField(), required=False)
    tournaments = serializers.ListField(child=serializers.CharField(), required=False)
    forecast_type = serializers.ListField(child=serializers.CharField(), required=False)
    statuses = serializers.ListField(child=serializers.CharField(), required=False)
    permission = serializers.ChoiceField(
        required=False,
        choices=ObjectPermission.choices + [ObjectPermission.CREATOR],
    )
    order_by = serializers.CharField(required=False, allow_null=True)
    curation_status = serializers.ChoiceField(
        required=False, choices=Post.CurationStatus.choices
    )
    notebook_type = serializers.ChoiceField(
        choices=Notebook.NotebookType.choices, required=False, allow_null=True
    )
    news_type = serializers.CharField(required=False)
    public_figure = serializers.CharField(required=False)
    usernames = serializers.ListField(child=serializers.CharField(), required=False)
    forecaster_id = serializers.IntegerField(required=False, allow_null=True)
    withdrawn = serializers.BooleanField(required=False, allow_null=True)
    not_forecaster_id = serializers.IntegerField(required=False, allow_null=True)
    similar_to_post_id = serializers.IntegerField(required=False, allow_null=True)
    upvoted_by = serializers.IntegerField(required=False, allow_null=True)

    search = serializers.CharField(required=False, allow_null=True)
    for_main_feed = serializers.BooleanField(required=False, allow_null=True)
    following = serializers.BooleanField(required=False, allow_null=True)

    # Key lookup filters
    open_time = serializers.DateTimeField(required=False, allow_null=True)
    published_at = serializers.DateTimeField(required=False, allow_null=True)
    scheduled_resolve_time = serializers.DateTimeField(required=False, allow_null=True)
    scheduled_close_time = serializers.DateTimeField(required=False, allow_null=True)

    key_lookup_fields = [
        "open_time",
        "published_at",
        "scheduled_resolve_time",
        "scheduled_close_time",
    ]

    def validate_default_project_id(self, value: int):
        try:
            return Project.objects.get(pk=value)
        except Project.DoesNotExist:
            raise ValidationError("Project does not exist")

    def validate_public_figure(self, value: int):
        try:
            return Project.objects.filter(pk=value)
        except Project.DoesNotExist:
            raise ValidationError("Slug does not exist")

    def validate_news_type(self, value: str):
        try:
            return Project.objects.get(
                slug__iexact=value, type=Project.ProjectTypes.NEWS_CATEGORY
            )
        except Project.DoesNotExist:
            raise ValidationError("Slug does not exist")

    def validate_topic(self, value: str):
        try:
            return Project.objects.filter_topic().get(slug=value)
        except Project.DoesNotExist:
            raise ValidationError("Slug does not exist")

    def validate_community(self, value: str):
        try:
            return Project.objects.filter_communities().get(slug=value)
        except Project.DoesNotExist:
            raise ValidationError("Community does not exist")

    def validate_tags(self, values: list[str]):
        tags = Project.objects.filter_tags().filter(slug__in=values)
        slugs = {obj.slug for obj in tags}

        for value in values:
            if value not in slugs:
                raise ValidationError(f"Tag {value} does not exist")

        return tags

    def validate_categories(self, values: list[str]):
        return validate_categories(lookup_field="slug", lookup_values=values)

    def validate_tournaments(self, values: list[str]):
        return validate_tournaments(lookup_values=values)

    def validate_forecast_type(self, value):
        # If the value is passed as a single string, split it by commas
        if isinstance(value, list) and len(value) == 1:
            return [v.strip() for v in value[0].split(",")]
        return value

    def validate_order_by(self, value: str):
        if value.lstrip("-") in self.Order:
            return value

        return


class OldQuestionFilterSerializer(SerializerKeyLookupMixin, serializers.Serializer):
    status = serializers.MultipleChoiceField(
        choices=["open", "closed"],
        required=False,
    )
    project = serializers.IntegerField(required=False)
    guessed_by = serializers.IntegerField(required=False)
    order_by = serializers.CharField(required=False, allow_null=True)
    not_guessed_by = serializers.IntegerField(required=False)

    # Key lookup filters
    published_at = serializers.DateTimeField(required=False, allow_null=True)
    scheduled_resolve_time = serializers.DateTimeField(required=False, allow_null=True)
    scheduled_close_time = serializers.DateTimeField(required=False, allow_null=True)

    key_lookup_fields = [
        "published_at",
        "scheduled_resolve_time",
        "scheduled_close_time",
    ]

    def validate_project(self, value):
        return validate_tournaments(lookup_values=[str(value)])

    def validate_order_by(self, value: str):
        order_by = value.lstrip("-")
        if order_by == "hotness":
            return "activity"
        if order_by in PostFilterSerializer.Order:
            return value

        return


def serialize_post(
    post: Post,
    current_user: User = None,
    with_subscriptions: bool = False,
    aggregate_forecasts: dict[Question, AggregateForecast] = None,
    key_factors: list[dict] = None,
    projects: Iterable[Project] = None,
    include_descriptions: bool = False,
) -> dict:
    current_user = (
        current_user if current_user and not current_user.is_anonymous else None
    )
    serialized_data = PostReadSerializer(post).data

    # Appending projects
    projects = projects or []
    serialized_data["projects"] = serialize_projects(projects, post.default_project)

    # Appending questions
    if post.question:
        serialized_data["question"] = serialize_question(
            post.question,
            current_user=current_user,
            post=post,
            aggregate_forecasts=(
                aggregate_forecasts[post.question] or []
                if aggregate_forecasts
                else None
            ),
            include_descriptions=include_descriptions,
        )

    if post.conditional:
        serialized_data["conditional"] = serialize_conditional(
            post.conditional,
            current_user=current_user,
            post=post,
            aggregate_forecasts=aggregate_forecasts,
            include_descriptions=include_descriptions,
        )

    if post.group_of_questions:
        serialized_data["group_of_questions"] = serialize_group(
            post.group_of_questions,
            current_user=current_user,
            post=post,
            aggregate_forecasts=aggregate_forecasts,
            include_descriptions=include_descriptions,
        )

    if post.notebook:
        serialized_data["notebook"] = NotebookSerializer(post.notebook).data

    # Permissions
    serialized_data["user_permission"] = post.user_permission

    # Annotate user's vote
    serialized_data["vote"] = {
        "score": post.vote_score,
        "user_vote": post.user_vote,
    }
    # Forecasters
    serialized_data["forecasts_count"] = post.forecasts_count

    # Subscriptions
    if with_subscriptions and current_user:
        serialized_data["subscriptions"] = [
            get_subscription_serializer_by_type(sub.type)(sub).data
            for sub in post.user_subscriptions
            if not sub.is_global
        ]

    if hasattr(post, "user_snapshots") and current_user and post.user_snapshots:
        snapshot = post.user_snapshots[0]
        unread_comment_count = (post.comment_count or 0) - (
            snapshot.comments_count or 0
        )

        # Unread comment stats were synced from the old db
        # This workaround fixes possible discrepancies
        if unread_comment_count < 0:
            unread_comment_count = 0

        serialized_data.update(
            {
                "unread_comment_count": unread_comment_count,
                "last_viewed_at": snapshot.viewed_at,
            }
        )

    serialized_data["key_factors"] = key_factors or []

    is_current_content_translated = (
        post.is_current_content_translated()
        or (post.question is not None and post.question.is_current_content_translated())
        or (post.notebook is not None and post.notebook.is_current_content_translated())
    )

    serialized_data["is_current_content_translated"] = is_current_content_translated

    return serialized_data


def serialize_post_many(
    posts: Union[QuerySet[Post], list[Post], list[int] | set[int]],
    with_cp: bool = False,
    current_user: User = None,
    with_subscriptions: bool = False,
    group_cutoff: int = None,
    with_key_factors: bool = False,
<<<<<<< HEAD
    include_cp_history: bool = False,
=======
    include_descriptions: bool = False,
>>>>>>> 6e962e86
) -> list[dict]:
    current_user = (
        current_user if current_user and not current_user.is_anonymous else None
    )
    ids = [p.id if isinstance(p, Post) else p for p in posts]
    qs = Post.objects.filter(id__in=ids)

    qs = (
        qs.annotate_user_permission(user=current_user)
        .prefetch_questions()
        .prefetch_condition_post()
        .select_related("default_project__primary_leaderboard", "author", "notebook")
        .prefetch_related("coauthors")
    )

    if current_user:
        qs = qs.annotate_user_vote(current_user)

    if with_cp:
        qs = qs.prefetch_questions_scores()

        if current_user:
            qs = qs.prefetch_user_forecasts(current_user.id)

    if with_subscriptions and current_user:
        qs = qs.prefetch_user_subscriptions(user=current_user)

    if current_user:
        qs = qs.prefetch_user_snapshots(current_user)

    # Restore the original ordering
    posts = sorted(qs.all(), key=lambda obj: ids.index(obj.id))
    aggregate_forecasts = {}

    if with_cp:
        aggregate_forecasts = get_aggregated_forecasts_for_questions(
            flatten([p.get_questions() for p in posts]),
            group_cutoff=group_cutoff,
            include_cp_history=include_cp_history,
        )

    comment_key_factors_map = {}

    if with_key_factors:
        comment_key_factors_map = generate_map_from_list(
            serialize_key_factors_many(
                KeyFactor.objects.for_posts(posts)
                .filter_active()
                .order_by("-votes_score"),
                current_user=current_user,
            ),
            key=lambda x: x["post_id"],
        )

    # Fetch projects
    projects_map = get_projects_for_posts(posts, user=current_user)

    return [
        serialize_post(
            post,
            current_user=current_user,
            with_subscriptions=with_subscriptions,
            aggregate_forecasts={
                q: v
                for q, v in aggregate_forecasts.items()
                if q in post.get_questions()
            },
            key_factors=comment_key_factors_map.get(post.id),
            projects=projects_map.get(post.id),
            include_descriptions=include_descriptions,
        )
        for post in posts
    ]


class SubscriptionNewCommentsSerializer(serializers.ModelSerializer):
    id = serializers.IntegerField(required=False, allow_null=True)

    class Meta:
        model = PostSubscription
        fields = (
            "id",
            "type",
            "comments_frequency",
            "created_at",
        )


class SubscriptionMilestoneSerializer(serializers.ModelSerializer):
    id = serializers.IntegerField(required=False, allow_null=True)
    milestone_step = serializers.FloatField(min_value=0, max_value=1)

    class Meta:
        model = PostSubscription
        fields = (
            "id",
            "type",
            "milestone_step",
            "created_at",
        )


class SubscriptionCPChangeSerializer(serializers.ModelSerializer):
    id = serializers.IntegerField(required=False, allow_null=True)
    cp_change_threshold = serializers.FloatField(min_value=0, max_value=1)

    class Meta:
        model = PostSubscription
        fields = (
            "id",
            "type",
            "cp_change_threshold",
            "created_at",
        )


class SubscriptionStatusChangeSerializer(serializers.ModelSerializer):
    id = serializers.IntegerField(required=False, allow_null=True)

    class Meta:
        model = PostSubscription
        fields = (
            "id",
            "type",
            "created_at",
        )


class SubscriptionSpecificTimeSerializer(serializers.ModelSerializer):
    id = serializers.IntegerField(required=False, allow_null=True)
    recurrence_interval = serializers.DurationField(required=False, allow_null=True)

    class Meta:
        model = PostSubscription
        fields = (
            "id",
            "type",
            "next_trigger_datetime",
            "recurrence_interval",
            "created_at",
        )

    def validate_next_trigger_datetime(self, value):
        if value <= timezone.now():
            raise ValidationError("Can not be in the past")

        return value

    def validate_recurrence_interval(self, value):
        if not value:
            return

        return value


def get_subscription_serializer_by_type(
    subscription_type: PostSubscription.SubscriptionType,
) -> type[serializers.Serializer]:
    serializers_map = {
        PostSubscription.SubscriptionType.NEW_COMMENTS: SubscriptionNewCommentsSerializer,
        PostSubscription.SubscriptionType.MILESTONE: SubscriptionMilestoneSerializer,
        PostSubscription.SubscriptionType.STATUS_CHANGE: SubscriptionStatusChangeSerializer,
        PostSubscription.SubscriptionType.SPECIFIC_TIME: SubscriptionSpecificTimeSerializer,
        PostSubscription.SubscriptionType.CP_CHANGE: SubscriptionCPChangeSerializer,
    }

    if subscription_type not in serializers_map:
        raise ValidationError("Wrong subscription type")

    return serializers_map[subscription_type]


class PostRelatedArticleSerializer(serializers.ModelSerializer):
    class Meta:
        model = ITNArticle
        fields = ("id", "title", "url", "favicon_url", "created_at", "media_label")


def serialize_posts_many_forecast_flow(
    posts: Union[QuerySet[Post], list[Post], list[int] | set[int]], current_user: User
):
    """
    Serializes post object specifically for ForecastsFlow. Contains only basic info
    """

    ids = [p.id if isinstance(p, Post) else p for p in posts]

    # Restore the original ordering
    posts = sorted(
        Post.objects.filter(id__in=ids).prefetch_questions(),
        key=lambda obj: ids.index(obj.id),
    )

    questions = flatten([p.get_questions() for p in posts])

    user_question_forecasts_map = get_user_last_forecasts_map(questions, current_user)

    try:
        question_movement_map = calculate_user_forecast_movement_for_questions(
            questions, user_question_forecasts_map
        )
    except Exception:
        logger.exception("Failed to calculate user forecast movement")
        question_movement_map = {}

    return [
        {
            "id": post.id,
            "title": post.title,
            **serialize_forecasting_flow_content(
                question=post.question,
                conditional=post.conditional,
                group_of_questions=post.group_of_questions,
                question_movement_map=question_movement_map,
                user_question_forecasts_map=user_question_forecasts_map,
            ),
        }
        for post in posts
    ]<|MERGE_RESOLUTION|>--- conflicted
+++ resolved
@@ -434,11 +434,8 @@
     with_subscriptions: bool = False,
     group_cutoff: int = None,
     with_key_factors: bool = False,
-<<<<<<< HEAD
+    include_descriptions: bool = False,
     include_cp_history: bool = False,
-=======
-    include_descriptions: bool = False,
->>>>>>> 6e962e86
 ) -> list[dict]:
     current_user = (
         current_user if current_user and not current_user.is_anonymous else None
