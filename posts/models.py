--- conflicted
+++ resolved
@@ -439,13 +439,11 @@
     projects = models.ManyToManyField(Project, related_name="posts", blank=True)
     users = models.ManyToManyField(User, through="PostUserSnapshot")
 
-<<<<<<< HEAD
     # Evaluated Fields
     movement = models.FloatField(null=True, blank=True)  # Jeffrey's Divergence
     # TODO: these two fields might be necessary for display purposes
     # movement_total = models.FloatField(null=True, blank=True)
     # movement_asymmetric = models.FloatField(null=True, blank=True)
-=======
     forecasts_count = models.PositiveIntegerField(
         default=0, editable=False, db_index=True
     )
@@ -457,7 +455,6 @@
 
         self.forecasts_count = self.forecasts.count()
         self.save(update_fields=["forecasts_count"])
->>>>>>> b90c0c98
 
     objects = models.Manager.from_queryset(PostQuerySet)()
 
