from datetime import timedelta
from itertools import chain

from django.core.validators import MinValueValidator, MaxValueValidator
from django.db import models
from django.db.models import (
    Sum,
    Subquery,
    OuterRef,
    Q,
    F,
    Max,
    Min,
    Prefetch,
    QuerySet,
    FilteredRelation,
    Exists,
    Value,
)
from django.db.models.functions import Coalesce
from django.utils import timezone
from django.utils.translation import gettext_lazy as _
from pgvector.django import VectorField

from projects.models import Project
from projects.permissions import ObjectPermission
from questions.models import (
    Question,
    Conditional,
    GroupOfQuestions,
    Forecast,
)
from scoring.models import Score, ArchivedScore
from users.models import User
from utils.models import TimeStampedModel, TranslatedModel


class PostQuerySet(models.QuerySet):
    def prefetch_projects(self):
        return self.prefetch_related("projects").select_related("default_project")

    def prefetch_user_forecasts(self, user_id: int):
        question_relations = [
            "question",
            "conditional__question_yes",
            "conditional__question_no",
            "group_of_questions__questions",
        ]

        prefetches = []

        for rel in question_relations:
            prefetches += [
                Prefetch(
                    f"{rel}__user_forecasts",
                    # only retrieve forecasts that were made before question close
                    queryset=Forecast.objects.filter(author_id=user_id)
                    .annotate(actual_close_time=F("question__actual_close_time"))
                    .filter(
                        Q(actual_close_time__isnull=True)
                        | Q(start_time__lte=F("actual_close_time"))
                    )
                    .order_by("start_time"),
                    to_attr="request_user_forecasts",
                ),
                Prefetch(
                    f"{rel}__scores",
                    queryset=Score.objects.filter(user_id=user_id),
                    to_attr="user_scores",
                ),
                Prefetch(
                    f"{rel}__archived_scores",
                    queryset=ArchivedScore.objects.filter(user_id=user_id),
                    to_attr="user_archived_scores",
                ),
            ]

        return self.prefetch_related(*prefetches)

    def prefetch_questions(self):
        return self.prefetch_related(
            "question",
            # Conditional
            "conditional__condition",
            "conditional__condition_child",
            "conditional__question_yes",
            "conditional__question_no",
            # Group Of Questions
            "group_of_questions__questions__group",
        )

    def prefetch_condition_post(self):
        return self.prefetch_related(
            "conditional__condition__related_posts__post",
            "conditional__condition_child__related_posts__post",
        )

    def prefetch_questions_scores(self):
        question_relations = [
            "question",
            "conditional__question_yes",
            "conditional__question_no",
            "group_of_questions__questions",
        ]

        return self.prefetch_related(
            *chain.from_iterable(
                [
                    [
                        Prefetch(
                            f"{rel}__scores",
                            Score.objects.filter(aggregation_method__isnull=False),
                        ),
                        Prefetch(
                            f"{rel}__archived_scores",
                            Score.objects.filter(aggregation_method__isnull=False),
                        ),
                    ]
                    for rel in question_relations
                ]
            )
        )

    def prefetch_user_subscriptions(self, user: User):
        return self.prefetch_related(
            Prefetch(
                "subscriptions",
                queryset=PostSubscription.objects.filter(user=user).order_by(
                    "-created_at"
                ),
                to_attr="user_subscriptions",
            )
        )

    def prefetch_user_snapshots(self, user: User):
        return self.prefetch_related(
            Prefetch(
                "snapshots",
                queryset=PostUserSnapshot.objects.filter(user=user),
                to_attr="user_snapshots",
            )
        )

    def annotate_user_last_forecasts_date(self, author_id: int):
        """
        Annotate last forecast date for user
        """
        last_forecast_date_subquery = PostUserSnapshot.objects.filter(
            user_id=author_id, post_id=OuterRef("pk")
        ).values("last_forecast_date")[:1]

        return self.annotate(
            user_last_forecasts_date=Coalesce(
                Subquery(last_forecast_date_subquery), Value(None)
            )
        )

<<<<<<< HEAD
    def annotate_has_active_forecast(self, author_id: int):
        """
        Annotates if user has active forecast for post
        """
        return self.annotate(
            has_active_forecast=Exists(
                Forecast.objects.filter(
                    post_id=OuterRef("pk"), author_id=author_id, end_time__isnull=True
                )
=======
    def annotate_user_is_following(self, user: User):
        """
        Annotate with a boolean flag representing whether the user
        is following the respective posts.
        """
        subscription_exists_subquery = PostSubscription.objects.filter(
            post=OuterRef("pk"), user=user
        )

        return self.annotate(
            user_is_following=Coalesce(
                Exists(subscription_exists_subquery), Value(False)
>>>>>>> b3c6f711
            )
        )

    def annotate_unread_comment_count(self, user_id: int):
        """
        Annotate last forecast date for user on predicted questions
        """

        return self.filter(snapshots__user_id=user_id).annotate(
            unread_comment_count=F("comment_count") - F("snapshots__comments_count"),
        )

    def annotate_score(self, user_id: int, desc=True):
        subquery = (
            Score.objects.filter(user_id=user_id)
            .filter(
                Q(question__post=OuterRef("pk"))
                | Q(question__group__post=OuterRef("pk"))
                | Q(question__conditional_yes__post=OuterRef("pk"))
                | Q(question__conditional_no__post=OuterRef("pk"))
            )
            .values("score")
            .annotate(agg_score=Max("score") if desc else Min("score"))
            .values("agg_score")
        )[:1]

        return self.annotate(score=subquery)

    def annotate_user_vote(self, user: User):
        """
        Annotates queryset with the user's vote option
        """

        return self.annotate(
            user_vote=Subquery(
                Vote.objects.filter(user=user, post=OuterRef("pk")).values("direction")[
                    :1
                ]
            ),
        )

    def annotate_divergence(self, user_id: int):
        return self.filter(snapshots__user_id=user_id).annotate(
            divergence=F("snapshots__divergence")
        )

    #
    # Permissions
    #
    def annotate_user_permission(self, user: User = None):
        from projects.services.common import get_site_main_project

        user_id = user.id if user else None
        site_main_project = get_site_main_project()

        # Annotate with user-specific permission or project's default permission
        qs = self.annotate(
            user_permission_override=FilteredRelation(
                "default_project__projectuserpermission",
                condition=Q(default_project__projectuserpermission__user_id=user_id),
            ),
            _user_permission=Coalesce(
                F("user_permission_override__permission"),
                F("default_project__default_permission"),
            ),
        )

        # Exclude posts user doesn't have access to
        qs = qs.filter(
            Q(author_id=user_id)
            | (
                Q(
                    _user_permission__in=[
                        ObjectPermission.ADMIN,
                        ObjectPermission.CURATOR,
                    ]
                )
                & Q(curation_status=Post.CurationStatus.PENDING)
            )
            | (
                Q(_user_permission__isnull=False)
                & (
                    (
                        Q(default_project_id=site_main_project.pk)
                        & Q(curation_status=Post.CurationStatus.PENDING)
                    )
                    | Q(curation_status=Post.CurationStatus.APPROVED)
                )
            )
        )

        qs = qs.annotate(
            user_permission=models.Case(
                # Admin/Curator is more important than Creator
                models.When(
                    Q(
                        _user_permission__in=[
                            ObjectPermission.ADMIN,
                            ObjectPermission.CURATOR,
                        ]
                    ),
                    then=F("_user_permission"),
                ),
                models.When(
                    author_id=user.id if user else None,
                    then=models.Value(ObjectPermission.CREATOR),
                ),
                default=F("_user_permission"),
                output_field=models.CharField(),
            ),
        )

        return qs

    def filter_permission(
        self, user: User = None, permission: ObjectPermission = ObjectPermission.VIEWER
    ):
        """
        Returns posts visible to the user
        """

        user_id = user.id if user else None

        if permission == ObjectPermission.CREATOR:
            return self.filter(author_id=user_id)

        permissions_lookup = ObjectPermission.get_included_permissions(permission) + [
            ObjectPermission.CREATOR
        ]

        return self.annotate_user_permission(user).filter(
            user_permission__in=permissions_lookup
        )

    def filter_public(self):
        """
        Filter public posts
        """

        return self.filter(default_project__default_permission__isnull=False)

    def filter_private(self):
        """
        Filter private posts
        """

        return self.filter(default_project__default_permission__isnull=True)

    def filter_active(self):
        """
        Filter active posts
        """

        return self.filter(
            published_at__lte=timezone.now(),
            open_time__lte=timezone.now(),
            curation_status=Post.CurationStatus.APPROVED,
        ).filter(
            Q(actual_close_time__isnull=True) | Q(actual_close_time__gte=timezone.now())
        )

    def filter_projects(self, p: list[Project] | Project):
        if isinstance(p, Project):
            p = [p]

        return self.filter(
            Q(default_project__in=p)
            | Exists(
                Post.projects.through.objects.filter(
                    post_id=OuterRef("pk"), project__in=p
                )
            )
        )

    def filter_questions(self):
        """
        Filter by question post type
        """

        return self.filter(
            Q(question_id__isnull=False)
            | Q(conditional_id__isnull=False)
            | Q(group_of_questions_id__isnull=False)
        )


class PostManager(models.Manager.from_queryset(PostQuerySet)):
    def get_queryset(self) -> PostQuerySet:
        return super().get_queryset().defer("embedding_vector")


class Notebook(TimeStampedModel, TranslatedModel):  # type: ignore
    class NotebookType(models.TextChoices):
        DISCUSSION = "discussion"
        NEWS = "news"
        PUBLIC_FIGURE = "public_figure"

    markdown = models.TextField()
    type = models.CharField(max_length=100, choices=NotebookType)
    news_type = models.CharField(max_length=100, blank=True, null=True)
    image_url = models.ImageField(null=True, blank=True, upload_to="user_uploaded")

    def __str__(self):
        return f"{self.type} Notebook for {self.post} by {self.post.author}"


class Post(TimeStampedModel, TranslatedModel):  # type: ignore
    # typing
    id: int
    votes: QuerySet["Vote"]
    forecasts: QuerySet["Forecast"]
    question_id: int | None
    conditional_id: int | None
    group_of_questions_id: int | None

    # Annotated fields
    user_vote = None
    user_permission: ObjectPermission = None
    user_last_forecasts_date = None
    divergence: int = None

    objects = PostManager()

    class CurationStatus(models.TextChoices):
        # Draft, only the creator can see it
        DRAFT = "draft"
        # Pending, only creator and curators can see it, pending a review to be published or rejected
        PENDING = "pending"
        # Rejected, only the creator and curators on the project[s] can see it
        REJECTED = "rejected"
        # APPROVED, all viewers can see it
        APPROVED = "approved"
        # CLOSED, all viewers can see it, no forecasts or other interactions can happen
        DELETED = "deleted"

    class PostStatusChange(models.TextChoices):
        OPEN = "open", _("Open")
        CLOSED = "closed", _("Closed")
        RESOLVED = "resolved", _("Resolved")

    curation_status = models.CharField(
        max_length=20,
        choices=CurationStatus.choices,
        default=CurationStatus.DRAFT,
        db_index=True,
    )
    curation_status_updated_at = models.DateTimeField(null=True, blank=True)

    title = models.CharField(max_length=2000, blank=True)
    url_title = models.CharField(max_length=2000, default="", blank=True)
    author = models.ForeignKey(
        User, models.CASCADE, related_name="posts"
    )  # are we sure we want this?
    coauthors = models.ManyToManyField(
        User, related_name="coauthored_posts", blank=True
    )

    curated_last_by = models.ForeignKey(
        User,
        on_delete=models.PROTECT,
        related_name="approved_questions",
        null=True,
        blank=True,
    )
    published_at = models.DateTimeField(db_index=True, null=True, blank=True)

    # Fields populated from Child Question objects
    open_time = models.DateTimeField(
        null=True, blank=True, db_index=True, editable=False
    )
    scheduled_close_time = models.DateTimeField(
        null=True, blank=True, db_index=True, editable=False
    )
    scheduled_resolve_time = models.DateTimeField(
        null=True, blank=True, db_index=True, editable=False
    )
    actual_close_time = models.DateTimeField(null=True, blank=True, editable=False)
    resolved = models.BooleanField(default=False, editable=False)

    embedding_vector = VectorField(
        help_text="Vector embeddings of the Post content",
        null=True,
        blank=True,
        editable=False,
    )

    preview_image_generated_at = models.DateTimeField(null=True, blank=True)

    # Whether we should display Post/Notebook on the homepage
    show_on_homepage = models.BooleanField(default=False, db_index=True)

    def set_scheduled_close_time(self):
        if self.question:
            self.scheduled_close_time = self.question.scheduled_close_time
        elif self.group_of_questions:
            self.scheduled_close_time = max(
                question.scheduled_close_time
                for question in self.group_of_questions.questions.all()
            )
        elif self.conditional:
            self.scheduled_close_time = (
                self.conditional.condition_child.scheduled_close_time
            )
        else:
            self.scheduled_close_time = None

    def set_scheduled_resolve_time(self):
        if self.question:
            self.scheduled_resolve_time = self.question.scheduled_resolve_time
        elif self.group_of_questions:
            self.scheduled_resolve_time = max(
                question.scheduled_resolve_time
                for question in self.group_of_questions.questions.all()
            )
        elif self.conditional:
            self.scheduled_resolve_time = max(
                self.conditional.condition_child.scheduled_resolve_time,
                self.conditional.condition.scheduled_resolve_time,
            )
        else:
            self.scheduled_resolve_time = None

    def set_actual_close_time(self):
        if self.question:
            self.actual_close_time = self.question.actual_close_time
        elif self.group_of_questions:
            close_times = [
                question.actual_close_time
                for question in self.group_of_questions.questions.all()
            ]
            if None in close_times:
                self.actual_close_time = None
            else:
                self.actual_close_time = max(close_times)
        elif self.conditional:
            self.actual_close_time = self.conditional.condition_child.actual_close_time
        else:
            self.actual_close_time = None

    def set_resolved(self):
        if self.question:
            if self.question.resolution:
                self.resolved = True
            else:
                self.resolved = False
        elif self.group_of_questions:
            resolutions = [
                question.resolution is not None
                for question in self.group_of_questions.questions.all()
            ]
            self.resolved = resolutions and all(resolutions)
        elif self.conditional:
            self.resolved = (
                self.conditional.condition_child.resolution is not None
                and self.conditional.condition.resolution is not None
            )
        else:
            self.resolved = False

    def set_open_time(self):
        open_time = None

        if self.question_id:
            open_time = self.question.open_time
        elif self.conditional_id:
            open_time = max(
                self.conditional.condition.open_time,
                self.conditional.condition_child.open_time,
            )
        elif self.group_of_questions_id:
            questions = self.group_of_questions.questions.all()
            open_times = [x.open_time for x in questions if x.open_time]

            if open_times:
                open_time = min(open_times)

        self.open_time = open_time

    def updated_related_conditionals(self):
        if self.question:
            related_conditionals = [
                *self.question.conditional_conditions.all(),
                *self.question.conditional_children.all(),
            ]
            for conditional in related_conditionals:
                conditional.post.update_pseudo_materialized_fields()
                print("Updated conditional in post: ", conditional.post)

    def update_pseudo_materialized_fields(self):
        self.set_scheduled_close_time()
        self.set_actual_close_time()
        self.set_scheduled_resolve_time()
        self.set_open_time()
        self.set_resolved()
        self.save()
        # Note: No risk of infinite loops since conditionals can't father other conditionals
        self.updated_related_conditionals()

    # Relations
    # TODO: add db constraint to have only one not-null value of these fields
    question = models.OneToOneField(
        Question, models.CASCADE, related_name="post", null=True, blank=True
    )
    conditional = models.OneToOneField(
        Conditional, models.CASCADE, related_name="post", null=True, blank=True
    )
    group_of_questions = models.OneToOneField(
        GroupOfQuestions, models.CASCADE, related_name="post", null=True, blank=True
    )

    notebook = models.OneToOneField(
        Notebook, models.CASCADE, related_name="post", null=True, blank=True
    )

    default_project = models.ForeignKey(
        Project, related_name="default_posts", on_delete=models.PROTECT, null=False
    )
    projects = models.ManyToManyField(Project, related_name="posts", blank=True)
    users = models.ManyToManyField(User, through="PostUserSnapshot")

    # Evaluated Fields
    movement = models.FloatField(
        null=True, blank=True, db_index=True
    )  # Jeffrey's Divergence
    # TODO: these two fields might be necessary for display purposes
    # movement_total = models.FloatField(null=True, blank=True)
    # movement_asymmetric = models.FloatField(null=True, blank=True)
    hotness = models.IntegerField(null=True, blank=True, editable=False, db_index=True)
    forecasts_count = models.PositiveIntegerField(
        default=0, editable=False, db_index=True
    )
    forecasters_count = models.PositiveIntegerField(default=0, editable=False)
    vote_score = models.IntegerField(default=0, db_index=True, editable=False)
    comment_count = models.PositiveIntegerField(
        default=0, db_index=True, editable=False
    )

    # Indicates whether we triggered "handle_post_open" event
    # And guarantees idempotency of "on post open" evens
    open_time_triggered = models.BooleanField(
        default=False, db_index=True, editable=False
    )

    def update_forecasts_count(self):
        """
        Update forecasts count cache
        """

        self.forecasts_count = self.forecasts.count()
        self.save(update_fields=["forecasts_count"])

    def update_forecasters_count(self):
        self.forecasters_count = self.get_forecasters().count()
        self.save(update_fields=["forecasters_count"])

    def update_vote_score(self):
        self.vote_score = self.get_votes_score()
        self.save(update_fields=["vote_score"])

        return self.vote_score

    def update_comment_count(self):
        self.comment_count = self.get_comment_count()
        self.save(update_fields=["comment_count"])

        return self.comment_count

    def __str__(self):
        return self.title

    def update_curation_status(self, status: CurationStatus):
        self.curation_status = status
        self.curation_status_updated_at = timezone.now()

        if status == status.APPROVED:
            self.published_at = timezone.now()

    def get_questions(self) -> list[Question]:
        """
        Generate list of questions available for forecasting
        """

        if self.question_id:
            return [self.question]
        if self.group_of_questions_id:
            return self.group_of_questions.questions.all()
        elif self.conditional_id:
            return [self.conditional.question_yes, self.conditional.question_no]
        else:
            return []

    def get_forecasters(self) -> QuerySet["User"]:
        return User.objects.filter(forecast__post=self).distinct("pk")

    def get_votes_score(self) -> int:
        return self.votes.aggregate(Sum("direction")).get("direction__sum") or 0

    def get_comment_count(self) -> int:
        return self.comments.filter(is_private=False).count()

    def get_url_title(self):
        return self.url_title or self.title

    def clean_fields(self, exclude=None):
        """
        Ensure django won't perform boolean check against ndarray produced by pgvector
        """

        if exclude is None:
            exclude = set()

        exclude.add("embedding_vector")

        return super().clean_fields(exclude=exclude)

    def is_private(self):
        return self.default_project.default_permission is None


class PostSubscription(TimeStampedModel):
    # typing
    user_id: int

    class SubscriptionType(models.TextChoices):
        CP_CHANGE = "cp_change"
        NEW_COMMENTS = "new_comments"
        MILESTONE = "milestone"
        STATUS_CHANGE = "status_change"
        SPECIFIC_TIME = "specific_time"

    user = models.ForeignKey(User, models.CASCADE, related_name="subscriptions")
    post = models.ForeignKey(Post, models.CASCADE, related_name="subscriptions")

    type = models.CharField(choices=SubscriptionType.choices, db_index=True)
    last_sent_at = models.DateTimeField(null=True, db_index=True, blank=True)

    next_trigger_value = models.FloatField(null=True, db_index=True, blank=True)
    next_trigger_datetime = models.DateTimeField(null=True, db_index=True, blank=True)

    # Notification-specific fields
    comments_frequency = models.PositiveSmallIntegerField(null=True, blank=True)
    recurrence_interval = models.DurationField(null=True, blank=True)
    milestone_step = models.FloatField(
        null=True, blank=True, validators=[MinValueValidator(0), MaxValueValidator(1)]
    )
    # 0. -> 1.
    cp_change_threshold = models.FloatField(null=True, blank=True)

    # Indicate it's a global subscription which was auto-created
    # When user forecasted on the question
    # Or it was manually created by post subscription
    is_global = models.BooleanField(default=False, db_index=True)

    def update_last_sent_at(self):
        self.last_sent_at = timezone.now()

    class Meta:
        constraints = [
            models.UniqueConstraint(
                name="postsubscription_unique_type_user_post",
                fields=["type", "user_id", "post_id", "is_global"],
                condition=~Q(type="specific_time"),
            ),
        ]


class PostUserSnapshot(models.Model):
    user = models.ForeignKey(User, models.CASCADE, related_name="post_snapshots")
    post = models.ForeignKey(Post, models.CASCADE, related_name="snapshots")

    # Comments count in the moment of viewing post by the user
    last_forecast_date = models.DateTimeField(db_index=True, default=None, null=True)
    comments_count = models.IntegerField(default=0)
    viewed_at = models.DateTimeField(db_index=True, default=timezone.now)

    # Evaluated Fields
    divergence = models.FloatField(
        null=True, blank=True, db_index=True
    )  # Jeffrey's Divergence

    # TODO: these two fields might be necessary for display purposes
    # divergence_total = models.FloatField(null=True, blank=True)
    # divergence_asymmetric = models.FloatField(null=True, blank=True)

    class Meta:
        constraints = [
            models.UniqueConstraint(
                name="postusersnapshot_unique_user_post", fields=["user_id", "post_id"]
            )
        ]

    @classmethod
    def update_last_forecast_date(cls, post: Post, user: User):
        cls.objects.update_or_create(
            user=user,
            post=post,
            defaults={
                "last_forecast_date": timezone.now(),
            },
        )

    @classmethod
    def update_viewed_at(cls, post: Post, user: User):
        cls.objects.update_or_create(
            user=user,
            post=post,
            defaults={
                "comments_count": post.get_comment_count(),
                "viewed_at": timezone.now(),
            },
        )


class PostActivityBoost(TimeStampedModel):
    user = models.ForeignKey(User, models.CASCADE)
    post = models.ForeignKey(Post, models.CASCADE, related_name="activity_boosts")
    score = models.IntegerField()

    @classmethod
    def get_post_score(cls, post_id: int):
        return (
            cls.objects.filter(
                post_id=post_id, created_at__gte=timezone.now() - timedelta(days=7)
            ).aggregate(total_score=Sum("score"))["total_score"]
            or 0
        )


class Vote(TimeStampedModel):
    class VoteDirection(models.IntegerChoices):
        UP = 1
        DOWN = -1

    user = models.ForeignKey(User, models.CASCADE, related_name="votes")
    post = models.ForeignKey(Post, models.CASCADE, related_name="votes")
    direction = models.SmallIntegerField(choices=VoteDirection.choices)

    class Meta:
        constraints = [
            models.UniqueConstraint(
                name="votes_unique_user_question", fields=["user_id", "post_id"]
            ),
        ]<|MERGE_RESOLUTION|>--- conflicted
+++ resolved
@@ -155,7 +155,6 @@
             )
         )
 
-<<<<<<< HEAD
     def annotate_has_active_forecast(self, author_id: int):
         """
         Annotates if user has active forecast for post
@@ -165,7 +164,9 @@
                 Forecast.objects.filter(
                     post_id=OuterRef("pk"), author_id=author_id, end_time__isnull=True
                 )
-=======
+            )
+        )
+
     def annotate_user_is_following(self, user: User):
         """
         Annotate with a boolean flag representing whether the user
@@ -178,7 +179,6 @@
         return self.annotate(
             user_is_following=Coalesce(
                 Exists(subscription_exists_subquery), Value(False)
->>>>>>> b3c6f711
             )
         )
 
