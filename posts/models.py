from datetime import timedelta
from itertools import chain

from django.core.validators import MinValueValidator, MaxValueValidator
from django.db import models
from django.db.models import (
    Sum,
    Subquery,
    OuterRef,
    Q,
    F,
    Max,
    Min,
    Prefetch,
    QuerySet,
    FilteredRelation,
    Exists,
    Value,
)
from django.db.models.functions import Coalesce
from django.utils import timezone
from django.utils.translation import gettext_lazy as _
from pgvector.django import VectorField

from projects.models import Project
from projects.permissions import ObjectPermission
from questions.models import (
    Question,
    Conditional,
    GroupOfQuestions,
    Forecast,
)
from scoring.models import Score, ArchivedScore
from users.models import User
from utils.models import TimeStampedModel, TranslatedModel


class PostQuerySet(models.QuerySet):
    def prefetch_user_forecasts(self, user_id: int):
        question_relations = [
            "question",
            "conditional__question_yes",
            "conditional__question_no",
            "conditional__condition_child",
            "group_of_questions__questions",
        ]

        prefetches = []

        for rel in question_relations:
            prefetches += [
                Prefetch(
                    f"{rel}__user_forecasts",
                    # only retrieve forecasts that were made before question close
                    queryset=Forecast.objects.filter(author_id=user_id)
                    .annotate(actual_close_time=F("question__actual_close_time"))
                    .filter(
                        Q(actual_close_time__isnull=True)
                        | Q(start_time__lte=F("actual_close_time"))
                    )
                    .order_by("start_time"),
                    to_attr="request_user_forecasts",
                ),
                Prefetch(
                    f"{rel}__scores",
                    queryset=Score.objects.filter(user_id=user_id),
                    to_attr="user_scores",
                ),
                Prefetch(
                    f"{rel}__archived_scores",
                    queryset=ArchivedScore.objects.filter(user_id=user_id),
                    to_attr="user_archived_scores",
                ),
            ]

        return self.prefetch_related(*prefetches)

    def prefetch_questions(self):
        return self.prefetch_related(
            "question",
            # Conditional
            "conditional__condition",
            "conditional__condition_child",
            "conditional__question_yes",
            "conditional__question_no",
            # Group Of Questions
            "group_of_questions__questions__group",
        )

    def prefetch_condition_post(self):
        return self.prefetch_related(
            "conditional__condition__related_posts__post",
            "conditional__condition_child__related_posts__post",
        )

    def prefetch_questions_scores(self):
        question_relations = [
            "question",
            "conditional__question_yes",
            "conditional__question_no",
            "group_of_questions__questions",
        ]

        return self.prefetch_related(
            *chain.from_iterable(
                [
                    [
                        Prefetch(
                            f"{rel}__scores",
                            Score.objects.filter(aggregation_method__isnull=False),
                        ),
                        Prefetch(
                            f"{rel}__archived_scores",
                            Score.objects.filter(aggregation_method__isnull=False),
                        ),
                    ]
                    for rel in question_relations
                ]
            )
        )

    def prefetch_user_subscriptions(self, user: User):
        return self.prefetch_related(
            Prefetch(
                "subscriptions",
                queryset=PostSubscription.objects.filter(user=user).order_by(
                    "-created_at"
                ),
                to_attr="user_subscriptions",
            )
        )

    def prefetch_user_snapshots(self, user: User):
        return self.prefetch_related(
            Prefetch(
                "snapshots",
                queryset=PostUserSnapshot.objects.filter(user=user),
                to_attr="user_snapshots",
            )
        )

    def annotate_user_last_forecasts_date(self, author_id: int):
        """
        Annotate last forecast date for user
        """
        last_forecast_date_subquery = PostUserSnapshot.objects.filter(
            user_id=author_id, post_id=OuterRef("pk")
        ).values("last_forecast_date")[:1]

        return self.annotate(
            user_last_forecasts_date=Coalesce(
                Subquery(last_forecast_date_subquery), Value(None)
            )
        )

    def annotate_has_active_forecast(self, author_id: int):
        """
        Annotates if user has active forecast for post
        """
        return self.annotate(
            has_active_forecast=Exists(
                Forecast.objects.filter(
                    post_id=OuterRef("pk"), author_id=author_id, end_time__isnull=True
                )
            )
        )

    def annotate_user_is_following(self, user: User):
        """
        Annotate with a boolean flag representing whether the user
        is following the respective posts.
        """
        subscription_exists_subquery = PostSubscription.objects.filter(
            post=OuterRef("pk"), user=user, is_global=False
        )

        return self.annotate(
            user_is_following=Coalesce(
                Exists(subscription_exists_subquery), Value(False)
            )
        )

    def annotate_unread_comment_count(self, user_id: int):
        """
        Annotate last forecast date for user on predicted questions
        """

        return self.filter(snapshots__user_id=user_id).annotate(
            unread_comment_count=F("comment_count") - F("snapshots__comments_count"),
        )

    def annotate_score(self, user_id: int, desc=True):
        subquery = (
            Score.objects.filter(user_id=user_id)
            .filter(
                Q(question__post=OuterRef("pk"))
                | Q(question__group__post=OuterRef("pk"))
                | Q(question__conditional_yes__post=OuterRef("pk"))
                | Q(question__conditional_no__post=OuterRef("pk"))
            )
            .values("score")
            .annotate(agg_score=Max("score") if desc else Min("score"))
            .values("agg_score")
        )[:1]

        return self.annotate(score=subquery)

    def annotate_user_vote(self, user: User):
        """
        Annotates queryset with the user's vote option
        """

        return self.annotate(
            user_vote=Subquery(
                Vote.objects.filter(user=user, post=OuterRef("pk")).values("direction")[
                    :1
                ]
            ),
        )

    def annotate_divergence(self, user_id: int):
        return self.filter(snapshots__user_id=user_id).annotate(
            divergence=F("snapshots__divergence")
        )

    #
    # Permissions
    #
    def annotate_user_permission(self, user: User = None):
        from projects.services.common import get_site_main_project

        user_id = user.id if user else None
        site_main_project = get_site_main_project()

<<<<<<< HEAD
        # Superusers automatically get admin permission for all posts
        if user and user.is_superuser:
            qs = self.annotate(_user_permission=models.Value(ObjectPermission.ADMIN))
        else:
            # Annotate with user-specific permission or project's default permission
            qs = self.annotate(
                _user_permission_override=FilteredRelation(
                    "default_project__projectuserpermission",
                    condition=Q(
                        default_project__projectuserpermission__user_id=user_id
                    ),
=======
        # Annotate with user-specific permission or project's default permission
        qs = self.annotate(
            _user_permission_override=FilteredRelation(
                "default_project__projectuserpermission",
                condition=Q(default_project__projectuserpermission__user_id=user_id),
            ),
            _user_permission=models.Case(
                # Superusers automatically get admin permission for all posts except personal projects
                *(
                    [
                        models.When(
                            ~Q(
                                default_project__type=Project.ProjectTypes.PERSONAL_PROJECT
                            ),
                            then=models.Value(ObjectPermission.ADMIN),
                        )
                    ]
                    if user and user.is_superuser
                    else []
>>>>>>> cf42bcac
                ),
                # Otherwise, proceed on permissions lookup
                models.When(
                    Q(
                        default_project__created_by_id__isnull=False,
                        default_project__created_by_id=user_id,
                    ),
                    then=models.Value(ObjectPermission.ADMIN),
                ),
                default=Coalesce(
                    F("_user_permission_override__permission"),
                    F("default_project__default_permission"),
                ),
                output_field=models.CharField(),
            ),
        )

        # Exclude posts user doesn't have access to
        qs = qs.filter(
            Q(author_id=user_id)
            | (
                Q(
                    _user_permission__in=[
                        ObjectPermission.ADMIN,
                        ObjectPermission.CURATOR,
                    ]
                )
                & Q(
                    # Admins should have access to draft and pending content
                    curation_status__in=[
                        Post.CurationStatus.DRAFT,
                        Post.CurationStatus.PENDING,
                        Post.CurationStatus.REJECTED,
                    ]
                )
            )
            | (
                Q(_user_permission__isnull=False)
                & (
                    (
                        Q(default_project_id=site_main_project.pk)
                        & Q(curation_status=Post.CurationStatus.PENDING)
                    )
                    | Q(
                        curation_status=Post.CurationStatus.APPROVED,
                        published_at__lte=timezone.now(),
                    )
                )
            )
        )

        qs = qs.annotate(
            user_permission=models.Case(
                # Admin/Curator is more important than Creator
                models.When(
                    Q(
                        _user_permission__in=[
                            ObjectPermission.ADMIN,
                            ObjectPermission.CURATOR,
                        ]
                    ),
                    then=F("_user_permission"),
                ),
                models.When(
                    author_id=user.id if user else None,
                    then=models.Value(ObjectPermission.CREATOR),
                ),
                default=F("_user_permission"),
                output_field=models.CharField(),
            ),
        )

        return qs

    def filter_permission(
        self, user: User = None, permission: ObjectPermission = ObjectPermission.VIEWER
    ):
        """
        Returns posts visible to the user
        """

        user_id = user.id if user else None

        if permission == ObjectPermission.CREATOR:
            return self.filter(author_id=user_id)

        permissions_lookup = ObjectPermission.get_included_permissions(permission) + [
            ObjectPermission.CREATOR
        ]

        return self.annotate_user_permission(user).filter(
            user_permission__in=permissions_lookup
        )

    def filter_public(self):
        """
        Filter public posts
        """

        return self.filter(default_project__default_permission__isnull=False)

    def filter_private(self):
        """
        Filter private posts
        """

        return self.filter(default_project__default_permission__isnull=True)

    def filter_active(self):
        """
        Filter active posts
        """

        return self.filter(
            published_at__lte=timezone.now(),
            open_time__lte=timezone.now(),
            curation_status=Post.CurationStatus.APPROVED,
        ).filter(
            Q(actual_close_time__isnull=True) | Q(actual_close_time__gte=timezone.now())
        )

    def filter_projects(self, p: list[Project] | Project):
        if isinstance(p, Project):
            p = [p]

        return self.filter(
            Q(default_project__in=p)
            | Exists(
                Post.projects.through.objects.filter(
                    post_id=OuterRef("pk"), project__in=p
                )
            )
        )

    def filter_for_main_feed(self):
        """
        Returns posts with projects that are visible in main feed
        """

        return self.filter(
            Q(default_project__visibility=Project.Visibility.NORMAL)
            | Exists(
                Post.projects.through.objects.filter(
                    post_id=OuterRef("pk"),
                    project__visibility=Project.Visibility.NORMAL,
                )
            )
        )

    def filter_questions(self):
        """
        Filter by question post type
        """

        return self.filter(
            Q(question_id__isnull=False)
            | Q(conditional_id__isnull=False)
            | Q(group_of_questions_id__isnull=False)
        )


class PostManager(models.Manager.from_queryset(PostQuerySet)):
    def get_queryset(self) -> PostQuerySet:
        return super().get_queryset().defer("embedding_vector")


class Notebook(TimeStampedModel, TranslatedModel):  # type: ignore
    class NotebookType(models.TextChoices):
        DISCUSSION = "discussion"
        NEWS = "news"
        PUBLIC_FIGURE = "public_figure"

    markdown = models.TextField()
    type = models.CharField(max_length=100, choices=NotebookType)
    news_type = models.CharField(max_length=100, blank=True, null=True)
    image_url = models.ImageField(null=True, blank=True, upload_to="user_uploaded")

    def __str__(self):
        return f"{self.type} Notebook for {self.post} by {self.post.author}"


class Post(TimeStampedModel, TranslatedModel):  # type: ignore
    # typing
    id: int
    votes: QuerySet["Vote"]
    forecasts: QuerySet["Forecast"]
    question_id: int | None
    conditional_id: int | None
    group_of_questions_id: int | None

    # Annotated fields
    user_vote = None
    user_permission: ObjectPermission = None
    user_last_forecasts_date = None
    divergence: int = None

    objects: PostManager = PostManager()

    class CurationStatus(models.TextChoices):
        # Draft, only the creator can see it
        DRAFT = "draft"
        # Pending, only creator and curators can see it, pending a review to be published or rejected
        PENDING = "pending"
        # Rejected, only the creator and curators on the project[s] can see it
        REJECTED = "rejected"
        # APPROVED, all viewers can see it
        APPROVED = "approved"
        # CLOSED, all viewers can see it, no forecasts or other interactions can happen
        DELETED = "deleted"

    class PostStatusChange(models.TextChoices):
        OPEN = "open", _("Open")
        CLOSED = "closed", _("Closed")
        RESOLVED = "resolved", _("Resolved")

    curation_status = models.CharField(
        max_length=20,
        choices=CurationStatus.choices,
        default=CurationStatus.DRAFT,
        db_index=True,
    )
    curation_status_updated_at = models.DateTimeField(null=True, blank=True)

    title = models.CharField(max_length=2000, blank=True)

    short_title = models.CharField(max_length=2000, default="", blank=True)
    author = models.ForeignKey(
        User, models.CASCADE, related_name="posts"
    )  # are we sure we want this?
    coauthors = models.ManyToManyField(
        User, related_name="coauthored_posts", blank=True
    )

    curated_last_by = models.ForeignKey(
        User,
        on_delete=models.PROTECT,
        related_name="approved_questions",
        null=True,
        blank=True,
    )
    published_at = models.DateTimeField(db_index=True, null=True, blank=True)

    # Fields populated from Child Question objects
    open_time = models.DateTimeField(
        null=True, blank=True, db_index=True, editable=False
    )
    scheduled_close_time = models.DateTimeField(
        null=True, blank=True, db_index=True, editable=False
    )
    scheduled_resolve_time = models.DateTimeField(
        null=True, blank=True, db_index=True, editable=False
    )
    actual_close_time = models.DateTimeField(null=True, blank=True, editable=False)
    resolved = models.BooleanField(default=False, editable=False)

    embedding_vector = VectorField(
        help_text="Vector embeddings of the Post content",
        null=True,
        blank=True,
        editable=False,
    )

    preview_image_generated_at = models.DateTimeField(null=True, blank=True)

    # Whether we should display Post/Notebook on the homepage
    show_on_homepage = models.BooleanField(default=False, db_index=True)

    def set_scheduled_close_time(self):
        if self.question:
            self.scheduled_close_time = self.question.scheduled_close_time
        elif self.group_of_questions:
            self.scheduled_close_time = max(
                question.scheduled_close_time
                for question in self.group_of_questions.questions.all()
            )
        elif self.conditional:
            self.scheduled_close_time = (
                self.conditional.condition_child.scheduled_close_time
            )
        else:
            self.scheduled_close_time = None

    def set_scheduled_resolve_time(self):
        if self.question:
            self.scheduled_resolve_time = self.question.scheduled_resolve_time
        elif self.group_of_questions:
            self.scheduled_resolve_time = max(
                question.scheduled_resolve_time
                for question in self.group_of_questions.questions.all()
            )
        elif self.conditional:
            self.scheduled_resolve_time = max(
                self.conditional.condition_child.scheduled_resolve_time,
                self.conditional.condition.scheduled_resolve_time,
            )
        else:
            self.scheduled_resolve_time = None

    def set_actual_close_time(self):
        if self.question:
            self.actual_close_time = self.question.actual_close_time
        elif self.group_of_questions:
            close_times = [
                question.actual_close_time
                for question in self.group_of_questions.questions.all()
            ]
            if None in close_times:
                self.actual_close_time = None
            else:
                self.actual_close_time = max(close_times)
        elif self.conditional:
            self.actual_close_time = min(
                filter(
                    bool,
                    [
                        self.conditional.condition.actual_close_time,
                        self.conditional.condition_child.actual_close_time,
                    ],
                ),
                default=None,
            )
        else:
            self.actual_close_time = None

    def set_resolved(self):
        if self.question:
            if self.question.resolution:
                self.resolved = True
            else:
                self.resolved = False
        elif self.group_of_questions:
            resolutions = [
                question.resolution is not None
                for question in self.group_of_questions.questions.all()
            ]
            self.resolved = resolutions and all(resolutions)
        elif self.conditional:
            self.resolved = (
                self.conditional.condition_child.resolution is not None
                and self.conditional.condition.resolution is not None
            )
        else:
            self.resolved = False

    def set_open_time(self):
        open_time = None

        if self.question_id:
            open_time = self.question.open_time
        elif self.conditional_id:
            open_time = max(
                filter(
                    bool,
                    [
                        self.conditional.condition.open_time,
                        self.conditional.condition_child.open_time,
                    ],
                ),
                default=None,
            )

        elif self.group_of_questions_id:
            open_time = min(
                [
                    x.open_time
                    for x in self.group_of_questions.questions.all()
                    if x.open_time
                ],
                default=None,
            )
        elif self.notebook_id:
            open_time = self.published_at

        self.open_time = open_time

    def updated_related_conditionals(self):
        if self.question:
            related_conditionals = [
                *self.question.conditional_conditions.all(),
                *self.question.conditional_children.all(),
            ]
            for conditional in related_conditionals:
                conditional.post.update_pseudo_materialized_fields()

    def update_pseudo_materialized_fields(self):
        self.set_scheduled_close_time()
        self.set_actual_close_time()
        self.set_scheduled_resolve_time()
        self.set_open_time()
        self.set_resolved()
        self.save()
        # Note: No risk of infinite loops since conditionals can't father other conditionals
        self.updated_related_conditionals()

    # Relations
    # TODO: add db constraint to have only one not-null value of these fields
    question = models.OneToOneField(
        Question, models.CASCADE, related_name="post", null=True, blank=True
    )
    conditional = models.OneToOneField(
        Conditional, models.CASCADE, related_name="post", null=True, blank=True
    )
    group_of_questions = models.OneToOneField(
        GroupOfQuestions, models.CASCADE, related_name="post", null=True, blank=True
    )

    notebook = models.OneToOneField(
        Notebook, models.CASCADE, related_name="post", null=True, blank=True
    )

    default_project = models.ForeignKey(
        Project, related_name="default_posts", on_delete=models.PROTECT, null=False
    )
    projects = models.ManyToManyField(Project, related_name="posts", blank=True)
    users = models.ManyToManyField(User, through="PostUserSnapshot")

    # Evaluated Fields
    movement = models.FloatField(
        null=True, blank=True, db_index=True
    )  # Jeffrey's Divergence

    hotness = models.IntegerField(default=0, editable=False, db_index=True)
    forecasts_count = models.PositiveIntegerField(
        default=0, editable=False, db_index=True
    )
    forecasters_count = models.PositiveIntegerField(default=0, editable=False)
    vote_score = models.IntegerField(default=0, db_index=True, editable=False)
    comment_count = models.PositiveIntegerField(
        default=0, db_index=True, editable=False
    )

    # Indicates whether we triggered "handle_post_open" event
    # And guarantees idempotency of "on post open" evens
    open_time_triggered = models.BooleanField(
        default=False, db_index=True, editable=False
    )

    def update_forecasts_count(self):
        """
        Update forecasts count cache
        """

        self.forecasts_count = self.forecasts.count()
        self.save(update_fields=["forecasts_count"])

    def update_forecasters_count(self):
        self.forecasters_count = self.get_forecasters().count()
        self.save(update_fields=["forecasters_count"])

    def update_vote_score(self):
        self.vote_score = self.get_votes_score()
        self.save(update_fields=["vote_score"])

        return self.vote_score

    def update_comment_count(self):
        self.comment_count = self.get_comment_count()
        self.save(update_fields=["comment_count"])

        return self.comment_count

    def __str__(self):
        return self.title

    def update_curation_status(self, status: CurationStatus):
        self.curation_status = status
        self.curation_status_updated_at = timezone.now()

        if status == status.APPROVED:
            self.published_at = timezone.now()

    def get_questions(self) -> list[Question]:
        """
        Generate list of questions available for forecasting
        """

        if self.question_id:
            return [self.question]
        if self.group_of_questions_id:
            return self.group_of_questions.questions.all()
        elif self.conditional_id:
            return [self.conditional.question_yes, self.conditional.question_no]
        else:
            return []

    def get_forecasters(self) -> QuerySet["User"]:
        return User.objects.filter(forecast__post=self).distinct("pk")

    def get_votes_score(self) -> int:
        return self.votes.aggregate(Sum("direction")).get("direction__sum") or 0

    def get_comment_count(self) -> int:
        return self.comments.filter(is_private=False).count()

    def get_short_title(self):
        return self.short_title or self.title

    def clean_fields(self, exclude=None):
        """
        Ensure django won't perform boolean check against ndarray produced by pgvector
        """

        if exclude is None:
            exclude = set()

        exclude.add("embedding_vector")

        return super().clean_fields(exclude=exclude)

    def is_private(self):
        return self.default_project.default_permission is None


class PostSubscription(TimeStampedModel):
    # typing
    user_id: int

    class SubscriptionType(models.TextChoices):
        CP_CHANGE = "cp_change"
        NEW_COMMENTS = "new_comments"
        MILESTONE = "milestone"
        STATUS_CHANGE = "status_change"
        SPECIFIC_TIME = "specific_time"

    user = models.ForeignKey(User, models.CASCADE, related_name="subscriptions")
    post = models.ForeignKey(Post, models.CASCADE, related_name="subscriptions")

    type = models.CharField(choices=SubscriptionType.choices, db_index=True)
    last_sent_at = models.DateTimeField(null=True, db_index=True, blank=True)

    next_trigger_value = models.FloatField(null=True, db_index=True, blank=True)
    next_trigger_datetime = models.DateTimeField(null=True, db_index=True, blank=True)

    # Notification-specific fields
    comments_frequency = models.PositiveSmallIntegerField(null=True, blank=True)
    recurrence_interval = models.DurationField(null=True, blank=True)
    milestone_step = models.FloatField(
        null=True, blank=True, validators=[MinValueValidator(0), MaxValueValidator(1)]
    )
    # 0. -> 1.
    cp_change_threshold = models.FloatField(null=True, blank=True)

    # Indicate it's a global subscription which was auto-created
    # When user forecasted on the question
    # Or it was manually created by post subscription
    is_global = models.BooleanField(default=False, db_index=True)

    def update_last_sent_at(self):
        self.last_sent_at = timezone.now()

    class Meta:
        constraints = [
            models.UniqueConstraint(
                name="postsubscription_unique_type_user_post",
                fields=["type", "user_id", "post_id", "is_global"],
                condition=~Q(type="specific_time"),
            ),
        ]


class PostUserSnapshot(models.Model):
    user = models.ForeignKey(User, models.CASCADE, related_name="post_snapshots")
    post = models.ForeignKey(Post, models.CASCADE, related_name="snapshots")

    # Comments count in the moment of viewing post by the user
    last_forecast_date = models.DateTimeField(db_index=True, default=None, null=True)
    comments_count = models.IntegerField(default=0)
    viewed_at = models.DateTimeField(db_index=True, default=timezone.now)

    # Evaluated Fields
    divergence = models.FloatField(
        null=True, blank=True, db_index=True
    )  # Jeffrey's Divergence

    # TODO: these two fields might be necessary for display purposes
    # divergence_total = models.FloatField(null=True, blank=True)
    # divergence_asymmetric = models.FloatField(null=True, blank=True)

    class Meta:
        constraints = [
            models.UniqueConstraint(
                name="postusersnapshot_unique_user_post", fields=["user_id", "post_id"]
            )
        ]

    @classmethod
    def update_last_forecast_date(cls, post: Post, user: User):
        cls.objects.update_or_create(
            user=user,
            post=post,
            defaults={
                "last_forecast_date": timezone.now(),
            },
        )

    @classmethod
    def update_viewed_at(cls, post: Post, user: User):
        cls.objects.update_or_create(
            user=user,
            post=post,
            defaults={
                "comments_count": post.get_comment_count(),
                "viewed_at": timezone.now(),
            },
        )


class PostActivityBoost(TimeStampedModel):
    user = models.ForeignKey(User, models.CASCADE)
    post = models.ForeignKey(Post, models.CASCADE, related_name="activity_boosts")
    score = models.IntegerField()

    @classmethod
    def get_post_score(cls, post_id: int):
        return (
            cls.objects.filter(
                post_id=post_id, created_at__gte=timezone.now() - timedelta(days=7)
            ).aggregate(total_score=Sum("score"))["total_score"]
            or 0
        )


class Vote(TimeStampedModel):
    class VoteDirection(models.IntegerChoices):
        UP = 1
        DOWN = -1

    user = models.ForeignKey(User, models.CASCADE, related_name="votes")
    post = models.ForeignKey(Post, models.CASCADE, related_name="votes")
    direction = models.SmallIntegerField(choices=VoteDirection.choices)

    class Meta:
        constraints = [
            models.UniqueConstraint(
                name="votes_unique_user_question", fields=["user_id", "post_id"]
            ),
        ]<|MERGE_RESOLUTION|>--- conflicted
+++ resolved
@@ -232,19 +232,6 @@
         user_id = user.id if user else None
         site_main_project = get_site_main_project()
 
-<<<<<<< HEAD
-        # Superusers automatically get admin permission for all posts
-        if user and user.is_superuser:
-            qs = self.annotate(_user_permission=models.Value(ObjectPermission.ADMIN))
-        else:
-            # Annotate with user-specific permission or project's default permission
-            qs = self.annotate(
-                _user_permission_override=FilteredRelation(
-                    "default_project__projectuserpermission",
-                    condition=Q(
-                        default_project__projectuserpermission__user_id=user_id
-                    ),
-=======
         # Annotate with user-specific permission or project's default permission
         qs = self.annotate(
             _user_permission_override=FilteredRelation(
@@ -264,7 +251,6 @@
                     ]
                     if user and user.is_superuser
                     else []
->>>>>>> cf42bcac
                 ),
                 # Otherwise, proceed on permissions lookup
                 models.When(
