--- conflicted
+++ resolved
@@ -512,16 +512,10 @@
     # Notification-specific fields
     comments_frequency = models.PositiveSmallIntegerField(null=True, blank=True)
     recurrence_interval = models.DurationField(null=True, blank=True)
-<<<<<<< HEAD
-    # 0. -> 1.
-    milestone_step = models.FloatField(null=True, blank=True)
-    # >= 0.
-=======
     milestone_step = models.FloatField(
         null=True, blank=True, validators=[MinValueValidator(0), MaxValueValidator(1)]
     )
     # 0. -> 1.
->>>>>>> a47d87cf
     cp_threshold = models.FloatField(null=True, blank=True)
 
     def update_last_sent_at(self):
