--- conflicted
+++ resolved
@@ -2,8 +2,7 @@
 
 import dramatiq
 
-from posts.models import PostSubscription, Post, PostUserSnapshot
-from posts.utils import update_post_search_embedding_vector
+from posts.models import Post, PostUserSnapshot, PostSubscription
 
 logger = logging.getLogger(__name__)
 
@@ -44,55 +43,6 @@
 
 
 @dramatiq.actor
-<<<<<<< HEAD
-def run_compute_movement():
-    from posts.services.common import compute_movement
-
-    qs = (
-        Post.objects.filter_active()
-        .filter(
-            Q(question__isnull=False)
-            | Q(group_of_questions__isnull=False)
-            | Q(conditional__isnull=False)
-        )
-        .prefetch_questions()
-    )
-    total = qs.count()
-
-    posts = []
-
-    for idx, post in enumerate(qs.iterator(100)):
-        try:
-            post.movement = compute_movement(post)
-        except:
-            logger.exception(f"Error during compute_movement for post_id {post.id}")
-            continue
-
-        posts.append(post)
-
-        if len(posts) >= 100:
-            Post.objects.bulk_update(posts, fields=["movement"])
-            posts = []
-
-        if not idx % 100:
-            logger.info(f"Processed {idx + 1}/{total}. ")
-
-
-@dramatiq.actor
-def run_post_indexing(post_id):
-    update_post_search_embedding_vector(Post.objects.get(pk=post_id))
-
-
-@dramatiq.actor
-def run_subscription_notify_date():
-    from posts.services.subscriptions import notify_date
-
-    notify_date()
-
-
-@dramatiq.actor
-=======
->>>>>>> 230b7a6b
 def run_notify_post_status_change(
     post_id: int, event: PostSubscription.PostStatusChange
 ):
