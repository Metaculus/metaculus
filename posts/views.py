from django.core.files.storage import default_storage
from django.shortcuts import get_object_or_404
from rest_framework import status, serializers
from rest_framework.decorators import api_view, permission_classes, parser_classes
from rest_framework.exceptions import NotFound
from rest_framework.pagination import LimitOffsetPagination
from rest_framework.parsers import MultiPartParser
from rest_framework.permissions import AllowAny
from rest_framework.request import Request
from rest_framework.response import Response

from posts.models import Post, Vote
from posts.serializers import (
    NotebookSerializer,
    PostFilterSerializer,
    PostSerializer,
    PostWriteSerializer,
    serialize_post_many,
    serialize_post,
)
from posts.services import (
<<<<<<< HEAD
    get_posts_feed,
    create_post,
    get_post_permission_for_user,
    update_post_user_snapshot,
    add_categories,
=======
    add_categories,
    get_posts_feed,
    create_post,
    get_post_permission_for_user,
>>>>>>> 8a89de36
)
from projects.permissions import ObjectPermission
from questions.models import Question
from questions.serializers import (
    GroupOfQuestionsSerializer,
    QuestionSerializer,
)
from questions.services import clone_question
from utils.files import UserUploadedImage, generate_filename


@api_view(["GET"])
@permission_classes([AllowAny])
def posts_list_api_view(request):
    paginator = LimitOffsetPagination()
    qs = Post.objects.annotate_forecasts_count()

    # Extra params
    with_forecasts = serializers.BooleanField(allow_null=True).run_validation(
        request.query_params.get("with_forecasts")
    )

    # Apply filtering
    filters_serializer = PostFilterSerializer(data=request.query_params)
    filters_serializer.is_valid(raise_exception=True)

    qs = get_posts_feed(qs, user=request.user, **filters_serializer.validated_data)
    # Paginating queryset
    posts = paginator.paginate_queryset(qs, request)

    data = serialize_post_many(
        posts,
        with_forecasts=with_forecasts,
        current_user=request.user,
    )

    return paginator.get_paginated_response(data)


@api_view(["GET"])
@permission_classes([AllowAny])
def post_detail(request: Request, pk):
    qs = get_posts_feed(qs=Post.objects.all(), ids=[pk], user=request.user)
    posts = serialize_post_many(qs, current_user=request.user, with_forecasts=True)

    if not posts:
        raise NotFound("Post not found")

    return Response(posts[0])


@api_view(["POST"])
def post_create_api_view(request):
    serializer = PostWriteSerializer(data=request.data)
    serializer.is_valid(raise_exception=True)

    post = create_post(**serializer.validated_data, author=request.user)
    if "categories" in request.data:
        add_categories(request.data["categories"], post)

    return Response(
        serialize_post(post, with_forecasts=False, current_user=request.user),
        status=status.HTTP_201_CREATED,
    )


@api_view(["PUT"])
def post_update_api_view(request, pk):
    post = get_object_or_404(Post, pk=pk)
    permission = get_post_permission_for_user(post, user=request.user)
    ObjectPermission.can_edit(permission, raise_exception=True)

    serializer = PostSerializer(post, data=request.data, partial=True)
    serializer.is_valid(raise_exception=True)

    question_data = request.data.get("question", None)
    conditional_data = request.data.get("conditional", None)
    group_of_questions_data = request.data.get("group_of_questions", None)
    notebook_data = request.data.get("notebook", None)

    if question_data:
        ser = QuestionSerializer(post.question, data=question_data, partial=True)
        ser.is_valid(raise_exception=True)
        ser.save()
    if conditional_data:
        condition = None
        condition_child = None
        if conditional_data["condition_id"] != post.conditional.condition_id:
            condition = Question.objects.get(pk=conditional_data["condition_id"])
        if (
            conditional_data["condition_child_id"]
            != post.conditional.condition_child_id
        ):
            condition_child = Question.objects.get(
                pk=conditional_data["condition_child_id"]
            )

        if condition_child or condition:
            if condition_child:
                post.conditional.condition_child = condition_child
            if condition:
                post.conditional.condition = condition
            q = clone_question(
                condition_child,
                title=f"{post.conditional.condition.title} (Yes) → {post.conditional.condition_child.title}",
            )
            q.save()
            post.conditional.question_yes = q
            q = clone_question(
                condition_child,
                title=f"{post.conditional.condition.title} (No) → {post.conditional.condition_child.title}",
            )
            q.save()
            post.conditional.question_no = q
        post.conditional.save()
    if group_of_questions_data:
        sub_questions = group_of_questions_data.get("questions", None)
        if sub_questions:
            for sub_question_data in sub_questions:
                sub_ser = QuestionSerializer(
                    Question.objects.get(id=sub_question_data["id"]),
                    data=sub_question_data,
                    partial=True,
                )
                sub_ser.is_valid(raise_exception=True)
                sub_ser.save()

        ser = GroupOfQuestionsSerializer(
            post.group_of_questions, data=group_of_questions_data, partial=True
        )
        ser.is_valid(raise_exception=True)
        ser.save()
    if notebook_data:
        ser = NotebookSerializer(post.notebook, data=notebook_data, partial=True)
        ser.is_valid(raise_exception=True)
        ser.save()

    post.update_pseudo_materialized_fields()
    if "categories" in request.data:
        add_categories(request.data["categories"], post)
    serializer.save()
    return Response(serializer.data)


@api_view(["DELETE"])
def post_delete_api_view(request, pk):
    post = get_object_or_404(Post, pk=pk)

    # Check permissions
    permission = get_post_permission_for_user(post, user=request.user)
    ObjectPermission.can_delete(permission, raise_exception=True)

    post.delete()
    return Response(status=status.HTTP_204_NO_CONTENT)


@api_view(["POST"])
def post_vote_api_view(request: Request, pk: int):
    post = get_object_or_404(Post, pk=pk)
    direction = serializers.ChoiceField(
        required=False, allow_null=True, choices=Vote.VoteDirection.choices
    ).run_validation(request.data.get("direction"))

    # Deleting existing vote
    Vote.objects.filter(user=request.user, post=post).delete()

    if direction:
        Vote.objects.create(user=request.user, post=post, direction=direction)

    return Response(
        {"score": Post.objects.annotate_vote_score().get(pk=post.pk).vote_score}
    )


@api_view(["POST"])
def post_view_event_api_view(request: Request, pk: int):
    """
    Mark post view
    """

    post = get_object_or_404(Post, pk=pk)

    # Check permissions
    permission = get_post_permission_for_user(post, user=request.user)
    ObjectPermission.can_view(permission, raise_exception=True)

    update_post_user_snapshot(post, request.user)

    return Response(status=status.HTTP_204_NO_CONTENT)


@api_view(["POST"])
@parser_classes([MultiPartParser])
def upload_image_api_view(request):
    image = request.data["image"]

    image_generator = UserUploadedImage(source=image)
    result = image_generator.generate()

    filename = generate_filename(default_storage, image.name, upload_to="user_uploaded")

    # Save the processed image using the default storage system
    filename = default_storage.save(filename, result, max_length=100)
    file_url = default_storage.url(filename)

    return Response({"url": file_url})<|MERGE_RESOLUTION|>--- conflicted
+++ resolved
@@ -19,18 +19,11 @@
     serialize_post,
 )
 from posts.services import (
-<<<<<<< HEAD
     get_posts_feed,
     create_post,
     get_post_permission_for_user,
     update_post_user_snapshot,
     add_categories,
-=======
-    add_categories,
-    get_posts_feed,
-    create_post,
-    get_post_permission_for_user,
->>>>>>> 8a89de36
 )
 from projects.permissions import ObjectPermission
 from questions.models import Question
