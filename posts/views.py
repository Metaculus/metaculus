from django.http import HttpResponse
from django.shortcuts import get_object_or_404
from django.views.decorators.cache import cache_page
from rest_framework import status, serializers
from rest_framework.decorators import api_view, permission_classes, parser_classes
from rest_framework.exceptions import NotFound, PermissionDenied, ValidationError
from rest_framework.parsers import MultiPartParser
from rest_framework.permissions import AllowAny, IsAuthenticated
from rest_framework.request import Request
from rest_framework.response import Response

from misc.services.itn import get_post_similar_articles
from posts.models import (
    Post,
    Vote,
    PostUserSnapshot,
)
from posts.serializers import (
    PostFilterSerializer,
    OldQuestionFilterSerializer,
    PostWriteSerializer,
    serialize_post_many,
    serialize_post,
    get_subscription_serializer_by_type,
    PostRelatedArticleSerializer,
    PostUpdateSerializer,
)
from posts.services.common import (
    create_post,
    get_post_permission_for_user,
    approve_post,
    update_post,
    submit_for_review_post,
    reject_post,
    post_make_draft,
    send_back_to_review,
    trigger_update_post_translations,
    make_repost,
    vote_post,
)
from posts.services.feed import get_posts_feed, get_similar_posts
from posts.services.hotness import handle_post_boost, compute_hotness_total_boosts
from posts.services.spam_detection import check_and_handle_post_spam
from posts.services.subscriptions import create_subscription
from posts.utils import check_can_edit_post, get_post_slug
from projects.models import Project
from projects.permissions import ObjectPermission
from projects.services.common import get_project_permission_for_user
from questions.serializers.common import QuestionApproveSerializer
from utils.csv_utils import export_data_for_questions
from utils.files import validate_and_upload_image
from utils.paginator import CountlessLimitOffsetPagination, LimitOffsetPagination
from utils.tasks import email_data_task
from utils.views import validate_data_request

spam_error = ValidationError(
    detail="This post seems to be spam. Please contact "
    "support@metaculus.com if you believe this was a mistake.",
    code="SPAM_DETECTED",
)


@api_view(["GET"])
@permission_classes([AllowAny])
def posts_list_api_view(request):
    paginator = CountlessLimitOffsetPagination()
    qs = Post.objects.all()

    # Extra params
    with_cp = serializers.BooleanField(allow_null=True).run_validation(
        request.query_params.get("with_cp")
    )
<<<<<<< HEAD
    include_cp_history = serializers.BooleanField(allow_null=True).run_validation(
        request.query_params.get("include_cp_history")
=======
    include_descriptions = serializers.BooleanField(allow_null=True).run_validation(
        request.query_params.get("include_descriptions")
>>>>>>> 6e962e86
    )
    group_cutoff = (
        serializers.IntegerField(
            allow_null=True, default=3, max_value=3, min_value=0
        ).run_validation(request.query_params.get("group_cutoff"))
        or 3
    )

    # Apply filtering
    filters_serializer = PostFilterSerializer(data=request.query_params)
    filters_serializer.is_valid(raise_exception=True)

    qs = get_posts_feed(qs, user=request.user, **filters_serializer.validated_data)
    # Paginating queryset
    posts = paginator.paginate_queryset(qs, request)

    data = serialize_post_many(
        posts,
        with_cp=with_cp,
        current_user=request.user,
        group_cutoff=group_cutoff,
        with_key_factors=True,
<<<<<<< HEAD
        include_cp_history=include_cp_history,
=======
        include_descriptions=include_descriptions,
>>>>>>> 6e962e86
    )

    return paginator.get_paginated_response(data)


@cache_page(60 * 30)
@api_view(["GET"])
@permission_classes([AllowAny])
def posts_list_homeage_api_view(request):
    """
    Cached view of homepage posts
    """

    qs = get_posts_feed(Post.objects.all(), show_on_homepage=True)

    return Response(serialize_post_many(qs, with_cp=True, group_cutoff=3))


@api_view(["GET"])
@permission_classes([AllowAny])
def posts_list_oldapi_view(request):
    """
    We shared this request example with FAB participants:
    url_qparams = {
        "limit": count,
        "offset": offset,
        "has_group": "false",
        "order_by": "-activity",
        "forecast_type": "binary",
        "project": tournament_id,
        "status": "open",
        "type": "forecast",
        "include_description": "true",
    }
    url = f"{api_info.base_url}/questions/"
    response = requests.get(
        url, headers={"Authorization": f"Token {api_info.token}"}, params=url_qparams
    )

    But we don't want to support all these parameters, and the ones relevant are:
    - order_by
    - status
    - project
    - forecast_type - we ignore this, but assume it's binary - FAB only supports binary for now.
    """

    paginator = LimitOffsetPagination()
    qs = Post.objects.all()

    # Apply filtering
    filters_serializer = OldQuestionFilterSerializer(data=request.query_params)
    filters_serializer.is_valid(raise_exception=True)
    status = filters_serializer.validated_data.pop("status", None)
    projects = filters_serializer.validated_data.pop("project", None)
    guessed_by = filters_serializer.validated_data.pop("guessed_by", None)
    not_guessed_by = filters_serializer.validated_data.pop("not_guessed_by", None)

    qs = get_posts_feed(
        qs,
        user=request.user,
        tournaments=projects,
        statuses=status,
        forecast_type=["binary"],
        forecaster_id=guessed_by,
        not_forecaster_id=not_guessed_by,
        **filters_serializer.validated_data,
    )
    # Paginating queryset
    posts = paginator.paginate_queryset(qs, request)

    data = serialize_post_many(
        posts,
        with_cp=True,
        current_user=request.user,
    )

    # Given we limit the feed to binary questions, we expect each post to have a question with a description
    data = [{**d, "description": d["question"]["description"]} for d in data]

    return paginator.get_paginated_response(data)


@api_view(["GET"])
@permission_classes([AllowAny])
def post_detail_oldapi_view(request: Request, pk):
    qs = get_posts_feed(qs=Post.objects.all(), ids=[pk], user=request.user)
    posts = serialize_post_many(
        qs,
        current_user=request.user,
        with_cp=True,
        with_subscriptions=True,
    )

    if not posts:
        raise NotFound("Post not found")

    post = posts[0]
    if post.get("question") is not None:
        post["description"] = post["question"].get("description")

    return Response(posts[0])


@api_view(["GET"])
@permission_classes([AllowAny])
def post_detail(request: Request, pk):
    user = request.user if request.user.is_authenticated else None

    # Extra params
    with_cp = serializers.BooleanField(allow_null=True).run_validation(
        request.query_params.get("with_cp", True)
    )

    qs = Post.objects.filter_permission(user=user).filter(pk=pk)
    posts = serialize_post_many(
        qs,
        current_user=request.user,
        with_cp=with_cp,
        with_subscriptions=True,
        with_key_factors=True,
<<<<<<< HEAD
        include_cp_history=True
=======
        include_descriptions=True,
>>>>>>> 6e962e86
    )

    if not posts:
        raise NotFound("Post not found")

    return Response(posts[0])


@api_view(["POST"])
def post_create_api_view(request):
    # manually convert scaling to range_min, range_max, zero_point
    # TODO: move scaling handling
    qdatas = []
    qdata = request.data.get("question", None)
    if qdata:
        qdatas.append(qdata)
    qdatas.extend(request.data.get("group_of_questions", {}).get("questions", []))
    for qdata in qdatas:
        scaling = qdata.pop("scaling", {})
        qdata["range_min"] = scaling.get("range_min")
        qdata["range_max"] = scaling.get("range_max")
        qdata["zero_point"] = scaling.get("zero_point")

    serializer = PostWriteSerializer(data=request.data, context={"user": request.user})
    serializer.is_valid(raise_exception=True)
    post = create_post(**serializer.validated_data, author=request.user)

    should_delete = check_and_handle_post_spam(request.user, post)

    if should_delete:
        post.curation_status = Post.CurationStatus.DELETED
        post.save(update_fields=["curation_status"])
        raise spam_error

    trigger_update_post_translations(post, with_comments=False, force=False)

    return Response(
        serialize_post(post, current_user=request.user),
        status=status.HTTP_201_CREATED,
    )


@api_view(["POST"])
def remove_from_project(request, pk):
    post = get_object_or_404(Post, pk=pk)
    check_can_edit_post(post, request.user)

    project_id = request.data["project_id"]
    post.projects.set([x for x in post.projects.all() if x.id != project_id])
    post.save()
    return Response({}, status=status.HTTP_200_OK)


@api_view(["PUT"])
def post_update_api_view(request, pk):
    post = get_object_or_404(Post, pk=pk)
    check_can_edit_post(post, request.user)

    # manually convert scaling to range_min, range_max, zero_point
    # TODO: move scaling handling
    qdatas = []
    qdata = request.data.get("question", None)
    if qdata:
        qdatas.append(qdata)
    qdatas.extend(request.data.get("group_of_questions", {}).get("questions", []))
    for qdata in qdatas:
        scaling = qdata.pop("scaling", {})
        qdata["range_min"] = scaling.get("range_min")
        qdata["range_max"] = scaling.get("range_max")
        qdata["zero_point"] = scaling.get("zero_point")

    serializer = PostUpdateSerializer(
        post, data=request.data, partial=True, context={"user": request.user}
    )
    serializer.is_valid(raise_exception=True)

    post = update_post(post, **serializer.validated_data)

    should_delete = check_and_handle_post_spam(request.user, post)

    if should_delete:
        post.curation_status = Post.CurationStatus.DELETED
        post.save(update_fields=["curation_status"])
        raise spam_error

    trigger_update_post_translations(post, with_comments=False, force=False)

    return Response(
        serialize_post(post, current_user=request.user),
        status=status.HTTP_200_OK,
    )


@api_view(["POST"])
def post_approve_api_view(request, pk):
    post = get_object_or_404(Post, pk=pk)
    permission = get_post_permission_for_user(post, user=request.user)
    ObjectPermission.can_approve_or_reject(permission, raise_exception=True)

    serializer = QuestionApproveSerializer(post, data=request.data)
    serializer.is_valid(raise_exception=True)

    approve_post(post, **serializer.validated_data)

    return Response(status=status.HTTP_204_NO_CONTENT)


@api_view(["POST"])
def post_submit_for_review_api_view(request, pk):
    post = get_object_or_404(Post, pk=pk)
    permission = get_post_permission_for_user(post, user=request.user)
    ObjectPermission.can_submit_for_review(permission, raise_exception=True)

    submit_for_review_post(post)

    return Response(status=status.HTTP_204_NO_CONTENT)


@api_view(["POST"])
def post_reject_api_view(request, pk):
    post = get_object_or_404(Post, pk=pk)
    permission = get_post_permission_for_user(post, user=request.user)
    ObjectPermission.can_approve_or_reject(permission, raise_exception=True)

    reject_post(post)

    return Response(status=status.HTTP_200_OK)


@api_view(["POST"])
def post_make_draft_api_view(request, pk):
    post = get_object_or_404(Post, pk=pk)
    permission = get_post_permission_for_user(post, user=request.user)
    ObjectPermission.can_submit_for_review(permission, raise_exception=True)

    post_make_draft(post)

    return Response(status=status.HTTP_204_NO_CONTENT)


@api_view(["POST"])
def post_send_back_to_review_api_view(request, pk):
    post = get_object_or_404(Post, pk=pk)
    permission = get_post_permission_for_user(post, user=request.user)
    if permission not in (ObjectPermission.ADMIN):
        raise PermissionDenied(
            "You do not have permission to send back to review this post"
        )

    send_back_to_review(post)

    return Response(status=status.HTTP_200_OK)


@api_view(["DELETE"])
def post_delete_api_view(request, pk):
    post = get_object_or_404(Post, pk=pk)

    # Check permissions
    permission = get_post_permission_for_user(post, user=request.user)
    ObjectPermission.can_delete(permission, raise_exception=True)

    post.delete()
    return Response(status=status.HTTP_204_NO_CONTENT)


@api_view(["POST"])
def post_vote_api_view(request: Request, pk: int):
    post = get_object_or_404(Post, pk=pk)

    # Check permissions
    permission = get_post_permission_for_user(post, user=request.user)
    ObjectPermission.can_view(permission, raise_exception=True)

    direction = serializers.ChoiceField(
        required=False, allow_null=True, choices=Vote.VoteDirection.choices
    ).run_validation(request.data.get("direction"))

    vote_score = vote_post(post, request.user, direction)

    return Response({"score": vote_score})


@api_view(["POST"])
def post_view_event_api_view(request: Request, pk: int):
    """
    Mark post view
    """

    post = get_object_or_404(Post, pk=pk)

    # Check permissions
    permission = get_post_permission_for_user(post, user=request.user)
    ObjectPermission.can_view(permission, raise_exception=True)

    PostUserSnapshot.update_viewed_at(post, request.user)

    return Response(status=status.HTTP_204_NO_CONTENT)


@api_view(["POST"])
@parser_classes([MultiPartParser])
def upload_image_api_view(request):
    image = request.data["image"]

    file_url = validate_and_upload_image(image)

    return Response({"url": file_url})


@api_view(["POST"])
def activity_boost_api_view(request, pk):
    """
    Boots/Bury post
    """

    post = get_object_or_404(Post, pk=pk)
    direction = serializers.ChoiceField(
        choices=Vote.VoteDirection.choices
    ).run_validation(request.data.get("direction"))

    if not request.user.is_superuser:
        raise PermissionDenied("You do not have permission boost this post")

    # Check permissions
    permission = get_post_permission_for_user(post, user=request.user)
    ObjectPermission.can_view(permission, raise_exception=True)

    boost = handle_post_boost(request.user, post, direction)

    return Response(
        {"score": boost.score, "score_total": compute_hotness_total_boosts(post)},
        status=status.HTTP_201_CREATED,
    )


@api_view(["POST", "PUT"])
def post_subscriptions_create(request, pk):
    """
    Create bulk subscriptions for the post
    """

    post = get_object_or_404(Post, pk=pk)

    # Check permissions
    permission = get_post_permission_for_user(post, user=request.user)
    ObjectPermission.can_view(permission, raise_exception=True)

    existing_subscriptions = post.subscriptions.filter(user=request.user).exclude(
        is_global=True
    )

    # Validating data
    validated_data = []
    keep_ids = set()

    for data in serializers.ListField().run_validation(request.data):
        subscription_type = data.get("type")
        subscription_id = data.pop("id", None)

        serializer = get_subscription_serializer_by_type(subscription_type)(data=data)
        serializer.is_valid(raise_exception=True)
        data = serializer.validated_data
        data.pop("created_at", None)

        # Check changed
        # Check whether subscription was changed
        existing_subscription = next(
            (sub for sub in existing_subscriptions if sub.id == subscription_id),
            None,
        )
        create = not existing_subscription

        if existing_subscription:
            for key, value in data.items():
                if getattr(existing_subscription, key) != value:
                    # Notification was changed, so we want to re-create it
                    create = True
                    break

        if create:
            validated_data.append(data)
        else:
            keep_ids.add(subscription_id)

    # Deleting subscriptions
    existing_subscriptions.exclude(id__in=keep_ids).delete()

    for data in validated_data:
        create_subscription(
            subscription_type=data.pop("type"),
            post=post,
            user=request.user,
            **data,
        )

    return Response(
        [
            get_subscription_serializer_by_type(sub.type)(sub).data
            for sub in existing_subscriptions.all()
        ],
        status=status.HTTP_201_CREATED,
    )


@api_view(["GET"])
def all_post_subscriptions(request):
    """
    Returns all post subscriptions of the user
    """

    posts = serialize_post_many(
        Post.objects.filter(
            subscriptions__user=request.user, subscriptions__is_global=False
        ).distinct("pk"),
        with_cp=False,
        current_user=request.user,
        with_subscriptions=True,
    )

    return Response(posts)


@api_view(["GET"])
@permission_classes([AllowAny])
def post_similar_posts_api_view(request: Request, pk):
    post = get_object_or_404(Post, pk=pk)

    # We can omit permissions check
    # since this endpoint does not expose post content
    # permission = get_post_permission_for_user(post, user=request.user)
    # ObjectPermission.can_view(permission, raise_exception=True)

    # Not to overload the redis
    posts = get_similar_posts(post)
    posts = serialize_post_many(posts, with_cp=True, group_cutoff=1)

    return Response(posts)


@api_view(["GET"])
@permission_classes([AllowAny])
def post_related_articles_api_view(request: Request, pk):
    post = get_object_or_404(Post, pk=pk)

    # We can omit permissions check
    # since this endpoint does not expose post content
    # permission = get_post_permission_for_user(post, user=request.user)
    # ObjectPermission.can_view(permission, raise_exception=True)

    # Retrieve cached articles
    post_articles = get_post_similar_articles(post)

    return Response(
        [
            {
                **PostRelatedArticleSerializer(post_article.article).data,
                "distance": post_article.distance,
            }
            for post_article in post_articles
        ]
    )


@api_view(["POST"])
@permission_classes([IsAuthenticated])
def email_data(request: Request, post_id: int):
    validated_task_params = validate_data_request(request, post_id=post_id)
    email_data_task.send(**validated_task_params)
    return Response({"message": "Email scheduled to be sent"}, status=200)


@api_view(["GET"])
@permission_classes([AllowAny])
def download_data(request, post_id: int):
    validated_data_params = validate_data_request(request, post_id=post_id)
    data = export_data_for_questions(**validated_data_params)

    filename = validated_data_params.get("filename", "data.zip")
    response = HttpResponse(
        data,
        content_type="application/zip",
        headers={"Content-Disposition": f"attachment; filename={filename}.zip"},
    )
    return response


@api_view(["GET"])
@permission_classes([AllowAny])
def random_post_id(request):
    post = (
        Post.objects.filter_permission(user=request.user)
        .filter_public()
        .filter_questions()
        .filter_active()
        .order_by("?")
        .first()
    )
    return Response({"id": post.id, "post_slug": get_post_slug(post)})


@api_view(["POST"])
def repost_api_view(request, pk):
    """
    Boots/Bury post
    """

    user = request.user
    post = get_object_or_404(Post, pk=pk)

    # Check permissions
    permission = get_post_permission_for_user(post, user=user)
    ObjectPermission.can_view(permission, raise_exception=True)

    project_id = serializers.IntegerField().run_validation(
        request.data.get("project_id")
    )

    # Allow reposting only into projects where the user has Admin or Curator permissions
    project = get_object_or_404(Project, pk=project_id)

    # Check permissions
    permission = get_project_permission_for_user(project, user=request.user)
    ObjectPermission.can_repost_into_project(permission, raise_exception=True)

    make_repost(post, project)

    return Response(status=status.HTTP_204_NO_CONTENT)<|MERGE_RESOLUTION|>--- conflicted
+++ resolved
@@ -70,13 +70,11 @@
     with_cp = serializers.BooleanField(allow_null=True).run_validation(
         request.query_params.get("with_cp")
     )
-<<<<<<< HEAD
+    include_descriptions = serializers.BooleanField(allow_null=True).run_validation(
+        request.query_params.get("include_descriptions")
+    )
     include_cp_history = serializers.BooleanField(allow_null=True).run_validation(
         request.query_params.get("include_cp_history")
-=======
-    include_descriptions = serializers.BooleanField(allow_null=True).run_validation(
-        request.query_params.get("include_descriptions")
->>>>>>> 6e962e86
     )
     group_cutoff = (
         serializers.IntegerField(
@@ -99,11 +97,8 @@
         current_user=request.user,
         group_cutoff=group_cutoff,
         with_key_factors=True,
-<<<<<<< HEAD
+        include_descriptions=include_descriptions,
         include_cp_history=include_cp_history,
-=======
-        include_descriptions=include_descriptions,
->>>>>>> 6e962e86
     )
 
     return paginator.get_paginated_response(data)
@@ -224,11 +219,8 @@
         with_cp=with_cp,
         with_subscriptions=True,
         with_key_factors=True,
-<<<<<<< HEAD
+        include_descriptions=True,
         include_cp_history=True
-=======
-        include_descriptions=True,
->>>>>>> 6e962e86
     )
 
     if not posts:
