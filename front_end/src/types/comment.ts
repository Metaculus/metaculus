import { ProjectPermissions } from "@/types/post";
import { QuestionType, Scaling } from "@/types/question";
import { VoteDirection } from "@/types/votes";

export type AuthorType = {
  id: number;
  username: string;
  is_bot: boolean;
  is_staff: boolean;
};

export type BECommentType = {
  id: number;
  author: AuthorType;
  author_staff_permission: ProjectPermissions | null;
  on_post: number;
  root_id: number | null;
  parent_id: number | null;
  created_at: string;
  text_edited_at: string;
  is_soft_deleted: boolean;
  text: string;
  included_forecast?: ForecastType;
  is_private: boolean;
  vote_score?: number;
  user_vote: VoteDirection;
  changed_my_mind: {
    for_this_user: boolean;
    count: number;
  };
  mentioned_users: AuthorType[];
  on_post_data?: {
    id: number;
    title: string;
  };
  is_current_content_translated?: boolean;
  key_factors?: KeyFactor[];
  is_pinned: boolean;
};

export type CommentType = BECommentType & {
  children: CommentType[];
};

export type ForecastType = {
  start_time: Date;
  probability_yes: number;
  probability_yes_per_category: number[];
  options: string[];
  continuous_cdf: number[];
  quartiles: [number, number, number];
  scaling: Scaling;
  question_type: QuestionType;
  question_unit?: string;
};

<<<<<<< HEAD
export const KeyFactorVoteTypes = {
  UP_DOWN: "a_updown",
  TWO_STEP: "b_2step",
  LIKERT: "c_likert",
} as const;
=======
export enum KeyFactorVoteTypes {
  UP_DOWN = "a_updown",
  TWO_STEP = "b_2step",
  LIKERT = "c_likert",
}

export enum ImpactValues {
  LOW = 2,
  MEDIUM = 3,
  HIGH = 5,
  LOW_NEGATIVE = -2,
  MEDIUM_NEGATIVE = -3,
  HIGH_NEGATIVE = -5,
  NO_IMPACT = 0,
}
>>>>>>> cb3951a1

export type KeyFactorVoteType =
  (typeof KeyFactorVoteTypes)[keyof typeof KeyFactorVoteTypes];

type KeyFactorVoteA = -1 | 1 | null;
type KeyFactorVoteBAndC = -5 | -3 | -2 | 0 | 2 | 3 | 5;
export type KeyFactorVoteScore = KeyFactorVoteA | KeyFactorVoteBAndC;

export type KeyFactorVote = {
  vote_type: KeyFactorVoteType;
  score: KeyFactorVoteScore;
<<<<<<< HEAD
=======
  show_second_step?: boolean; // used only for two step survey
  second_step_completed?: boolean; // used only for two step survey
>>>>>>> cb3951a1
};

export type KeyFactor = {
  id: number;
  text: string;
<<<<<<< HEAD
  comment_id: string;
=======
  author: AuthorType; // used to set limit per question
  comment_id: number;
>>>>>>> cb3951a1
  user_votes: KeyFactorVote[]; // empty array if the user has not voted
  vote_type: KeyFactorVoteType | null; // null if the user has not voted
  votes_score: number;
};

export type CommentDraft = {
  markdown: string;
  includeForecast: boolean;
  lastModified: number;
  postId: number;
  userId: number;
  parentId?: number;
};<|MERGE_RESOLUTION|>--- conflicted
+++ resolved
@@ -54,13 +54,6 @@
   question_unit?: string;
 };
 
-<<<<<<< HEAD
-export const KeyFactorVoteTypes = {
-  UP_DOWN: "a_updown",
-  TWO_STEP: "b_2step",
-  LIKERT: "c_likert",
-} as const;
-=======
 export enum KeyFactorVoteTypes {
   UP_DOWN = "a_updown",
   TWO_STEP = "b_2step",
@@ -76,7 +69,6 @@
   HIGH_NEGATIVE = -5,
   NO_IMPACT = 0,
 }
->>>>>>> cb3951a1
 
 export type KeyFactorVoteType =
   (typeof KeyFactorVoteTypes)[keyof typeof KeyFactorVoteTypes];
@@ -88,22 +80,15 @@
 export type KeyFactorVote = {
   vote_type: KeyFactorVoteType;
   score: KeyFactorVoteScore;
-<<<<<<< HEAD
-=======
   show_second_step?: boolean; // used only for two step survey
   second_step_completed?: boolean; // used only for two step survey
->>>>>>> cb3951a1
 };
 
 export type KeyFactor = {
   id: number;
   text: string;
-<<<<<<< HEAD
-  comment_id: string;
-=======
   author: AuthorType; // used to set limit per question
   comment_id: number;
->>>>>>> cb3951a1
   user_votes: KeyFactorVote[]; // empty array if the user has not voted
   vote_type: KeyFactorVoteType | null; // null if the user has not voted
   votes_score: number;
