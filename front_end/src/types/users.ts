import { SubscriptionEmailType } from "@/types/notifications";
import { AppTheme } from "@/types/theme";
import {
  TrackRecordScatterPlotItem,
  TrackRecordHistogramItem,
  TrackRecordCalibrationCurveItem,
} from "@/types/track_record";

import { ProfilePreferencesType } from "./preferences";

export type UserBase = {
  id: number;
  username: string;
  is_bot: boolean;
  is_staff: boolean;
  is_active?: boolean;
  is_spam?: boolean;
};

export type User = UserBase & {
  date_joined: string;
  bio: string;
  website: string;
  formerly_known_as?: string;
  twitter?: string;
  linkedin?: string;
  facebook?: string;
  github?: string;
  good_judgement_open?: string;
  kalshi?: string;
  manifold?: string;
  infer?: string;
  hypermind?: string;
  occupation?: string;
  location?: string;
  profile_picture?: string;
};

export type UserProfile = User & {
  calibration_curve?: TrackRecordCalibrationCurveItem[];
  score_histogram?: TrackRecordHistogramItem[];
  score_scatter_plot?: TrackRecordScatterPlotItem[];
  average_score?: number;
  forecasts_count?: number;
  questions_predicted_count?: number;
  score_count?: number;
  posts_authored_count?: number;
  forecasts_on_authored_questions_count?: number;
  notebooks_authored_count?: number;
  comments_count?: number;
  spam_count?: number;
};

export type CurrentUser = User & {
  email: string;
  is_superuser: boolean;
  is_staff: boolean;
  unsubscribed_mailing_tags: SubscriptionEmailType[];
  unsubscribed_preferences_tags: ProfilePreferencesType[];
  hide_community_prediction: boolean;
  is_onboarding_complete: boolean;
  registered_campaigns: { key: string; details: object }[];
  should_suggest_keyfactors: boolean;
  prediction_expiration_percent: number | null;
  app_theme?: AppTheme | null;
  interface_type: InterfaceType;
  language?: string | null;
};

<<<<<<< HEAD
export enum ProfilePageMode {
  Overview = "overview",
  TrackRecord = "track_record",
  Medals = "medals",
  Comments = "comments",
  Questions = "questions",
  PrivateNotes = "private_notes",
}

=======
>>>>>>> 60e2c7df
export enum InterfaceType {
  ConsumerView = "consumer_view",
  ForecasterView = "forecaster_view",
}<|MERGE_RESOLUTION|>--- conflicted
+++ resolved
@@ -67,18 +67,6 @@
   language?: string | null;
 };
 
-<<<<<<< HEAD
-export enum ProfilePageMode {
-  Overview = "overview",
-  TrackRecord = "track_record",
-  Medals = "medals",
-  Comments = "comments",
-  Questions = "questions",
-  PrivateNotes = "private_notes",
-}
-
-=======
->>>>>>> 60e2c7df
 export enum InterfaceType {
   ConsumerView = "consumer_view",
   ForecasterView = "forecaster_view",
