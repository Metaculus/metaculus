export enum SubscriptionEmailType {
  comment_mentions = "comment_mentions",
  question_resolution = "question_resolution",
<<<<<<< HEAD
=======
  cp_change = "cp_change",
>>>>>>> 7f869f6d
  newsletter = "newsletter",
}<|MERGE_RESOLUTION|>--- conflicted
+++ resolved
@@ -1,9 +1,6 @@
 export enum SubscriptionEmailType {
   comment_mentions = "comment_mentions",
   question_resolution = "question_resolution",
-<<<<<<< HEAD
-=======
   cp_change = "cp_change",
->>>>>>> 7f869f6d
   newsletter = "newsletter",
 }