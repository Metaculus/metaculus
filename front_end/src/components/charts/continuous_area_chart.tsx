"use client";
import { isNil, merge } from "lodash";
import React, { FC, useCallback, useEffect, useMemo, useState } from "react";
import {
  Tuple,
  VictoryArea,
  VictoryAxis,
  VictoryBar,
  VictoryChart,
  VictoryContainer,
  VictoryCursorContainer,
  VictoryLine,
  VictoryPortal,
  VictoryScatter,
  VictoryThemeDefinition,
} from "victory";

import { darkTheme, lightTheme } from "@/constants/chart_theme";
import { METAC_COLORS } from "@/constants/colors";
import useAppTheme from "@/hooks/use_app_theme";
import useContainerSize from "@/hooks/use_container_size";
import {
  ContinuousAreaGraphType,
  ContinuousAreaHoverState,
  ContinuousAreaType,
  Line,
} from "@/types/charts";
import {
<<<<<<< HEAD
  DefaultInboundOutcomeCount,
=======
>>>>>>> 38cfeeb7
  GraphingQuestionProps,
  Question,
  QuestionType,
  QuestionWithForecasts,
} from "@/types/question";
import { generateScale } from "@/utils/charts/axis";
import {
  getClosestYValue,
  getClosestXValue,
  interpolateYValue,
} from "@/utils/charts/helpers";
import { getResolutionPoint } from "@/utils/charts/resolution";
import { cdfToPmf, computeQuartilesFromCDF } from "@/utils/math";

import LineCursorPoints from "./primitives/line_cursor_points";

type ContinuousAreaColor = "orange" | "green" | "gray";
const CHART_COLOR_MAP: Record<ContinuousAreaType, ContinuousAreaColor> = {
  community: "green",
  community_closed: "gray",
  user: "orange",
  user_previous: "orange",
  user_components: "orange",
};

export type ContinuousAreaGraphInput = Array<{
  pmf: number[];
  cdf: number[];
  componentCdfs?: number[][] | null;
  type: ContinuousAreaType;
}>;

const TOP_PADDING = 10;
const BOTTOM_PADDING = 20;
const HORIZONTAL_PADDING = 10;
const CURSOR_POINT_OFFSET = 5;
const CURSOR_CHART_EXTENSION = 10;

type Props = {
  question: Question | GraphingQuestionProps;
  data: ContinuousAreaGraphInput;
  graphType?: ContinuousAreaGraphType;
  height?: number;
  width?: number;
  extraTheme?: VictoryThemeDefinition;
  onCursorChange?: (value: ContinuousAreaHoverState | null) => void;
  hideCP?: boolean;
  hideLabels?: boolean;
  shortLabels?: boolean;
  readOnly?: boolean;
};

const ContinuousAreaChart: FC<Props> = ({
  question,
  data,
  graphType = "pmf",
  height = 150,
  width = undefined,
  extraTheme,
  onCursorChange,
  hideCP,
  hideLabels = false,
  shortLabels = false,
  readOnly,
}) => {
  const { ref: chartContainerRef, width: containerWidth } =
    useContainerSize<HTMLDivElement>();
  const chartWidth = width || containerWidth;
  const [cursorEdge, setCursorEdge] = useState<number | null>(null);
  const { theme, getThemeColor } = useAppTheme();
  const chartTheme = theme === "dark" ? darkTheme : lightTheme;
  const actualTheme = extraTheme
    ? merge({}, chartTheme, extraTheme)
    : chartTheme;

  const discrete = question.type === QuestionType.Discrete;
  const paddingTop = graphType === "cdf" || discrete ? TOP_PADDING : 0;

  const charts = useMemo(() => {
    const parsedData = hideCP
      ? [...data].filter((el) => el.type === "user")
      : data;

    const chartData: NumericPredictionGraph[] = [];
    for (const datum of parsedData) {
      const { pmf, cdf, componentCdfs } = datum;
      chartData.push(
        generateNumericAreaGraph({
          pmf,
          cdf,
          graphType,
          type: datum.type,
          question,
        })
      );
      if (componentCdfs) {
        for (const componentCdf of componentCdfs) {
          chartData.push(
            generateNumericAreaGraph({
              pmf: cdfToPmf(componentCdf),
              cdf: componentCdf,
              graphType,
              type: "user_components",
              question,
            })
          );
        }
      }
    }
    return chartData;
  }, [data, graphType, hideCP, question]);

  const { xDomain, yDomain } = useMemo<{
    xDomain: Tuple<number>;
    yDomain: Tuple<number>;
  }>(() => {
    if (question.type !== QuestionType.Discrete) {
      if (graphType === "cdf") {
        return {
          xDomain: [0, 1],
          yDomain: [0, 1],
        };
      }

      const maxValue = Math.max(
        ...data.map((x) => x.pmf.slice(1, x.pmf.length - 1)).flat()
      );
      return {
        xDomain: [0, 1],
        yDomain: [0, 1.2 * (maxValue <= 0 ? 1 : maxValue)],
      };
    }
    const xDomain: Tuple<number> = [
      Math.min(
        ...charts.map((chart) => 2 * (chart.graphLine.at(0)?.x ?? 0)),
        0
      ),
      Math.max(
        ...charts.map(
          (chart) => 1 + 2 * ((chart.graphLine.at(-1)?.x ?? 1) - 1)
        ),
        1
      ),
    ];
    if (graphType === "cdf") {
      return {
        xDomain: xDomain,
        yDomain: [0, 1],
      };
    }

    const maxValue = Math.max(...data.map((x) => x.pmf).flat());
    return {
      xDomain: xDomain,
      yDomain: [0, Math.min(1, 1.2 * (maxValue <= 0 ? 1 : maxValue))],
    };
  }, [data, graphType, question.type, charts]);
  const xScale = useMemo(
    () =>
      generateScale({
        displayType: question.type,
        axisLength: chartWidth,
        direction: "horizontal",
        domain: xDomain,
        shortLabels,
        adjustLabels: true,
        question: question,
      }),
    [chartWidth, question, xDomain, shortLabels]
  );
  const yScale = useMemo(
    () =>
      generateScale({
        displayType: QuestionType.Binary,
        axisLength: height - BOTTOM_PADDING - paddingTop,
        direction: "vertical",
        domain: yDomain,
        zoomedDomain: yDomain,
        adjustLabels: true,
      }),
    [height, yDomain, paddingTop]
  );

  const resolutionPoint =
    !isNil(question.resolution) && question.resolution !== ""
      ? getResolutionPoint({
          questionType: question.type,
          resolution: question.resolution,
          resolveTime: 1,
          scaling: question.scaling,
          inboundOutcomeCount: question.inbound_outcome_count,
        })
      : null;

  // TODO: find a nice way to display the out of bounds weights as numbers
  // const massBelowBounds = dataset[0];
  // const massAboveBounds = dataset[dataset.length - 1];
<<<<<<< HEAD
  const leftPadding = useMemo(() => {
    if (graphType === "cdf" || question.type === QuestionType.Discrete) {
=======
  const horizontalPadding = useMemo(() => {
    if (
      !readOnly &&
      (graphType === "cdf" || question.type === QuestionType.Discrete)
    ) {
>>>>>>> 38cfeeb7
      const labels = yScale.ticks.map((tick) => yScale.tickFormat(tick));
      const longestLabelLength = Math.max(
        ...labels.map((label) => label.length)
      );
      const longestLabelWidth = Math.max(5, longestLabelLength) * 9;

      return HORIZONTAL_PADDING + longestLabelWidth;
    }

    return HORIZONTAL_PADDING;
<<<<<<< HEAD
  }, [graphType, yScale, question.type]);
=======
  }, [graphType, yScale, question.type, readOnly]);
>>>>>>> 38cfeeb7

  const handleMouseLeave = useCallback(() => {
    onCursorChange?.(null);
    setCursorEdge(null);
  }, [onCursorChange]);

  const handleMouseMove = useCallback(
    (evt: MouseEvent) => {
      const svg = chartContainerRef.current?.firstChild as SVGElement;
      if (!svg) return;
      setCursorEdge(null);
      const bounds = svg.getBoundingClientRect();
      const chartLeft = bounds.left + horizontalPadding;
      const chartRight = bounds.right - horizontalPadding;

      // Used to handle cursor display when hovering chart edges
      if (
        (evt.clientX >= chartLeft - CURSOR_CHART_EXTENSION &&
          evt.clientX <= chartLeft) ||
        (evt.clientX <= chartRight + CURSOR_CHART_EXTENSION &&
          evt.clientX >= chartRight)
      ) {
        const firstBucketLocation =
          question.type !== QuestionType.Discrete
            ? 0
            : (question.open_lower_bound ? -0.5 : 0.5) /
              ((data.at(0)?.pmf.length || 200) - 2);
        const lastBucketLocation =
          question.type !== QuestionType.Discrete
            ? 1
            : 1 +
              (question.open_upper_bound ? 0.5 : -0.5) /
                ((data.at(0)?.pmf.length || 200) - 2);

        let normalizedX: number | undefined;
        if (evt.clientX < chartLeft) {
          normalizedX = firstBucketLocation;
        } else if (evt.clientX > chartRight) {
          normalizedX = lastBucketLocation;
        }
        if (normalizedX !== undefined) {
          setCursorEdge(normalizedX);
          const hoverState = charts.reduce<ContinuousAreaHoverState>(
            (acc, el) => {
              if (
                el.graphType === "pmf" ||
                question.type === QuestionType.Discrete
              ) {
                acc.yData[el.type] = getClosestYValue(
                  normalizedX as number,
                  el.graphLine
                );
                return acc;
              }

              acc.yData[el.type] = interpolateYValue(
                normalizedX as number,
                el.graphLine
              );
              return acc;
            },
            {
              x: normalizedX,
              yData: {
                community: 0,
                user: 0,
                user_previous: 0,
                community_closed: 0,
                user_components: 0,
              },
            }
          );
          onCursorChange?.(hoverState);
        }
      }
    },
<<<<<<< HEAD
    [charts, onCursorChange, chartContainerRef, leftPadding, data, question]
=======
    [
      charts,
      onCursorChange,
      chartContainerRef,
      horizontalPadding,
      data,
      question,
    ]
>>>>>>> 38cfeeb7
  );
  useEffect(() => {
    const svg = chartContainerRef.current?.firstChild as SVGElement;
    if (!svg) return;

    svg.addEventListener("mousemove", handleMouseMove);
    svg.addEventListener("mouseleave", handleMouseLeave);

    return () => {
      svg.removeEventListener("mousemove", handleMouseMove);
      svg.removeEventListener("mouseleave", handleMouseLeave);
    };
    // eslint-disable-next-line react-hooks/exhaustive-deps
  }, [chartContainerRef.current, handleMouseMove, handleMouseLeave]);

  const barWidth = useMemo(() => {
    if (question.type !== QuestionType.Discrete) {
      return (chartWidth - 30) / (1.07 * ((data.at(0)?.cdf.length || 200) - 1));
    }
    const openBoundCount =
      (question.open_lower_bound ? 1 : 0) + (question.open_upper_bound ? 1 : 0);
    return (
<<<<<<< HEAD
      (chartWidth - 30) /
      (1.07 *
        ((question.inbound_outcome_count || DefaultInboundOutcomeCount) +
          openBoundCount))
    );
  }, [chartWidth, data, question]);
=======
      (chartWidth - horizontalPadding) /
      (1.09 * ((question.inbound_outcome_count || 200) + openBoundCount))
    );
  }, [chartWidth, data, question, horizontalPadding]);
>>>>>>> 38cfeeb7
  const CursorContainer = (
    <VictoryCursorContainer
      cursorLabel={"label"}
      style={{
        strokeWidth: 0,
        touchAction: "pan-y",
      }}
      cursorLabelComponent={
        <LineCursorPoints
          chartData={charts
            .filter((chart) => chart.type !== "user_components")
            .map((chart) => ({
              line: chart.graphLine,
              color: (() => {
                switch (chart.color) {
                  case "orange":
                    return getThemeColor(
                      METAC_COLORS.orange[chart.type === "user" ? "800" : "500"]
                    );
                  case "gray":
                    return getThemeColor(METAC_COLORS.gray["500"]);
                  default:
                    return getThemeColor(METAC_COLORS.olive["700"]);
                }
              })(),
              type: chart.type,
              graphType: chart.graphType,
            }))}
          yDomain={yDomain}
          xDomain={xDomain}
          chartWidth={chartWidth}
          chartHeight={height}
          barWidth={barWidth}
          paddingTop={paddingTop}
          paddingBottom={BOTTOM_PADDING}
<<<<<<< HEAD
          paddingLeft={leftPadding}
          paddingRight={HORIZONTAL_PADDING}
=======
          paddingLeft={horizontalPadding}
          paddingRight={horizontalPadding}
>>>>>>> 38cfeeb7
          discrete={discrete}
        />
      }
      onCursorChange={(props: { x: number } | null) => {
        if (!props) {
          onCursorChange?.(null);
          return;
        }

        const hoverState = charts.reduce<ContinuousAreaHoverState>(
          (acc, el) => {
            if (!discrete) {
              if (el.graphType === "pmf") {
                acc.yData[el.type] = getClosestYValue(props?.x, el.graphLine);
              } else {
                acc.yData[el.type] = interpolateYValue(props?.x, el.graphLine);
              }
            } else {
              acc.yData[el.type] = getClosestYValue(props?.x, el.graphLine);
              acc.x = getClosestXValue(props?.x, el.graphLine);
            }
            return acc;
          },
          {
            x: props.x,
            yData: {
              community: 0,
              user: 0,
              user_previous: 0,
              community_closed: 0,
              user_components: 0,
            },
          }
        );

        onCursorChange?.(hoverState);
      }}
    />
  );

  return (
    <div ref={chartContainerRef} className="h-full w-full" style={{ height }}>
      {!!chartWidth && (
        <VictoryChart
          width={chartWidth}
          height={height}
          theme={actualTheme}
          padding={{
            top: paddingTop,
            left: horizontalPadding,
            bottom: BOTTOM_PADDING,
            right: horizontalPadding,
          }}
          domain={{ x: xDomain, y: yDomain }}
          containerComponent={
            onCursorChange ? (
              CursorContainer
            ) : (
              <VictoryContainer
                style={{
                  pointerEvents: "auto",
                  userSelect: "auto",
                  touchAction: "auto",
                }}
              />
            )
          }
        >
          {charts
            .filter((chart) => chart.type !== "user_components")
            .map((chart, index) => {
              if (!discrete) {
                return (
                  <VictoryArea
                    key={`area-${index}`}
                    data={chart.graphLine}
                    style={{
                      data: {
                        fill: (() => {
                          switch (chart.color) {
                            case "orange":
                              return getThemeColor(
                                METAC_COLORS.orange[
                                  chart.type === "user" ? "700" : "400"
                                ]
                              );
                            case "green":
                              return getThemeColor(METAC_COLORS.olive["500"]);
                            case "gray":
                              return getThemeColor(METAC_COLORS.gray["500"]);
                            default:
                              return undefined;
                          }
                        })(),
                        opacity: chart.type === "user_previous" ? 0.1 : 0.3,
                      },
                    }}
                  />
                );
              }
              return (
                <VictoryBar
                  key={`bar-${index}`}
                  data={chart.graphLine}
                  style={{
                    data: {
                      fill: (() => {
                        switch (chart.color) {
                          case "orange":
                            return getThemeColor(
                              METAC_COLORS.orange[
                                chart.type === "user" ? "700" : "400"
                              ]
                            );
                          case "green":
                            return getThemeColor(METAC_COLORS.olive["500"]);
                          case "gray":
                            return getThemeColor(METAC_COLORS.gray["500"]);
                          default:
                            return undefined;
                        }
                      })(),
                      opacity: chart.type === "user_previous" ? 0.1 : 0.3,
                    },
                  }}
                  barWidth={barWidth}
                />
              );
            })}
          {!discrete
            ? charts.map((chart, index) => (
                <VictoryLine
                  key={`line-${index}`}
                  data={chart.graphLine}
                  style={{
                    data: {
                      stroke: (() => {
                        switch (chart.color) {
                          case "orange":
                            return getThemeColor(
                              METAC_COLORS.orange[
                                chart.type === "user"
                                  ? "800"
                                  : chart.type === "user_components"
                                    ? "500"
                                    : "200"
                              ]
                            );
                          case "green":
                            return getThemeColor(METAC_COLORS.olive["500"]);
                          case "gray":
                            return getThemeColor(METAC_COLORS.gray["500"]);
                          default:
                            return undefined;
                        }
                      })(),
                      strokeDasharray:
                        chart.color === "orange" ? "2,2" : undefined,
                    },
                  }}
                />
              ))
            : null}
          {resolutionPoint && (
            <VictoryScatter
              data={[
                {
                  x: resolutionPoint.y,
                  y: 0,
                  symbol: "diamond",
                  size: 4,
                },
              ]}
              style={{
                data: {
                  stroke: getThemeColor(METAC_COLORS.purple["800"]),
                  fill: "none",
                  strokeWidth: 2.5,
                },
              }}
            />
          )}
          {(graphType === "cdf" || question.type === QuestionType.Discrete) && (
<<<<<<< HEAD
            <VictoryAxis
              dependentAxis
              style={{
                tickLabels: { padding: 2 },
                ticks: { strokeWidth: 1 },
              }}
              tickValues={yScale.ticks}
              tickFormat={yScale.tickFormat}
              axisValue={xDomain[0]}
            />
=======
            // Prevent Y axis being cut off in edge cases
            <VictoryPortal>
              <VictoryAxis
                dependentAxis
                style={{
                  tickLabels: { padding: 2 },
                  ticks: { strokeWidth: 1 },
                }}
                tickValues={yScale.ticks}
                tickFormat={yScale.tickFormat}
                axisValue={xDomain[0]}
              />
            </VictoryPortal>
>>>>>>> 38cfeeb7
          )}
          <VictoryAxis
            tickValues={xScale.ticks}
            tickFormat={hideLabels ? () => "" : xScale.tickFormat}
            style={{
              ticks: { strokeWidth: 1 },
              tickLabels: {
                textAnchor: ({ index, ticks }) =>
                  // We want first and last labels be aligned against area boundaries
                  index === 0
                    ? "start"
                    : index === ticks.length - 1
                      ? "end"
                      : "middle",
              },
            }}
          />

          {charts.map((chart, k) =>
            chart.verticalLines.map((line, index) => (
              <VictoryLine
                key={`${k}-${index}`}
                data={[
                  { x: line.x, y: 0 },
                  { x: line.x, y: line.y },
                ]}
                style={{
                  data: {
                    stroke: (() => {
                      switch (chart.color) {
                        case "orange":
                          return getThemeColor(METAC_COLORS.orange["800"]);
                        case "gray":
                          return getThemeColor(METAC_COLORS.gray["500"]);
                        default:
                          return undefined;
                      }
                    })(),
                    strokeDasharray: "2,1",
                  },
                }}
              />
            ))
          )}
          {/* Manually render cursor component when cursor is on edge */}
          {!isNil(cursorEdge) && (
            <LineCursorPoints
              chartWidth={chartWidth}
              x={
                cursorEdge < 0.5
<<<<<<< HEAD
                  ? leftPadding + CURSOR_POINT_OFFSET
                  : chartWidth - CURSOR_POINT_OFFSET
=======
                  ? horizontalPadding + CURSOR_POINT_OFFSET
                  : chartWidth - horizontalPadding + CURSOR_POINT_OFFSET
>>>>>>> 38cfeeb7
              }
              datum={{
                x: cursorEdge,
                y: 0,
              }}
              chartData={charts.map((chart) => ({
                line: chart.graphLine,
                color: getThemeColor(
                  chart.color === "orange"
                    ? METAC_COLORS.orange[chart.type === "user" ? "800" : "500"]
                    : METAC_COLORS.olive["700"]
                ),
                type: chart.type,
                graphType: chart.graphType,
              }))}
              chartHeight={height}
              yDomain={yDomain}
              xDomain={xDomain}
              paddingBottom={BOTTOM_PADDING}
              paddingTop={paddingTop}
<<<<<<< HEAD
              paddingLeft={leftPadding}
              paddingRight={HORIZONTAL_PADDING}
=======
              paddingLeft={horizontalPadding}
              paddingRight={horizontalPadding}
>>>>>>> 38cfeeb7
              discrete={discrete}
              barWidth={barWidth}
            />
          )}
        </VictoryChart>
      )}
    </div>
  );
};

type NumericPredictionGraph = {
  graphLine: Line;
  verticalLines: Line;
  color: ContinuousAreaColor;
  type: ContinuousAreaType;
  graphType: ContinuousAreaGraphType;
};

function generateNumericAreaGraph(data: {
  pmf: number[];
  cdf: number[];
  graphType: ContinuousAreaGraphType;
  type: ContinuousAreaType;
  question: Question | GraphingQuestionProps;
}): NumericPredictionGraph {
  const { pmf, cdf, graphType, type, question } = data;

  const graph: Line = [];
  if (question.type === QuestionType.Discrete) {
    if (graphType === "cdf") {
      if (question.open_lower_bound) {
        graph.push({
          x: -0.5 / (cdf.length - 1),
          y: cdf.at(0) ?? 0,
        });
      }
      cdf.slice(1).forEach((value, index) => {
        graph.push({ x: (index + 0.5) / (cdf.length - 1), y: value });
      });
      if (question.open_upper_bound) {
        graph.push({
          x: (cdf.length - 0.5) / (cdf.length - 1),
          y: 1,
        });
      }
    } else {
      if (question.open_lower_bound) {
        graph.push({ x: -0.5 / (cdf.length - 1), y: pmf.at(0) ?? 0 });
      }
      pmf.slice(1, -1).forEach((value, index) => {
        graph.push({ x: (index + 0.5) / (cdf.length - 1), y: value });
      });
      if (question.open_upper_bound) {
        graph.push({
          x: (cdf.length - 0.5) / (cdf.length - 1),
          y: pmf.at(-1) ?? 0,
        });
      }
    }
  } else {
    if (graphType === "cdf") {
      cdf.forEach((value, index) => {
        graph.push({ x: (index - 0.5) / (cdf.length - 1), y: value });
      });
    } else {
      pmf.forEach((value, index) => {
        if (index === 0) {
          // add a point at the beginning to extend pmf to the edge
          graph.push({ x: -1e-10, y: pmf[1] ?? null });
          return;
        }
        if (index === pmf.length - 1) {
          // add a point at the end to extend pmf to the edge
          graph.push({ x: 1 + 1e-10, y: pmf[pmf.length - 2] ?? null });
          return;
        }
        graph.push({ x: (index - 0.5) / (pmf.length - 2), y: value });
      });
    }
  }

  if (type === "user_components") {
    return {
      graphLine: graph,
      verticalLines: [],
      color: CHART_COLOR_MAP[type],
      type,
      graphType,
    };
  }

  const verticalLines: Line = [];
  const quantiles = computeQuartilesFromCDF(cdf);
  if (question.type !== QuestionType.Discrete) {
    verticalLines.push(
      {
        x: quantiles.lower25,
        y: interpolateYValue(quantiles.lower25, graph),
      },
      {
        x: quantiles.median,
        y: interpolateYValue(quantiles.median, graph),
      },
      {
        x: quantiles.upper75,
        y: interpolateYValue(quantiles.upper75, graph),
      }
    );
  } else {
    // Discrete case uses a bar chart, so has to snap to y values
    verticalLines.push(
      {
        x: quantiles.lower25,
        y: getClosestYValue(quantiles.lower25, graph),
      },
      {
        x: quantiles.median,
        y: getClosestYValue(quantiles.median, graph),
      },
      {
        x: quantiles.upper75,
        y: getClosestYValue(quantiles.upper75, graph),
      }
    );
  }

  return {
    graphLine: graph,
    verticalLines,
    color: CHART_COLOR_MAP[type],
    type,
    graphType,
  };
}

export function getContinuousAreaChartData({
  question,
  userForecastOverride,
  isClosed,
}: {
  question: QuestionWithForecasts;
  userForecastOverride?: {
    cdf: number[];
    pmf: number[];
  };
  isClosed?: boolean;
}): ContinuousAreaGraphInput {
  const chartData: ContinuousAreaGraphInput = [];

  const latest = question.aggregations.recency_weighted.latest;
  const userForecast = question.my_forecasts?.latest;

  if (latest && !latest.end_time) {
    chartData.push({
      pmf: cdfToPmf(latest.forecast_values),
      cdf: latest.forecast_values,
      type: (isClosed ? "community_closed" : "community") as ContinuousAreaType,
    });
  }

  if (userForecastOverride) {
    chartData.push({
      pmf: userForecastOverride.pmf,
      cdf: userForecastOverride.cdf,
      type: "user" as ContinuousAreaType,
    });
  } else if (!!userForecast && !userForecast.end_time) {
    chartData.push({
      pmf: cdfToPmf(userForecast.forecast_values),
      cdf: userForecast.forecast_values,
      type: "user" as ContinuousAreaType,
    });
  }

  return chartData;
}

export default React.memo(ContinuousAreaChart);<|MERGE_RESOLUTION|>--- conflicted
+++ resolved
@@ -26,10 +26,6 @@
   Line,
 } from "@/types/charts";
 import {
-<<<<<<< HEAD
-  DefaultInboundOutcomeCount,
-=======
->>>>>>> 38cfeeb7
   GraphingQuestionProps,
   Question,
   QuestionType,
@@ -227,16 +223,11 @@
   // TODO: find a nice way to display the out of bounds weights as numbers
   // const massBelowBounds = dataset[0];
   // const massAboveBounds = dataset[dataset.length - 1];
-<<<<<<< HEAD
-  const leftPadding = useMemo(() => {
-    if (graphType === "cdf" || question.type === QuestionType.Discrete) {
-=======
   const horizontalPadding = useMemo(() => {
     if (
       !readOnly &&
       (graphType === "cdf" || question.type === QuestionType.Discrete)
     ) {
->>>>>>> 38cfeeb7
       const labels = yScale.ticks.map((tick) => yScale.tickFormat(tick));
       const longestLabelLength = Math.max(
         ...labels.map((label) => label.length)
@@ -247,11 +238,7 @@
     }
 
     return HORIZONTAL_PADDING;
-<<<<<<< HEAD
-  }, [graphType, yScale, question.type]);
-=======
   }, [graphType, yScale, question.type, readOnly]);
->>>>>>> 38cfeeb7
 
   const handleMouseLeave = useCallback(() => {
     onCursorChange?.(null);
@@ -328,9 +315,6 @@
         }
       }
     },
-<<<<<<< HEAD
-    [charts, onCursorChange, chartContainerRef, leftPadding, data, question]
-=======
     [
       charts,
       onCursorChange,
@@ -339,7 +323,6 @@
       data,
       question,
     ]
->>>>>>> 38cfeeb7
   );
   useEffect(() => {
     const svg = chartContainerRef.current?.firstChild as SVGElement;
@@ -362,19 +345,10 @@
     const openBoundCount =
       (question.open_lower_bound ? 1 : 0) + (question.open_upper_bound ? 1 : 0);
     return (
-<<<<<<< HEAD
-      (chartWidth - 30) /
-      (1.07 *
-        ((question.inbound_outcome_count || DefaultInboundOutcomeCount) +
-          openBoundCount))
-    );
-  }, [chartWidth, data, question]);
-=======
       (chartWidth - horizontalPadding) /
       (1.09 * ((question.inbound_outcome_count || 200) + openBoundCount))
     );
   }, [chartWidth, data, question, horizontalPadding]);
->>>>>>> 38cfeeb7
   const CursorContainer = (
     <VictoryCursorContainer
       cursorLabel={"label"}
@@ -410,13 +384,8 @@
           barWidth={barWidth}
           paddingTop={paddingTop}
           paddingBottom={BOTTOM_PADDING}
-<<<<<<< HEAD
-          paddingLeft={leftPadding}
-          paddingRight={HORIZONTAL_PADDING}
-=======
           paddingLeft={horizontalPadding}
           paddingRight={horizontalPadding}
->>>>>>> 38cfeeb7
           discrete={discrete}
         />
       }
@@ -600,18 +569,6 @@
             />
           )}
           {(graphType === "cdf" || question.type === QuestionType.Discrete) && (
-<<<<<<< HEAD
-            <VictoryAxis
-              dependentAxis
-              style={{
-                tickLabels: { padding: 2 },
-                ticks: { strokeWidth: 1 },
-              }}
-              tickValues={yScale.ticks}
-              tickFormat={yScale.tickFormat}
-              axisValue={xDomain[0]}
-            />
-=======
             // Prevent Y axis being cut off in edge cases
             <VictoryPortal>
               <VictoryAxis
@@ -625,7 +582,6 @@
                 axisValue={xDomain[0]}
               />
             </VictoryPortal>
->>>>>>> 38cfeeb7
           )}
           <VictoryAxis
             tickValues={xScale.ticks}
@@ -676,13 +632,8 @@
               chartWidth={chartWidth}
               x={
                 cursorEdge < 0.5
-<<<<<<< HEAD
-                  ? leftPadding + CURSOR_POINT_OFFSET
-                  : chartWidth - CURSOR_POINT_OFFSET
-=======
                   ? horizontalPadding + CURSOR_POINT_OFFSET
                   : chartWidth - horizontalPadding + CURSOR_POINT_OFFSET
->>>>>>> 38cfeeb7
               }
               datum={{
                 x: cursorEdge,
@@ -703,13 +654,8 @@
               xDomain={xDomain}
               paddingBottom={BOTTOM_PADDING}
               paddingTop={paddingTop}
-<<<<<<< HEAD
-              paddingLeft={leftPadding}
-              paddingRight={HORIZONTAL_PADDING}
-=======
               paddingLeft={horizontalPadding}
               paddingRight={horizontalPadding}
->>>>>>> 38cfeeb7
               discrete={discrete}
               barWidth={barWidth}
             />
