--- conflicted
+++ resolved
@@ -24,25 +24,19 @@
   ContinuousAreaType,
   Line,
 } from "@/types/charts";
-<<<<<<< HEAD
 import {
   GraphingQuestionProps,
   Question,
   QuestionType,
+  QuestionWithForecasts,
 } from "@/types/question";
+import { generateScale } from "@/utils/charts/axis";
 import {
-  generateScale,
   getClosestYValue,
   getClosestXValue,
   interpolateYValue,
-} from "@/utils/charts";
-=======
-import { Resolution } from "@/types/post";
-import { QuestionType, QuestionWithForecasts, Scaling } from "@/types/question";
-import { generateScale } from "@/utils/charts/axis";
-import { getClosestYValue, interpolateYValue } from "@/utils/charts/helpers";
+} from "@/utils/charts/helpers";
 import { getResolutionPoint } from "@/utils/charts/resolution";
->>>>>>> d83a157c
 import { cdfToPmf, computeQuartilesFromCDF } from "@/utils/math";
 
 import LineCursorPoints from "./primitives/line_cursor_points";
@@ -213,17 +207,10 @@
   );
 
   const resolutionPoint =
-<<<<<<< HEAD
     !isNil(question.resolution) && question.resolution !== ""
-      ? getResolutionData({
+      ? getResolutionPoint({
           questionType: question.type,
           resolution: question.resolution,
-=======
-    !isNil(resolution) && resolution !== ""
-      ? getResolutionPoint({
-          questionType,
-          resolution,
->>>>>>> d83a157c
           resolveTime: 1,
           scaling: question.scaling,
         })
@@ -268,23 +255,25 @@
           evt.clientX >= chartRight)
       ) {
         let normalizedX: number | undefined;
-        const lowerBoundLocation =
+        const firstBucketLocation =
           question.type !== QuestionType.Discrete
             ? 0
-            : -0.5 / ((data.at(0)?.pmf.length || 200) - 2);
-        const upperBoundLocation =
+            : (question.open_lower_bound ? -0.5 : 0.5) /
+              ((data.at(0)?.pmf.length || 200) - 2);
+        const lastBucketLocation =
           question.type !== QuestionType.Discrete
             ? 1
-            : 1 + 0.5 / ((data.at(0)?.pmf.length || 200) - 2);
-
-        if (evt.clientX < chartLeft) {
-          normalizedX = lowerBoundLocation;
-        } else if (evt.clientX > chartRight) {
-          normalizedX = upperBoundLocation;
+            : 1 +
+              (question.open_upper_bound ? 0.5 : -0.5) /
+                ((data.at(0)?.pmf.length || 200) - 2);
+
+        if (evt.clientX <= chartLeft) {
+          normalizedX = firstBucketLocation;
+        } else if (evt.clientX >= chartRight) {
+          normalizedX = lastBucketLocation;
         }
         if (normalizedX !== undefined) {
           setCursorEdge(normalizedX);
-          normalizedX = Math.max(0, Math.min(1, normalizedX));
           const hoverState = charts.reduce<ContinuousAreaHoverState>(
             (acc, el) => {
               if (
@@ -460,7 +449,6 @@
         >
           {charts
             .filter((chart) => chart.type !== "user_components")
-<<<<<<< HEAD
             .map((chart, index) => {
               if (!discrete) {
                 return (
@@ -554,68 +542,7 @@
                 />
               ))
             : null}
-          {resolutionPoint && !isNil(resolutionPoint[0]) && (
-=======
-            .map((chart, index) => (
-              <VictoryArea
-                key={`area-${index}`}
-                data={chart.graphLine}
-                style={{
-                  data: {
-                    fill: (() => {
-                      switch (chart.color) {
-                        case "orange":
-                          return getThemeColor(
-                            METAC_COLORS.orange[
-                              chart.type === "user" ? "700" : "400"
-                            ]
-                          );
-                        case "green":
-                          return getThemeColor(METAC_COLORS.olive["500"]);
-                        case "gray":
-                          return getThemeColor(METAC_COLORS.gray["500"]);
-                        default:
-                          return undefined;
-                      }
-                    })(),
-                    opacity: chart.type === "user_previous" ? 0.1 : 0.3,
-                  },
-                }}
-              />
-            ))}
-          {charts.map((chart, index) => (
-            <VictoryLine
-              key={`line-${index}`}
-              data={chart.graphLine}
-              style={{
-                data: {
-                  stroke: (() => {
-                    switch (chart.color) {
-                      case "orange":
-                        return getThemeColor(
-                          METAC_COLORS.orange[
-                            chart.type === "user"
-                              ? "800"
-                              : chart.type === "user_components"
-                                ? "500"
-                                : "200"
-                          ]
-                        );
-                      case "green":
-                        return getThemeColor(METAC_COLORS.olive["500"]);
-                      case "gray":
-                        return getThemeColor(METAC_COLORS.gray["500"]);
-                      default:
-                        return undefined;
-                    }
-                  })(),
-                  strokeDasharray: chart.color === "orange" ? "2,2" : undefined,
-                },
-              }}
-            />
-          ))}
           {resolutionPoint && (
->>>>>>> d83a157c
             <VictoryScatter
               data={[
                 {
