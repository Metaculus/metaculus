--- conflicted
+++ resolved
@@ -193,14 +193,8 @@
   // TODO: find a nice way to display the out of bounds weights as numbers
   // const massBelowBounds = dataset[0];
   // const massAboveBounds = dataset[dataset.length - 1];
-<<<<<<< HEAD
-  const leftPadding = useMemo(() => {
-    // TODO: handle Discrete case where PMF has y axis
-    if (graphType === "cdf") {
-=======
   const horizontalPadding = useMemo(() => {
     if (!readOnly) {
->>>>>>> 1a5aa810
       const labels = yScale.ticks.map((tick) => yScale.tickFormat(tick));
       const longestLabelLength = Math.max(
         ...labels.map((label) => label.length)
@@ -211,7 +205,7 @@
     }
 
     return HORIZONTAL_PADDING;
-  }, [graphType, yScale]);
+  }, [graphType, yScale, readOnly]);
 
   const handleMouseLeave = useCallback(() => {
     onCursorChange?.(null);
@@ -281,11 +275,7 @@
         }
       }
     },
-<<<<<<< HEAD
-    [charts, onCursorChange, chartContainerRef, leftPadding]
-=======
-    [charts, onCursorChange, chartContainerRef, horizontalPadding, graphType]
->>>>>>> 1a5aa810
+    [charts, onCursorChange, chartContainerRef, horizontalPadding]
   );
   useEffect(() => {
     const svg = chartContainerRef.current?.firstChild as SVGElement;
@@ -478,18 +468,6 @@
             />
           )}
           {graphType === "cdf" && (
-<<<<<<< HEAD
-            <VictoryAxis
-              dependentAxis
-              style={{
-                tickLabels: { padding: 2 },
-                ticks: { strokeWidth: 1 },
-              }}
-              tickValues={yScale.ticks}
-              tickFormat={yScale.tickFormat}
-              axisValue={xDomain[0]}
-            />
-=======
             // Prevent Y axis being cut off in edge cases
             <VictoryPortal>
               <VictoryAxis
@@ -500,9 +478,9 @@
                 }}
                 tickValues={yScale.ticks}
                 tickFormat={yScale.tickFormat}
+                axisValue={xDomain[0]}
               />
             </VictoryPortal>
->>>>>>> 1a5aa810
           )}
           <VictoryAxis
             tickValues={xScale.ticks}
@@ -551,15 +529,9 @@
           {!isNil(cursorEdge) && (
             <LineCursorPoints
               x={
-<<<<<<< HEAD
                 cursorEdge < 0.5
-                  ? leftPadding + CURSOR_POINT_OFFSET
-                  : chartWidth - CURSOR_POINT_OFFSET
-=======
-                cursorEdge === 0
                   ? horizontalPadding + CURSOR_POINT_OFFSET
                   : chartWidth - horizontalPadding + CURSOR_POINT_OFFSET
->>>>>>> 1a5aa810
               }
               datum={{
                 x: cursorEdge,
