"use client";

import {
  faChevronDown,
  faPlus,
  faReply,
  faThumbtack,
  faXmark,
} from "@fortawesome/free-solid-svg-icons";
import { FontAwesomeIcon } from "@fortawesome/react-fontawesome";
import Link from "next/link";
import { useTranslations } from "next-intl";
import { FC, useCallback, useEffect, useMemo, useRef, useState } from "react";

import { softDeleteUserAction } from "@/app/(main)/accounts/profile/actions";
import { useCommentsFeed } from "@/app/(main)/components/comments_feed_provider";
import { CommentForm } from "@/app/(main)/questions/[id]/components/comment_form";
import { AddKeyFactorsForm } from "@/app/(main)/questions/[id]/components/key_factors/add_modal";
import { useKeyFactors } from "@/app/(main)/questions/[id]/components/key_factors/hooks";
import KeyFactorsCommentSection from "@/app/(main)/questions/[id]/components/key_factors/key_factors_comment_section";
import { driverTextSchema } from "@/app/(main)/questions/[id]/components/key_factors/schemas";
import {
  createForecasts,
  editComment,
  softDeleteComment,
} from "@/app/(main)/questions/actions";
import { CoherenceLinksForm } from "@/app/(main)/questions/components/coherence_links/coherence_links_form";
import { CommentDate } from "@/components/comment_feed/comment_date";
import CommentEditor from "@/components/comment_feed/comment_editor";
import CommentReportModal from "@/components/comment_feed/comment_report_modal";
import CommentVoter from "@/components/comment_feed/comment_voter";
import { Admin } from "@/components/icons/admin";
import { Moderator } from "@/components/icons/moderator";
import MarkdownEditor from "@/components/markdown_editor";
import Button from "@/components/ui/button";
import DropdownMenu, { MenuItemProps } from "@/components/ui/dropdown_menu";
import { userTagPattern } from "@/constants/comments";
import { useAuth } from "@/contexts/auth_context";
import { usePublicSettings } from "@/contexts/public_settings_context";
import { useCommentDraft } from "@/hooks/use_comment_draft";
import useContainerSize from "@/hooks/use_container_size";
import useScrollTo from "@/hooks/use_scroll_to";
import { CommentType, KeyFactor } from "@/types/comment";
import { ErrorResponse } from "@/types/fetch";
import type { KeyFactorDraft } from "@/types/key_factors";
import {
  PostStatus,
  PostWithForecasts,
  ProjectPermissions,
} from "@/types/post";
import { QuestionType } from "@/types/question";
import { sendAnalyticsEvent } from "@/utils/analytics";
import { parseUserMentions } from "@/utils/comments";
import cn from "@/utils/core/cn";
import { logError } from "@/utils/core/errors";
import { formatUsername } from "@/utils/formatters/users";
import { getMarkdownSummary } from "@/utils/markdown";
import { canPredictQuestion } from "@/utils/questions/predictions";

import { CmmOverlay, CmmToggleButton, useCmmContext } from "./comment_cmm";
import IncludedForecast from "./included_forecast";
import { validateComment } from "./validate_comment";
import { FormError, FormErrorMessage } from "../ui/form_field";
import LoadingSpinner from "../ui/loading_spiner";

import { SortOption, sortComments } from ".";
type CommentChildrenTreeProps = {
  commentChildren: CommentType[];
  expandedChildren?: boolean;
  forceExpandedChildren?: boolean;
  treeDepth: number;
  sort: SortOption;
  postData?: PostWithForecasts;
  lastViewedAt?: string;
  shouldSuggestKeyFactors?: boolean;
  isSomeChildrenUnread?: boolean;
};

const CommentChildrenTree: FC<CommentChildrenTreeProps> = ({
  commentChildren,
  expandedChildren = false,
  forceExpandedChildren = false,
  treeDepth,
  sort,
  postData,
  lastViewedAt,
  shouldSuggestKeyFactors = false,
  isSomeChildrenUnread = false,
}) => {
  const t = useTranslations();
  const sortedCommentChildren = sortComments([...commentChildren], sort);

  const [childrenExpanded, setChildrenExpanded] = useState(
    (expandedChildren && treeDepth < 5) || forceExpandedChildren
  );

  function getTreeSize(commentChildren: CommentType[]): number {
    let totalChildren = 0;
    commentChildren.forEach((comment) => {
      if (!comment.children || comment.children?.length === 0) {
        // count just this parent comment with no children
        totalChildren += 1;
      } else {
        // count this comment plus its children
        totalChildren += getTreeSize(comment.children) + 1;
      }
    });
    return totalChildren;
  }

  return (
    <>
      <div className={cn(treeDepth > 1 && "pr-1.5")}>
        <button
          className={cn(
            "mb-1 mt-2.5 flex w-full items-center justify-center gap-2 rounded-sm px-1.5 py-1 text-sm text-blue-700 no-underline hover:bg-blue-400 disabled:bg-gray-0 dark:text-blue-700-dark dark:hover:bg-blue-700/65 disabled:dark:border-blue-500-dark disabled:dark:bg-gray-0-dark md:px-2",
            {
              "border border-transparent bg-blue-400/50 dark:bg-blue-700/30":
                !childrenExpanded,
              "border border-blue-400 bg-transparent hover:bg-blue-400/50 dark:border-blue-600/50 dark:hover:bg-blue-700/50":
                childrenExpanded,
              "border border-purple-500 bg-purple-100/50 dark:border-purple-500-dark/60 dark:bg-purple-100-dark/50":
                isSomeChildrenUnread,
            }
          )}
          onClick={() => {
            setChildrenExpanded(!childrenExpanded);
          }}
        >
          <FontAwesomeIcon
            icon={faChevronDown}
            className={cn("inline-block transition-transform", {
              "-rotate-180": childrenExpanded,
            })}
          />
          <span className="no-underline">
            {childrenExpanded
              ? t("hideReplyWithCount", { count: getTreeSize(commentChildren) })
              : t("showReplyWithCount", {
                  count: getTreeSize(commentChildren),
                })}
          </span>
        </button>
      </div>
      <div
        className={cn(
          "relative",
          treeDepth < 5 ? "pl-0 md:pl-3" : null,
          childrenExpanded ? "pt-0.5" : null
        )}
      >
        {treeDepth < 5 && (
          <div
            className="absolute inset-y-0 -left-2 top-2 hidden w-4 cursor-pointer after:absolute after:inset-y-0 after:left-2 after:block after:w-px after:border-l after:border-blue-400 after:content-[''] after:hover:border-blue-600 after:dark:border-blue-600/80 after:hover:dark:border-blue-400/80 md:block"
            onClick={() => {
              setChildrenExpanded(!childrenExpanded);
            }}
          />
        )}{" "}
        {childrenExpanded &&
          sortedCommentChildren.map((child: CommentType) => {
            const isUnread =
              lastViewedAt &&
              new Date(lastViewedAt) < new Date(child.created_at);
            const opacityClass =
              treeDepth % 2 === 1
                ? "bg-blue-100 dark:bg-blue-100-dark pr-0 md:pr-1.5 border-r-0 md:border-r rounded-r-none md:rounded-r-md"
                : treeDepth === 2
                  ? "bg-blue-200 dark:bg-blue-200-dark pr-0 md:pr-1.5 border-r-0 md:border-r rounded-r-none md:rounded-r-md"
                  : "bg-blue-200 dark:bg-blue-200-dark border-r-0 pr-0.5";

            return (
              <div
                key={child.id}
                className={cn(
                  "my-1 rounded-l-md border py-1 pl-1.5 md:py-2 md:pl-3",
                  opacityClass,
                  {
                    "border-blue-500/70 dark:border-blue-400-dark": !isUnread,
                    "border-purple-500 bg-purple-100/50 dark:border-purple-500-dark/60 dark:bg-purple-100-dark/50":
                      isUnread,
                  }
                )}
              >
                <Comment
                  comment={child}
                  treeDepth={treeDepth}
                  sort={sort}
                  postData={postData}
                  lastViewedAt={lastViewedAt}
                  shouldSuggestKeyFactors={shouldSuggestKeyFactors}
                  forceExpandedChildren={forceExpandedChildren}
                />
              </div>
            );
          })}
      </div>
    </>
  );
};

type CommentProps = {
  comment: CommentType;
  handleCommentPin?: (comment: CommentType) => Promise<void>;
  onProfile?: boolean;
  treeDepth: number;
  sort: SortOption;
  postData?: PostWithForecasts;
  lastViewedAt?: string;
  isCollapsed?: boolean;
  isCommentJustCreated?: boolean;
  shouldSuggestKeyFactors?: boolean;
  forceExpandedChildren?: boolean;
};

const Comment: FC<CommentProps> = ({
  comment,
  onProfile = false,
  treeDepth,
  sort,
  postData,
  lastViewedAt,
  isCollapsed = false,
  handleCommentPin,
  isCommentJustCreated = false,
  shouldSuggestKeyFactors = false,
  forceExpandedChildren = false,
}) => {
  const t = useTranslations();
  const commentRef = useRef<HTMLDivElement>(null);
  const keyFactorFormRef = useRef<HTMLDivElement>(null);
  const [isEditing, setIsEditing] = useState(false);
  const [editorKey, setEditorKey] = useState<number>(0);
  const originalTextRef = useRef<string>(comment.text);
  const [isDeleted, setIsDeleted] = useState(comment.is_soft_deleted);
  const [isLoading, setIsLoading] = useState(false);
  const [isReplying, setIsReplying] = useState(false);
  const [drafts, setDrafts] = useState<KeyFactorDraft[]>([
    {
      driver: { text: "", impact_direction: null, certainty: null },
    },
  ]);
  const [errorMessage, setErrorMessage] = useState<string | ErrorResponse>();
  const [commentMarkdown, setCommentMarkdown] = useState(comment.text);
  const [tempCommentMarkdown, setTempCommentMarkdown] = useState("");
  const [isReportModalOpen, setIsReportModalOpen] = useState(false);
  const { ref, width } = useContainerSize<HTMLDivElement>();
  const { PUBLIC_MINIMAL_UI } = usePublicSettings();
  const { user, setUser } = useAuth();
  const scrollTo = useScrollTo();
  const userCanPredict = postData && canPredictQuestion(postData);
  const userForecast =
    postData?.question?.my_forecasts?.latest?.forecast_values[1] ?? 0.5;
  const isCmmButtonVisible =
    user?.id !== comment.author.id &&
    (!!postData?.question ||
      !!postData?.group_of_questions ||
      !!postData?.conditional);
  const isCmmButtonDisabled = !user || !userCanPredict;
  // TODO: find a better way to dedect whether on mobile or not. For now we need to know in JS
  // too and can't use tw classes
  const isMobileScreen = window.innerWidth < 640;

  const {
    draftReady: editDraftReady,
    initialMarkdown: editInitialMarkdown,
    saveDraftDebounced: saveEditDraftDebounced,
    deleteDraft: deleteEditDraft,
  } = useCommentDraft({
    text: comment.text,
    userId: user?.id,
    commentId: comment.id,
    onPostId: comment.on_post,
    isPrivate: comment.is_private,
  });

  useEffect(() => {
    if (isEditing && editDraftReady) {
      setCommentMarkdown(editInitialMarkdown);
    }
  }, [isEditing, editDraftReady, editInitialMarkdown]);

  const cmmContext = useCmmContext(
    comment.changed_my_mind.count,
    comment.changed_my_mind.for_this_user
  );

  const [isKeyfactorsFormOpen, setIsKeyfactorsFormOpen] = useState(false);
  const [suggestKeyFactorsFirstRender, setSuggestKeyFactorsFirstRender] =
    useState(isCommentJustCreated);

  const [loadKeyFactors, setLoadKeyFactors] = useState(
    isCommentJustCreated && shouldSuggestKeyFactors
  );

  const onKeyFactorsLoadded = (keyFactorsLoaded: boolean) => {
    setIsKeyfactorsFormOpen(keyFactorsLoaded || !suggestKeyFactorsFirstRender);
    setSuggestKeyFactorsFirstRender(false);
    setLoadKeyFactors(false);
    if (keyFactorsLoaded) {
      setTimeout(() => {
        if (keyFactorFormRef.current) {
          scrollTo(keyFactorFormRef.current.getBoundingClientRect().top);
        }
      }, 200);
    }
  };

  const { comments, setComments } = useCommentsFeed();
  const {
    errors: keyFactorsErrors,
    setErrors: setKeyFactorsErrors,
    suggestedKeyFactors,
    setSuggestedKeyFactors,
    isLoadingSuggestedKeyFactors,
    limitError,
    factorsLimit,
    submit,
    isPending,
    clearState,
  } = useKeyFactors({
    suggestKeyFactors: loadKeyFactors,
    user_id: user?.id,
    commentId: comment.id,
    postId: comment.on_post_data?.id,
    onKeyFactorsLoadded,
  });

  const canListKeyFactors = !postData?.notebook;
  const questionNotClosed = ![
    PostStatus.CLOSED,
    PostStatus.RESOLVED,
    PostStatus.PENDING_RESOLUTION,
  ].includes(postData?.status ?? PostStatus.CLOSED);

  const limitNotReached = factorsLimit > 0;
  const isCommentAuthor = comment.author.id === user?.id;

  const canAddKeyFactors =
    isCommentAuthor &&
    questionNotClosed &&
    limitNotReached &&
    canListKeyFactors;

  const onAddKeyFactorClick = () => {
    sendAnalyticsEvent("addKeyFactor", { event_label: "fromComment" });
    clearState();
    setDrafts([
      {
        driver: { text: "", impact_direction: null, certainty: null },
      },
    ]);
    if (isKeyfactorsFormOpen) {
      setIsKeyfactorsFormOpen(false);
    } else if (shouldSuggestKeyFactors) {
      setLoadKeyFactors(true);
    } else {
      setIsKeyfactorsFormOpen(true);
    }
  };

  const openEdit = useCallback(() => {
    setTempCommentMarkdown(originalTextRef.current);
    setIsEditing(true);
    setEditorKey((k) => k + 1);
    setCommentMarkdown(
      editDraftReady ? editInitialMarkdown : originalTextRef.current
    );
  }, [editDraftReady, editInitialMarkdown]);

  const handleSubmit = async () => {
    const result = await submit(drafts, suggestedKeyFactors);
    if (result && "errors" in result) {
      setKeyFactorsErrors(result.errors);
      return;
    }
    if (result?.comment) {
      const newComment = result.comment;

      if (user && !user.should_suggest_keyfactors) {
        // Update the user state so now the user can get suggested key factors
        setUser({ ...user, should_suggest_keyfactors: true });
      }

      const updatedComments = comments.map((comment) =>
        updateCommentKeyFactors(
          comment,
          newComment.id,
          newComment.key_factors ?? []
        )
      );

      clearState();
      setComments(updatedComments);
      setTimeout(() => {
        if (commentRef.current) {
          scrollTo(commentRef.current.getBoundingClientRect().top);
        }
      }, 500);
    }
    setIsKeyfactorsFormOpen(false);
  };

  const onCancel = () => {
    setIsKeyfactorsFormOpen(false);
    clearState();
    setDrafts([
      {
        driver: { text: "", impact_direction: null, certainty: null },
      },
    ]);
  };

  const updateForecast = async (value: number) => {
    const response = await createForecasts(comment.on_post, [
      {
        questionId: postData?.question?.id ?? 0,
        forecastData: {
          continuousCdf: null,
          probabilityYes: value,
          probabilityYesPerCategory: null,
        },
      },
    ]);
    sendAnalyticsEvent("commentChangedPrediction");
    if (response && "errors" in response && !!response.errors) {
      throw response.errors;
    }
  };

  const copyToClipboard = async (text: string) => {
    try {
      await navigator.clipboard.writeText(text);
    } catch (err) {
      logError(err, { message: `failed to copy text: ${err}` });
    }
  };
  const handleSaveComment = useCallback(async () => {
    if (!user || isLoading) {
      // usually, don't expect this, as action is available only for logged-in users
      return;
    }

    try {
      setIsLoading(true);
      setErrorMessage("");

      const parsedMarkdown = commentMarkdown.replace(userTagPattern, (match) =>
        match.replace(/[\\]/g, "")
      );

      const validateMessage = PUBLIC_MINIMAL_UI
        ? null
        : validateComment(parsedMarkdown, user, t);
      if (validateMessage) {
        setErrorMessage(validateMessage);
        return;
      }

      const response = await editComment({
        id: comment.id,
        text: parsedMarkdown,
        author: user.id,
      });
      if (response && "errors" in response) {
        setErrorMessage(response.errors as ErrorResponse);
      } else {
        setCommentMarkdown(parsedMarkdown);
        setIsEditing(false);
        deleteEditDraft();
      }
    } finally {
      setIsLoading(false);
    }
  }, [
    user,
    isLoading,
    commentMarkdown,
    comment.id,
    PUBLIC_MINIMAL_UI,
    t,
    setCommentMarkdown,
    setIsEditing,
    deleteEditDraft,
  ]);
  // scroll to comment from URL hash
  useEffect(() => {
    const match = window.location.hash.match(/#comment-(\d+)/);
    if (!match) return;

    const focus_comment_id = Number(match[1]);
    if (focus_comment_id === comment.id) {
      // timeout is used as a workaround to pages where we render client components, that can't be rendered on the server
      // (e.g. markdown editor), therefore, the actual Y position of the comment is not known until
      // the client-side rendering is complete
      const timeoutId = setTimeout(() => {
        if (commentRef.current) {
          scrollTo(commentRef.current.getBoundingClientRect().top);
        }
      }, 1000);

      return () => {
        clearTimeout(timeoutId);
      };
    }
    // eslint-disable-next-line react-hooks/exhaustive-deps
  }, [comment.id]);

  const menuItems: MenuItemProps[] = [
    {
      hidden: !isMobileScreen || !isCmmButtonVisible,
      id: "cmm",
      element: (
        <div>
          <CmmToggleButton
            cmmContext={cmmContext}
            comment_id={comment.id}
            disabled={isCmmButtonDisabled}
          />
        </div>
      ),
      onClick: () => {
        return null; // handled by the button element
      },
    },
    {
      hidden: !(user?.id === comment.author.id),
      id: "edit",
      name: t("edit"),
      onClick: openEdit,
    },
    {
      id: "copyLink",
      name: t("copyLink"),
      onClick: () => {
        const urlWithoutHash = window.location.href.split("#")[0];
        void copyToClipboard(`${urlWithoutHash}#comment-${comment.id}`);
      },
    },
    {
      hidden: !user?.is_staff,
      id: "copyId",
      name: t("copyId"),
      onClick: () => copyToClipboard(comment.id.toString()),
    },
    {
      hidden: !user?.is_superuser,
      id: "viewDjangoAdmin",
      name: t("viewInDjangoAdmin"),
      link: `/admin/comments/comment/${comment.id}/change/`,
      openNewTab: true,
    },
    {
      hidden:
        postData?.user_permission !== ProjectPermissions.ADMIN ||
        !!comment.root_id ||
        !handleCommentPin,
      id: "pinComment",
      name: comment.is_pinned ? t("unpinComment") : t("pinComment"),
      onClick: async () => {
        if (handleCommentPin) await handleCommentPin(comment);
      },
    },
    {
      hidden: !user?.id,
      id: "report",
      name: t("report"),
      onClick: () => setIsReportModalOpen(true),
    },
    {
      hidden: !user?.is_staff,
      id: "delete",
      name: t("delete"),
      onClick: async () => {
        //setDeleteModalOpen(true),
        const response = await softDeleteComment(comment.id);

        if (response && "errors" in response) {
          console.error("Error deleting comment:", response.errors);
        } else {
          setIsDeleted(true);
        }
      },
    },
    {
      hidden: !user?.is_staff,
      id: "deleteUser",
      name: t("markUserAsSpamButton"),
      onClick: async () => {
        // change this to the "soft_delete_button" component with modal
        const response = await softDeleteUserAction(comment.author.id);

        if (response && "errors" in response) {
          console.error("Error deleting User:", response.errors);
        } else {
          setIsDeleted(true);
        }
      },
    },
  ];
  const hasUnreadChildren = useCallback(
    (comment: CommentType): boolean => {
      if (!lastViewedAt) return false;

      if (new Date(lastViewedAt) < new Date(comment.created_at)) {
        return true;
      }

      return (
        comment.children?.some((child) => hasUnreadChildren(child)) ?? false
      );
    },
    [lastViewedAt]
  );

  const isSomeChildrenUnread = useMemo(
    () => hasUnreadChildren(comment),
    [comment, hasUnreadChildren]
  );

  if (isDeleted) {
    return (
      <div id={`comment-${comment.id}`} ref={commentRef}>
        {comment.included_forecast && (
          <IncludedForecast
            author={t("deletedAuthor")}
            forecast={comment.included_forecast}
          />
        )}
        <div className="my-2.5 flex flex-col items-start gap-1">
          <span className="inline-flex items-center">
            <span className="italic text-gray-600 dark:text-gray-600-dark">
              {t("deleted")}
            </span>
            <span className="mx-1">·</span>
            <CommentDate comment={comment} />
          </span>
        </div>
        <div className="italic text-gray-600 break-anywhere dark:text-gray-600-dark">
          {t("commentDeleted")}
        </div>

        {comment.children?.length > 0 && (
          <CommentChildrenTree
            commentChildren={comment.children}
            treeDepth={treeDepth + 1}
            sort={sort}
            postData={postData}
            lastViewedAt={lastViewedAt}
            shouldSuggestKeyFactors={shouldSuggestKeyFactors}
            forceExpandedChildren={forceExpandedChildren}
          />
        )}
      </div>
    );
  }

  return (
    <div id={`comment-${comment.id}`} ref={commentRef}>
      <div>
        <CmmOverlay
          forecast={100 * userForecast}
          updateForecast={updateForecast}
          showForecastingUI={postData?.question?.type === QuestionType.Binary}
          onClickScrollLink={() => {
            cmmContext.setIsOverlayOpen(false);
            const section = document.getElementById("prediction-section");
            if (section) {
              section.scrollIntoView({ behavior: "smooth" });
            }
          }}
          cmmContext={cmmContext}
        />
        <div
          className={cn("flex flex-col items-start gap-1", {
            "mb-1": !isCollapsed,
          })}
        >
          <span className="inline-flex w-full flex-col items-start justify-start text-base sm:flex-row sm:items-center">
            <div
              className={cn("flex flex-row items-start", {
                "w-full": comment.is_pinned,
              })}
            >
              <div
                className={cn("flex sm:flex-row sm:items-center", {
                  "flex-col": !isCollapsed,
                  "items-center": isCollapsed,
                })}
              >
                <Link
                  className="flex flex-row items-center no-underline"
                  href={`/accounts/profile/${comment.author.id}/`}
                >
                  <h4 className="my-1 text-base">
                    {formatUsername(comment.author)}
                  </h4>
                  {comment.author_staff_permission ===
                    ProjectPermissions.CURATOR && (
                    <Moderator className="ml-2 text-lg" />
                  )}
                  {comment.author_staff_permission ===
                    ProjectPermissions.ADMIN && (
                    <Admin className="ml-2 text-lg" />
                  )}
                </Link>
                <span
                  className={cn("mx-1 opacity-55 sm:inline", {
                    hidden: !isCollapsed,
                  })}
                >
                  ·
                </span>
                <CommentDate comment={comment} />
              </div>
              {comment.is_pinned && (
                <div className="ml-auto mt-1 flex flex-row items-center gap-2 text-sm text-blue-500 dark:text-blue-500-dark">
                  <FontAwesomeIcon icon={faThumbtack} />
                  <span className="hidden lg:inline">{t("pinned")}</span>
                </div>
              )}
            </div>

            {isCollapsed && (
              <div className="flex w-full flex-1 flex-row items-center justify-between sm:ml-5 sm:w-auto">
                <div
                  className="mr-3 line-clamp-1 flex-grow sm:mr-0 sm:max-w-[350px]"
                  ref={ref}
                >
                  {!!width && (
                    <MarkdownEditor
                      mode="read"
                      markdown={getMarkdownSummary({
                        markdown: comment.text,
                        width,
                        height: 24,
                        charWidth: 8.1,
                      })}
                      contentEditableClassName="font-inter !text-gray-700 !dark:text-gray-700-dark *:m-0"
                      withUgcLinks
                      withCodeBlocks
                    />
                  )}
                </div>
                <FontAwesomeIcon
                  size="sm"
                  icon={faChevronDown}
                  className="ml-auto block text-blue-500 dark:text-blue-500-dark"
                />
              </div>
            )}
          </span>
          {/*
        <span className="text-gray-600 dark:text-gray-600-dark block text-xs leading-3">
          {comment.parent
            ? t("replied")
            : t(commentTypes[comment.submit_type]?.verb ?? "commented")}{" "}
          {commentAge(comment.created_time)}
        </span>
        */}
          {/* comment indexing is broken, since the comment feed loading happens async for the client*/}
          {comment.included_forecast && !isCollapsed && (
            <IncludedForecast
              author={formatUsername(comment.author)}
              forecast={comment.included_forecast}
            />
          )}
        </div>
        {/* TODO: fix TS error */}
        {/* {comment.parent && onProfile && (
        <div>
          <a
            href={`/questions/${comment.parent.on_post}/#comment-${comment.parent.id}`}
          >
            {t('inReplyTo', {author: comment.parent.author.username})}
          </a>
        </div>
      )} */}

        {!isCollapsed && (
          <>
            <div className="break-anywhere">
              {isEditing && (
                <MarkdownEditor
                  key={`edit-${comment.id}-${editorKey}`}
                  markdown={commentMarkdown}
                  mode="write"
                  onChange={(val) => {
                    setCommentMarkdown(val);
                    saveEditDraftDebounced(val);
                  }}
                  withUgcLinks
                  withCodeBlocks
                />
              )}{" "}
              {!isEditing && (
                <MarkdownEditor
                  markdown={parseUserMentions(
                    commentMarkdown,
                    comment.mentioned_users
                  )}
                  mode={"read"}
                  withUgcLinks
                  withTwitterPreview
                  withCodeBlocks
                />
              )}
            </div>
            {!!errorMessage && isEditing && (
              <FormErrorMessage
                errors={errorMessage}
                containerClassName="text-balance text-center text-red-500 dark:text-red-500-dark"
              />
            )}
            {isEditing && (
              <>
                <Button
                  onClick={handleSaveComment}
                  disabled={isLoading}
                  className={cn(isLoading && "h-8")}
                >
                  {isLoading ? (
                    <LoadingSpinner className="mx-2.5 size-3" />
                  ) : (
                    t("save")
                  )}
                </Button>
                <Button
                  className="ml-2"
                  onClick={() => {
                    setCommentMarkdown(tempCommentMarkdown);
                    setIsEditing(false);
                  }}
                  disabled={isLoading}
                >
                  {t("cancel")}
                </Button>
              </>
            )}
<<<<<<< HEAD
            <KeyFactorsCommentSection
              comment={comment}
              permission={postData.user_permission}
            />
=======
            {commentKeyFactors.length > 0 && canListKeyFactors && postData && (
              <KeyFactorsCommentSection
                keyFactors={commentKeyFactors}
                post={postData}
              />
            )}
>>>>>>> 24156171
            <div className="mb-2 mt-1 h-7 overflow-visible">
              <div className="flex items-center justify-between text-sm leading-4 text-gray-900 dark:text-gray-900-dark">
                <div className="inline-flex items-center gap-2.5">
                  <CommentVoter
                    voteData={{
                      commentAuthorId: comment.author.id,
                      commentId: comment.id,
                      voteScore: comment.vote_score,
                      userVote: comment.user_vote ?? null,
                    }}
                  />

                  {canAddKeyFactors && (
                    <Button
                      size="xxs"
                      variant="tertiary"
                      onClick={onAddKeyFactorClick}
                      className="relative flex items-center justify-center"
                    >
                      <>
                        <div
                          className={cn(
                            "absolute inset-0 flex items-center justify-center",
                            isLoadingSuggestedKeyFactors && "visible",
                            !isLoadingSuggestedKeyFactors && "invisible"
                          )}
                        >
                          <LoadingSpinner className="size-4" />
                        </div>
                        <div
                          className={cn(
                            "flex items-center",
                            isLoadingSuggestedKeyFactors && "invisible",
                            !isLoadingSuggestedKeyFactors && "visible"
                          )}
                        >
                          <FontAwesomeIcon
                            icon={isKeyfactorsFormOpen ? faXmark : faPlus}
                            className="size-4 p-1"
                          />
                          {t("addKeyFactor")}
                        </div>
                      </>
                    </Button>
                  )}

                  {isCmmButtonVisible && !isMobileScreen && (
                    <CmmToggleButton
                      cmmContext={cmmContext}
                      comment_id={comment.id}
                      disabled={isCmmButtonDisabled}
                      ref={cmmContext.setAnchorRef}
                    />
                  )}

                  {!onProfile &&
                    (isReplying ? (
                      <Button
                        size="xxs"
                        variant="tertiary"
                        onClick={() => {
                          setIsReplying(false);
                        }}
                      >
                        <FontAwesomeIcon
                          icon={faXmark}
                          className="size-4 p-1"
                        />
                        {t("cancel")}
                      </Button>
                    ) : (
                      <Button
                        size="xxs"
                        onClick={() => setIsReplying(true)}
                        variant="tertiary"
                        className="gap-0.5"
                      >
                        <FontAwesomeIcon
                          icon={faReply}
                          className="size-4 p-1"
                          size="xs"
                        />
                        {t("reply")}
                      </Button>
                    ))}
                </div>

                <div
                  ref={isMobileScreen ? cmmContext.setAnchorRef : null}
                  className={cn(treeDepth > 0 && "pr-1.5 md:pr-2")}
                >
                  <DropdownMenu items={menuItems} />
                </div>
              </div>
            </div>
          </>
        )}
      </div>
      {isReplying && (
        <CommentEditor
          parentId={comment.id}
          postId={comment.on_post}
          replyUsername={comment.author.username}
          onSubmit={(newComment: CommentType) => {
            addNewChildrenComment(comment, newComment);
            setIsReplying(false);
          }}
          isReplying={isReplying}
        />
      )}
      {isKeyfactorsFormOpen && postData && (
        <CommentForm
          onSubmit={handleSubmit}
          onCancel={onCancel}
          cancelDisabled={isPending}
          submitDisabled={
            isPending ||
            (!drafts.some((k) => k.driver.text.trim() !== "") &&
              suggestedKeyFactors.length === 0) ||
            drafts.some(
              (obj) => !driverTextSchema.safeParse(obj.driver.text).success
            ) ||
            drafts.some(
              (d) =>
                d.driver.text.trim() !== "" &&
                d.driver.impact_direction === null &&
                d.driver.certainty !== -1
            )
          }
        >
          <AddKeyFactorsForm
            drafts={drafts}
            setDrafts={setDrafts}
            factorsLimit={factorsLimit}
            limitError={limitError}
            suggestedKeyFactors={suggestedKeyFactors}
            setSuggestedKeyFactors={setSuggestedKeyFactors}
            post={postData}
          />
          <p className="m-0">{t("addDriverCommentDisclaimer")}</p>
          <FormError errors={keyFactorsErrors} />
        </CommentForm>
      )}
      {isCommentJustCreated && postData && (
        <CoherenceLinksForm
          post={postData}
          comment={comment}
        ></CoherenceLinksForm>
      )}
      {comment.children?.length > 0 && !isCollapsed && (
        <CommentChildrenTree
          commentChildren={comment.children}
          expandedChildren={!onProfile && !comment.is_pinned}
          forceExpandedChildren={!onProfile && forceExpandedChildren}
          treeDepth={treeDepth + 1}
          sort={sort}
          postData={postData}
          lastViewedAt={lastViewedAt}
          shouldSuggestKeyFactors={shouldSuggestKeyFactors}
          isSomeChildrenUnread={isSomeChildrenUnread}
        />
      )}
      <CommentReportModal
        comment={comment}
        isOpen={isReportModalOpen}
        onClose={() => setIsReportModalOpen(false)}
      />
    </div>
  );
};

function addNewChildrenComment(comment: CommentType, newComment: CommentType) {
  if (comment.id === newComment.parent_id) {
    comment.children.push(newComment);
    return;
  }
  comment.children.map((nestedComment) => {
    addNewChildrenComment(nestedComment, newComment);
  });
}

function updateCommentKeyFactors(
  comment: CommentType,
  targetId: number,
  newKeyFactors: KeyFactor[]
): CommentType {
  if (comment.id === targetId) {
    return {
      ...comment,
      key_factors: newKeyFactors,
    };
  }

  if (comment.children && comment.children.length > 0) {
    return {
      ...comment,
      children: comment.children.map((child) =>
        updateCommentKeyFactors(child, targetId, newKeyFactors)
      ),
    };
  }

  return comment;
}

export default Comment;<|MERGE_RESOLUTION|>--- conflicted
+++ resolved
@@ -837,19 +837,10 @@
                 </Button>
               </>
             )}
-<<<<<<< HEAD
             <KeyFactorsCommentSection
-              comment={comment}
+              post={postData}
               permission={postData.user_permission}
             />
-=======
-            {commentKeyFactors.length > 0 && canListKeyFactors && postData && (
-              <KeyFactorsCommentSection
-                keyFactors={commentKeyFactors}
-                post={postData}
-              />
-            )}
->>>>>>> 24156171
             <div className="mb-2 mt-1 h-7 overflow-visible">
               <div className="flex items-center justify-between text-sm leading-4 text-gray-900 dark:text-gray-900-dark">
                 <div className="inline-flex items-center gap-2.5">
