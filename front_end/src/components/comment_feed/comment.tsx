--- conflicted
+++ resolved
@@ -42,10 +42,7 @@
   treeDepth: number;
   sort: SortOption;
   postData?: PostWithForecasts;
-<<<<<<< HEAD
   lastViewedAt?: string;
-=======
->>>>>>> 3299b36b
 };
 
 const CommentChildrenTree: FC<CommentChildrenTreeProps> = ({
@@ -54,10 +51,7 @@
   treeDepth,
   sort,
   postData,
-<<<<<<< HEAD
   lastViewedAt,
-=======
->>>>>>> 3299b36b
 }) => {
   const t = useTranslations();
   const sortedCommentChildren = sortComments([...commentChildren], sort);
@@ -127,7 +121,6 @@
           />
         )}{" "}
         {childrenExpanded &&
-<<<<<<< HEAD
           sortedCommentChildren.map((child: CommentType) => {
             const isUnread =
               lastViewedAt &&
@@ -164,21 +157,6 @@
               </div>
             );
           })}
-=======
-          sortedCommentChildren.map((child: CommentType) => (
-            <div
-              key={child.id}
-              className="my-1 rounded-md bg-blue-500/15 px-2.5 py-1.5 dark:bg-blue-500/10"
-            >
-              <Comment
-                comment={child}
-                treeDepth={treeDepth}
-                sort={sort}
-                postData={postData}
-              />
-            </div>
-          ))}
->>>>>>> 3299b36b
       </div>
     </>
   );
@@ -549,10 +527,7 @@
           treeDepth={treeDepth + 1}
           sort={sort}
           postData={postData}
-<<<<<<< HEAD
           lastViewedAt={lastViewedAt}
-=======
->>>>>>> 3299b36b
         />
       )}
       <CommentReportModal
