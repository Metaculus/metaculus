--- conflicted
+++ resolved
@@ -13,12 +13,8 @@
 import { FC, ReactNode, useCallback, useEffect, useRef, useState } from "react";
 
 import { softDeleteUserAction } from "@/app/(main)/accounts/profile/actions";
-<<<<<<< HEAD
-import { KeyFactorItem } from "@/app/(main)/questions/[id]/components/key_factors";
-=======
 import AddKeyFactorsModal from "@/app/(main)/questions/[id]/components/key_factors/add_key_factors_modal";
 import { KeyFactorItem } from "@/app/(main)/questions/[id]/components/key_factors/key_factor_item";
->>>>>>> cb3951a1
 import {
   createForecasts,
   editComment,
@@ -40,15 +36,11 @@
 import useContainerSize from "@/hooks/use_container_size";
 import useScrollTo from "@/hooks/use_scroll_to";
 import { BECommentType, CommentType, KeyFactor } from "@/types/comment";
-<<<<<<< HEAD
-import { PostWithForecasts, ProjectPermissions } from "@/types/post";
-=======
 import {
   PostStatus,
   PostWithForecasts,
   ProjectPermissions,
 } from "@/types/post";
->>>>>>> cb3951a1
 import { QuestionType } from "@/types/question";
 import { sendAnalyticsEvent } from "@/utils/analytics";
 import cn from "@/utils/cn";
@@ -57,7 +49,6 @@
 import { canPredictQuestion, getMarkdownSummary } from "@/utils/questions";
 import { formatUsername } from "@/utils/users";
 
-import AddKeyFactorsModal from "./add_key_factors_modal";
 import { CmmOverlay, CmmToggleButton, useCmmContext } from "./comment_cmm";
 import IncludedForecast from "./included_forecast";
 import { validateComment } from "./validate_comment";
@@ -506,15 +497,6 @@
 
   return (
     <div id={`comment-${comment.id}`} ref={commentRef}>
-<<<<<<< HEAD
-      {commentKeyFactors.map((kf) => (
-        <KeyFactorItem
-          key={`key-factor-${kf.id}`}
-          keyFactor={kf}
-          linkToComment={false}
-        />
-      ))}
-=======
       {commentKeyFactors.length > 0 && (
         <div className="mb-3 mt-1.5 flex flex-col gap-1">
           {commentKeyFactors.map((kf) => (
@@ -526,7 +508,6 @@
           ))}
         </div>
       )}
->>>>>>> cb3951a1
       <div>
         <CmmOverlay
           forecast={100 * userForecast}
@@ -711,18 +692,6 @@
                     }}
                   />
 
-<<<<<<< HEAD
-                  {comment.author.id === user?.id && (
-                    <Button
-                      size="xxs"
-                      variant="tertiary"
-                      onClick={() => setIsAddKeyFactorsModalOpen(true)}
-                    >
-                      <FontAwesomeIcon icon={faPlus} className="size-4 p-1" />
-                      {t("addKeyFactor")}
-                    </Button>
-                  )}
-=======
                   {comment.author.id === user?.id &&
                     ![
                       PostStatus.CLOSED,
@@ -738,7 +707,6 @@
                         {t("addKeyFactor")}
                       </Button>
                     )}
->>>>>>> cb3951a1
 
                   {isCmmButtonVisible && !isMobileScreen && (
                     <CmmToggleButton
@@ -819,16 +787,6 @@
         isOpen={isReportModalOpen}
         onClose={() => setIsReportModalOpen(false)}
       />
-<<<<<<< HEAD
-      <AddKeyFactorsModal
-        isOpen={isAddKeyFactorsModalOpen}
-        onClose={() => setIsAddKeyFactorsModalOpen(false)}
-        commentId={comment.id}
-        onSuccess={(comment: BECommentType) => {
-          setCommentKeyFactors(comment.key_factors ?? []);
-        }}
-      />
-=======
       {user && (
         <AddKeyFactorsModal
           isOpen={isAddKeyFactorsModalOpen}
@@ -840,7 +798,6 @@
           user={user}
         />
       )}
->>>>>>> cb3951a1
     </div>
   );
 };
