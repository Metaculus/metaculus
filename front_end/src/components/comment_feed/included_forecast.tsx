import { format } from "date-fns";
import { isNil } from "lodash";
import { useTranslations } from "next-intl";
import { useLocale } from "next-intl";
import { FC, useState } from "react";

import ChoiceIcon from "@/components/choice_icon";
import Button from "@/components/ui/button";
import { MULTIPLE_CHOICE_COLOR_SCALE } from "@/constants/colors";
import { ForecastType } from "@/types/comment";
<<<<<<< HEAD
import { QuestionType } from "@/types/question";
import { getQuestionDateFormatString } from "@/utils/charts";
import cn from "@/utils/cn";
import { formatDate } from "@/utils/date_formatters";
import { abbreviatedNumber } from "@/utils/number_formatters";
import { formatValueUnit } from "@/utils/questions";
=======
import cn from "@/utils/core/cn";
import { formatDate } from "@/utils/formatters/date";
import { abbreviatedNumber } from "@/utils/formatters/number";
import { getQuestionDateFormatString } from "@/utils/formatters/prediction";
import { formatValueUnit } from "@/utils/questions/units";
>>>>>>> d83a157c

type Props = {
  author: string;
  forecast: ForecastType;
};

type ForecastValueProps = {
  forecast: ForecastType;
};

const ForecastValue: FC<ForecastValueProps> = ({ forecast }) => {
  const t = useTranslations();
  const [showAll, setShowAll] = useState(false);

  if (forecast.question_type == "binary") {
    return (
      <div className="order-1 grow-0 text-xl font-bold text-gray-900 dark:text-gray-900-dark">
        {`${Math.round(forecast.probability_yes * 1000) / 10}%`}
      </div>
    );
  }
  if (forecast.question_type == "multiple_choice") {
    const choices = forecast.probability_yes_per_category
      .map((probability, index) => ({
        probability: probability,
        name: forecast.options[index],
        color: MULTIPLE_CHOICE_COLOR_SCALE[index],
      }))
      .sort((a, b) => b.probability - a.probability);
    return (
      <ol className="order-1 grow-0 text-xl font-bold text-gray-900 dark:text-gray-900-dark">
        {choices.map((choice, index) => (
          <li
            className={cn("flex items-center gap-2 pr-2", {
              hidden: !showAll && index > 1,
            })}
            key={index}
          >
            {/* TODO: why does this generate a slightly different color than in ForecastChoiceOption ? */}
            <ChoiceIcon color={choice.color} />
            {`${choice.name}: ${Math.round(choice.probability * 1000) / 10}%`}
          </li>
        ))}
        <Button
          size="lg"
          variant="text"
          className="!py-0"
          onClick={() => setShowAll(!showAll)}
        >
          {showAll ? t("closeFullForecast") : t("showFullForecast")}
        </Button>
      </ol>
    );
  }

  // continuous questions get customized formatting
  if (forecast.quartiles.length !== 3) return null;
  const { range_min, range_max } = forecast.scaling;
  if (isNil(range_min) || isNil(range_max)) return null;

  const q1 =
    forecast.quartiles[0] <= range_min
      ? "below"
      : forecast.quartiles[0] >= range_max
        ? "above"
        : "inRange";
  const q2 =
    forecast.quartiles[1] <= range_min
      ? "below"
      : forecast.quartiles[1] >= range_max
        ? "above"
        : "inRange";
  const q3 =
    forecast.quartiles[2] <= range_min
      ? "below"
      : forecast.quartiles[2] >= range_max
        ? "above"
        : "inRange";

  const probBelow =
    Math.round((forecast.continuous_cdf.at(0) || 0) * 1000) / 10;
  const probAbove =
    Math.round((1 - (forecast.continuous_cdf.at(-1) || 0)) * 1000) / 10;
  const dateFormatString =
    forecast.question_type === QuestionType.Date
      ? getQuestionDateFormatString({
          scaling: forecast.scaling,
          actual_resolve_time: null,
          valueTimestamp: forecast.quartiles[0] * 1000,
        })
      : "";
  const valueText: string[] =
    forecast.question_type === QuestionType.Numeric || QuestionType.Discrete
      ? [
          abbreviatedNumber(range_min),
          abbreviatedNumber(forecast.quartiles[0]),
          formatValueUnit(
            abbreviatedNumber(forecast.quartiles[1]),
            forecast.question_unit
          ),
          abbreviatedNumber(forecast.quartiles[2]),
          abbreviatedNumber(range_max),
        ]
      : [
          format(new Date(range_min * 1000), dateFormatString),
          format(new Date(forecast.quartiles[0] * 1000), dateFormatString),
          format(new Date(forecast.quartiles[1] * 1000), dateFormatString),
          format(new Date(forecast.quartiles[2] * 1000), dateFormatString),
          format(new Date(range_max * 1000), dateFormatString),
        ];
  let text: string = "";
  if (q1 === "below" && q2 === "below" && q3 === "below") {
    text =
      probBelow +
      "% " +
      (forecast.question_type === QuestionType.Numeric ||
      forecast.question_type === QuestionType.Discrete
        ? "below "
        : "before ") +
      valueText[0];
  }
  if (q1 === "below" && q2 === "below" && q3 === "inRange") {
    text =
      probBelow +
      "% " +
      (forecast.question_type === QuestionType.Numeric ||
      forecast.question_type === QuestionType.Discrete
        ? "below "
        : "before ") +
      valueText[0] +
      " (upper 75%=" +
      valueText[3] +
      ")";
  }
  if (q1 === "below" && q2 === "inRange" && q3 === "inRange") {
    text =
      valueText[2] +
      " (" +
      probBelow +
      "% " +
      (forecast.question_type === QuestionType.Numeric ||
      forecast.question_type === QuestionType.Discrete
        ? "below "
        : "before ") +
      valueText[0] +
      ")";
  }
  if (q1 === "inRange" && q2 === "inRange" && q3 === "inRange") {
    text = valueText[2] + " (" + valueText[1] + " - " + valueText[3] + ")";
  }
  if (q1 === "inRange" && q2 === "inRange" && q3 === "above") {
    text =
      valueText[2] +
      " (" +
      probAbove +
      "% " +
      (forecast.question_type === QuestionType.Numeric ||
      forecast.question_type === QuestionType.Discrete
        ? "above "
        : "after ") +
      valueText[4] +
      ")";
  }
  if (q1 === "inRange" && q2 === "above" && q3 === "above") {
    text =
      probAbove +
      "% " +
      (forecast.question_type === QuestionType.Numeric ||
      forecast.question_type === QuestionType.Discrete
        ? "above "
        : "after ") +
      valueText[4] +
      " (lower 25%=" +
      valueText[1] +
      ")";
  }
  if (q1 === "above" && q2 === "above" && q3 === "above") {
    text =
      probAbove +
      "% " +
      (forecast.question_type === QuestionType.Numeric ||
      forecast.question_type === QuestionType.Discrete
        ? "above "
        : "after ") +
      valueText[4];
  }
  if (q1 === "below" && q2 === "inRange" && q3 === "above") {
    text = valueText[2] + " (" + valueText[1] + " - " + valueText[3] + ")";
  }
  return (
    <div className="order-1 grow-0 text-xl font-bold text-gray-900 dark:text-gray-900-dark">
      {`${text}`}
    </div>
  );
};

const IncludedForecast: FC<Props> = ({ author, forecast }) => {
  const t = useTranslations();
  const locale = useLocale();

  return (
    <div className="left-5 top-5 order-none my-2 box-border flex w-fit min-w-[270px] flex-none grow-0 flex-col items-start gap-2 rounded border border-blue-500 bg-blue-300 p-3 text-xs dark:border-blue-500-dark dark:bg-blue-300-dark">
      <div>
        {t.rich("namesPrediction", {
          name: (username) => <span className="font-bold">{username}</span>,
          username: author,
        })}
      </div>
      <ForecastValue forecast={forecast} />
      <div
        className="order-1 grow-0 text-gray-600 dark:text-gray-600-dark"
        suppressHydrationWarning
      >
        {formatDate(locale, forecast.start_time)}
      </div>
    </div>
  );
};

export default IncludedForecast;<|MERGE_RESOLUTION|>--- conflicted
+++ resolved
@@ -8,20 +8,12 @@
 import Button from "@/components/ui/button";
 import { MULTIPLE_CHOICE_COLOR_SCALE } from "@/constants/colors";
 import { ForecastType } from "@/types/comment";
-<<<<<<< HEAD
 import { QuestionType } from "@/types/question";
-import { getQuestionDateFormatString } from "@/utils/charts";
-import cn from "@/utils/cn";
-import { formatDate } from "@/utils/date_formatters";
-import { abbreviatedNumber } from "@/utils/number_formatters";
-import { formatValueUnit } from "@/utils/questions";
-=======
 import cn from "@/utils/core/cn";
 import { formatDate } from "@/utils/formatters/date";
 import { abbreviatedNumber } from "@/utils/formatters/number";
 import { getQuestionDateFormatString } from "@/utils/formatters/prediction";
 import { formatValueUnit } from "@/utils/questions/units";
->>>>>>> d83a157c
 
 type Props = {
   author: string;
