--- conflicted
+++ resolved
@@ -315,7 +315,6 @@
     };
 
     return (
-<<<<<<< HEAD
       <Button
         size="xxs"
         variant="tertiary"
@@ -372,40 +371,6 @@
       //     {t("cmmButton")} ({cmmContext.count})
       //   </span>
       // </button>
-=======
-      <div className="flex items-center">
-        <Button
-          variant="text"
-          size="md"
-          onClick={onChangedMyMind}
-          aria-label="Changed my mind"
-          className="hover:bg-metac-gray-100 dark:hover:bg-metac-gray-100-dark whitespace-nowrap"
-          disabled={isLoading || disabled}
-          ref={ref}
-          {...cmmContext.getReferenceProps()}
-        >
-          <FontAwesomeIcon
-            icon={faCaretUp}
-            className={classNames(
-              "size-4 rounded-full",
-              {
-                "bg-gradient-to-b p-1 text-blue-700 group-hover:from-blue-400 group-hover:to-blue-100 dark:text-blue-700-dark dark:group-hover:from-blue-400-dark dark:group-hover:to-blue-100-dark":
-                  !cmmContext.cmmEnabled,
-              },
-              {
-                "bg-gradient-to-b from-olive-400 to-blue-100 p-1 text-olive-700 group-hover:from-olive-500 group-hover:to-blue-100 dark:from-olive-300-dark dark:to-blue-100-dark dark:text-olive-700-dark dark:group-hover:from-olive-500-dark dark:group-hover:to-blue-100-dark":
-                  cmmContext.cmmEnabled,
-              }
-            )}
-          />
-
-          <span className="text-metac-gray-900 dark:text-metac-gray-900-dark">
-            {t("cmmButton")} ({cmmContext.count})
-          </span>
-        </Button>
-        <FormErrorMessage errors={error?.digest} />
-      </div>
->>>>>>> 4d34785f
     );
   }
 );
