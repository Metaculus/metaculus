"use client";

import { zodResolver } from "@hookform/resolvers/zod";
import { useTranslations } from "next-intl";
import { FC, useEffect } from "react";
import { useFormState } from "react-dom";
import { useForm } from "react-hook-form";

import { LoginActionState } from "@/app/accounts/actions";
import loginAction from "@/app/accounts/actions";
import { signInSchema, SignInSchema } from "@/app/accounts/schemas";
import SocialButtons from "@/components/auth/social_buttons";
import BaseModal from "@/components/base_modal";
import Button from "@/components/ui/button";
import { Input } from "@/components/ui/form_field";
import { useAuth } from "@/contexts/auth_context";
import { useModal } from "@/contexts/modal_context";

type SignInModalType = {
  isOpen: boolean;
  onClose: (isOpen: boolean) => void;
};

const SignInModal: FC<SignInModalType> = ({
  isOpen,
  onClose,
}: SignInModalType) => {
  const t = useTranslations();
  const { setUser } = useAuth();
  const { setCurrentModal } = useModal();
  const { register } = useForm<SignInSchema>({
    resolver: zodResolver(signInSchema),
  });
  const [state, formAction] = useFormState<LoginActionState, FormData>(
    loginAction,
    null
  );
  useEffect(() => {
    if (!state) {
      return;
    }

    if (state.user) {
      setUser(state.user);
      setCurrentModal(null);
    }
  }, [setCurrentModal, setUser, state]);

  return (
    <BaseModal isOpen={isOpen} onClose={onClose} variant="light">
<<<<<<< HEAD
      <div className="mt-6">
        <h2 className="mb-4	mr-3 mt-0 text-2xl text-blue-900 dark:text-blue-900-dark">
=======
      <div>
        <h2 className="mb-4	mr-3 mt-0 text-2xl text-metac-blue-900 dark:text-metac-blue-900-dark">
>>>>>>> e4f45092
          {t("signInButton")}
        </h2>
        <p className="mb-6 mt-3 text-base leading-tight">
          {t("loginSignUpHeading")}
          <Button
            variant="link"
            size="md"
            onClick={() => setCurrentModal({ type: "signup" })}
          >
            {t("createAnAccount")}
          </Button>
        </p>
        <form action={formAction}>
          <Input
            autoComplete="username"
            className="block w-full rounded border border-gray-700 bg-inherit px-3 py-2 dark:border-gray-700-dark"
            type="text"
            placeholder={t("loginUsernamePlaceholder")}
            {...register("login")}
            errors={state?.errors}
          />
          <div className="text-xs text-red-500 dark:text-red-500-dark"></div>
          <Input
            autoComplete="current-password"
            className="mt-4 block w-full rounded border border-gray-700 bg-inherit px-3 py-2 dark:border-gray-700-dark"
            type="password"
            placeholder="password"
            {...register("password")}
            errors={state?.errors}
          />
          <div className="mb-4 text-xs text-red-500 dark:text-red-500-dark"></div>
          <Button variant="primary" className="w-full" type="submit">
            {t("signInButton")}
          </Button>
        </form>
<<<<<<< HEAD
        <button className="mt-2 inline-flex w-full items-center justify-center gap-2 rounded-full border border-transparent px-3 py-2 text-sm font-medium leading-none text-blue-800 no-underline hover:text-blue-900 active:text-blue-700 disabled:text-blue-800 disabled:opacity-30 dark:text-blue-800-dark dark:hover:text-blue-900-dark dark:active:text-blue-700-dark disabled:dark:text-blue-800-dark">
          {t("forgotPasswordLink")}
        </button>
        <hr className="my-3 border-gray-300 dark:border-gray-300-dark" />
=======
        <Button
          variant="text"
          className="mt-2 w-full px-3 py-2"
          onClick={() => setCurrentModal({ type: "resetPassword" })}
        >
          {t("forgotPasswordLink")}
        </Button>
        <hr className="my-3 border-metac-gray-300 dark:border-metac-gray-300-dark" />
>>>>>>> e4f45092
        <SocialButtons type="sigin" />
      </div>
    </BaseModal>
  );
};

export default SignInModal;<|MERGE_RESOLUTION|>--- conflicted
+++ resolved
@@ -48,13 +48,8 @@
 
   return (
     <BaseModal isOpen={isOpen} onClose={onClose} variant="light">
-<<<<<<< HEAD
-      <div className="mt-6">
+      <div>
         <h2 className="mb-4	mr-3 mt-0 text-2xl text-blue-900 dark:text-blue-900-dark">
-=======
-      <div>
-        <h2 className="mb-4	mr-3 mt-0 text-2xl text-metac-blue-900 dark:text-metac-blue-900-dark">
->>>>>>> e4f45092
           {t("signInButton")}
         </h2>
         <p className="mb-6 mt-3 text-base leading-tight">
@@ -90,12 +85,6 @@
             {t("signInButton")}
           </Button>
         </form>
-<<<<<<< HEAD
-        <button className="mt-2 inline-flex w-full items-center justify-center gap-2 rounded-full border border-transparent px-3 py-2 text-sm font-medium leading-none text-blue-800 no-underline hover:text-blue-900 active:text-blue-700 disabled:text-blue-800 disabled:opacity-30 dark:text-blue-800-dark dark:hover:text-blue-900-dark dark:active:text-blue-700-dark disabled:dark:text-blue-800-dark">
-          {t("forgotPasswordLink")}
-        </button>
-        <hr className="my-3 border-gray-300 dark:border-gray-300-dark" />
-=======
         <Button
           variant="text"
           className="mt-2 w-full px-3 py-2"
@@ -103,8 +92,7 @@
         >
           {t("forgotPasswordLink")}
         </Button>
-        <hr className="my-3 border-metac-gray-300 dark:border-metac-gray-300-dark" />
->>>>>>> e4f45092
+        <hr className="my-3 border-gray-300 dark:border-gray-300-dark" />
         <SocialButtons type="sigin" />
       </div>
     </BaseModal>
