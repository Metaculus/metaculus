--- conflicted
+++ resolved
@@ -179,13 +179,8 @@
 
   return (
     <BaseModal isOpen={isOpen} onClose={onClose} variant="light">
-<<<<<<< HEAD
-      <div className="max-w-sm">
+      <div className="max-w-xs">
         <h2 className="mb-4	mr-3 mt-0 text-2xl text-blue-900 dark:text-blue-900-dark">
-=======
-      <div className="max-w-xs">
-        <h2 className="mb-4	mr-3 mt-0 text-2xl text-metac-blue-900 dark:text-metac-blue-900-dark">
->>>>>>> 5835fcf4
           {t("registrationSuccessHeading")}
         </h2>
         <div>
