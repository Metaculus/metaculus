"use client";
import { faUserGroup } from "@fortawesome/free-solid-svg-icons";
import { FontAwesomeIcon } from "@fortawesome/react-fontawesome";
import { useTranslations } from "next-intl";
import { FC, useEffect, useState } from "react";

import { fetchEmbedPosts, getPost } from "@/app/(main)/questions/actions";
import BaseModal from "@/components/base_modal";
import PostStatus from "@/components/post_status";
import SearchInput from "@/components/search_input";
import LoadingIndicator from "@/components/ui/loading_indicator";
import { useDebouncedValue } from "@/hooks/use_debounce";
import { Post, PostWithForecasts } from "@/types/post";
import { QuestionType, QuestionWithNumericForecasts } from "@/types/question";
import { logError } from "@/utils/errors";
import { formatPrediction } from "@/utils/forecasts";
import { extractPostResolution } from "@/utils/questions";

type Props = {
  isOpen: boolean;
  onClose: () => void;
  onQuestionSelect: (id: number) => void;
};

const EmbedQuestionModal: FC<Props> = ({
  isOpen,
  onClose,
  onQuestionSelect,
}) => {
  const t = useTranslations();

  const [search, setSearch] = useState("");
  const debouncedSearch = useDebouncedValue(search, 300);
  const [posts, setPosts] = useState<PostWithForecasts[]>([]);
  const [isLoading, setIsLoading] = useState(true);

  useEffect(() => {
    if (isOpen) {
      const fetchPosts = async () => {
        setIsLoading(true);
        const match = debouncedSearch.match(/(?:\/questions\/|^)(\d+)(?:\/|$)/);
        let posts: PostWithForecasts[] = [];

        if (match?.[1]) {
          try {
            const questionId = Number(match?.[1]);
            const question = await getPost(questionId);
            posts = [question];
          } catch (e) {
            logError(e);
          }
        }
        if (!posts.length) {
          posts = await fetchEmbedPosts(debouncedSearch);
        }

        setPosts(posts);
        setIsLoading(false);
      };

      void fetchPosts();
    }
  }, [isOpen, debouncedSearch]);

  const closeModal = () => {
    setSearch("");
    onClose();
  };

  const handlePostSelect = (id: number) => {
    onQuestionSelect(id);
    closeModal();
  };

  return (
    <BaseModal label="Add Forecast" isOpen={isOpen} onClose={closeModal}>
      <div className="max-h-full w-[520px] overflow-auto">
        <SearchInput
          value={search}
          onChange={(e) => setSearch(e.target.value)}
          onErase={() => setSearch("")}
          placeholder={t("questionSearchPlaceholder")}
        />
        <div className="h-[60vh] max-h-[400px] overflow-auto pr-3">
          {isLoading ? (
            <LoadingIndicator className="h-8 text-gray-600 dark:text-gray-600-dark" />
          ) : (
            <div className="my-2 flex flex-col gap-2">
              {posts.map((post) => (
                <QuestionCard
                  key={post.id}
                  post={post}
                  onClick={() => handlePostSelect(post.id)}
                />
              ))}
            </div>
          )}
        </div>
      </div>
    </BaseModal>
  );
};

const QuestionCard: FC<{ post: Post; onClick?: () => void }> = ({
  post,
  onClick,
}) => {
  const resolutionData = extractPostResolution(post);
  const withForecastData =
    !!post.question &&
    (post.question.type === QuestionType.Binary ||
      post.question.type === QuestionType.Date ||
      post.question.type === QuestionType.Numeric);

  return (
    <div
      className="flex gap-2 rounded border border-blue-500 px-4 py-3 hover:cursor-pointer dark:border-blue-600"
      onClick={onClick}
    >
      <div className="flex flex-col gap-1.5">
        <h4 className="my-0 text-gray-800 dark:text-gray-800-dark">
          {post.title}
        </h4>
        {withForecastData && (
          <PredictionInfo
            question={post.question as QuestionWithNumericForecasts}
          />
        )}
        <PostStatus post={post} resolution={resolutionData} />
      </div>
    </div>
  );
};

const PredictionInfo: FC<{ question: QuestionWithNumericForecasts }> = ({
  question,
}) => {
  const latest = question.aggregations.recency_weighted.latest;
  const prediction = latest?.centers?.[0];

  return (
    <div className="flex flex-row gap-2">
      {prediction !== undefined && (
        <div className="flex flex-row gap-0.5 text-xs font-medium text-olive-700 dark:text-olive-400">
          <FontAwesomeIcon
            icon={faUserGroup}
            name="community"
            className="w-[13px]"
          />
          <span>
<<<<<<< HEAD
            {formatPrediction(prediction, question.type, question.unit)}
=======
            {formatPrediction(prediction, question.type, question.scaling)}
>>>>>>> dfa303e2
          </span>
        </div>
      )}
    </div>
  );
};

export default EmbedQuestionModal;<|MERGE_RESOLUTION|>--- conflicted
+++ resolved
@@ -148,11 +148,12 @@
             className="w-[13px]"
           />
           <span>
-<<<<<<< HEAD
-            {formatPrediction(prediction, question.type, question.unit)}
-=======
-            {formatPrediction(prediction, question.type, question.scaling)}
->>>>>>> dfa303e2
+            {formatPrediction(
+              prediction,
+              question.type,
+              question.scaling,
+              question.unit
+            )}
           </span>
         </div>
       )}
