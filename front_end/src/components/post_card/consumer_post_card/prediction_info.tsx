--- conflicted
+++ resolved
@@ -47,20 +47,12 @@
   if (question) {
     // Resolved/Annulled/Ambiguous
     if (question.resolution) {
-<<<<<<< HEAD
-      const formatedResolution = formatResolution(
-        question.resolution,
-        question.type,
-        locale,
-        question.unit
-      );
-=======
       const formatedResolution = formatResolution({
         resolution: question.resolution,
         questionType: question.type,
         locale,
+        unit: question.unit,
       });
->>>>>>> dfa303e2
       const successfullResolution = isSuccessfullyResolved(question.resolution);
       return (
         <QuestionResolutionChip
