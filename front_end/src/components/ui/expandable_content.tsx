--- conflicted
+++ resolved
@@ -85,15 +85,11 @@
           >
             <Button
               variant="tertiary"
-<<<<<<< HEAD
-              onClick={() => setIsExpanded((prev) => !prev)}
-              className="pointer-events-auto"
-=======
               onClick={() => {
                 userInteractedRef.current = true;
                 setIsExpanded((prev) => !prev);
               }}
->>>>>>> 262b6899
+              className="pointer-events-auto"
             >
               <FontAwesomeIcon
                 icon={isExpanded ? faChevronUp : faChevronDown}
