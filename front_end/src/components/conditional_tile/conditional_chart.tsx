import { faUserGroup } from "@fortawesome/free-solid-svg-icons";
import { FontAwesomeIcon } from "@fortawesome/react-fontawesome";
import { useTranslations } from "next-intl";
import { FC } from "react";
import { VictoryThemeDefinition } from "victory";

import ContinuousAreaChart from "@/components/charts/continuous_area_chart";
import PredictionChip from "@/components/prediction_chip";
import ProgressBar from "@/components/ui/progress_bar";
import { ContinuousAreaType } from "@/types/charts";
import { PostStatus } from "@/types/post";
<<<<<<< HEAD
import {
  DefaultInboundOutcomeCount,
  QuestionType,
  QuestionWithForecasts,
} from "@/types/question";
import { getDisplayValue } from "@/utils/charts";
=======
import { QuestionType, QuestionWithForecasts } from "@/types/question";
>>>>>>> d83a157c
import {
  getQuantileNumericForecastDataset,
  getSliderNumericForecastDataset,
} from "@/utils/forecasts/dataset";
import {
  isQuantileForecast,
  isSliderForecast,
} from "@/utils/forecasts/helpers";
import { extractPrevNumericForecastValue } from "@/utils/forecasts/initial_values";
import { getPredictionDisplayValue } from "@/utils/formatters/prediction";
import { cdfToPmf } from "@/utils/math";
import { getQuestionForecastAvailability } from "@/utils/questions/forecastAvailability";

import CPRevealTime from "../cp_reveal_time";

type Props = {
  question: QuestionWithForecasts;
  disabled: boolean;
  chartHeight?: number;
  chartTheme?: VictoryThemeDefinition;
  hideCP?: boolean;
};

const ConditionalChart: FC<Props> = ({
  question,
  disabled,
  chartTheme,
  hideCP,
}) => {
  const t = useTranslations();

  const resolved = question.resolution !== null;
  const aggregate = question.aggregations.recency_weighted;
  const aggregateLatest = aggregate.latest;
  const userLatest = question.my_forecasts?.latest;

  const forecastAvailability = getQuestionForecastAvailability(question);
  if (forecastAvailability.cpRevealsOn) {
    return (
      <CPRevealTime
        className="!relative text-xs"
        cpRevealTime={forecastAvailability.cpRevealsOn}
      />
    );
  }

  if (forecastAvailability.isEmpty) {
    return <div className="text-xs">{t("noForecastsYet")}</div>;
  }

  switch (question.type) {
    case QuestionType.Binary: {
      const pctCandidate =
        aggregateLatest && !aggregateLatest.end_time
          ? aggregateLatest.centers?.[0]
          : undefined;
      const pct = pctCandidate ? Math.round(pctCandidate * 100) : null;
      const userForecast =
        userLatest && !userLatest.end_time
          ? userLatest.forecast_values[1]
          : null;
      const userPct = userForecast ? Math.round(userForecast * 100) : null;

      const themeProgressColor = chartTheme?.line?.style?.data?.stroke;

      return (
        <>
          <ProgressBar
            userForecast={userPct}
            value={pct}
            disabled={disabled}
            renderLabel={(value) => {
              if (value === null) {
                return (
                  <div className="justify-center p-0 font-normal">No data</div>
                );
              }
              if (hideCP) {
                return null;
              }
              return (
                <div className="flex items-center gap-1 pl-1">
                  <FontAwesomeIcon icon={faUserGroup} size="sm" /> {`${value}%`}
                </div>
              );
            }}
            progressColor={
              typeof themeProgressColor === "string"
                ? themeProgressColor
                : undefined
            }
            hideCP={hideCP}
          />
          {resolved && (
            <PredictionChip
              question={question}
              status={PostStatus.RESOLVED}
              size="compact"
            />
          )}
        </>
      );
    }
    case QuestionType.Numeric:
    case QuestionType.Date:
    case QuestionType.Discrete: {
      if (aggregate.history.length === 0) {
        return <div className="text-center text-xs">No data yet</div>;
      }
      if (aggregateLatest && aggregateLatest.end_time) {
        return <div className="text-center text-xs">No data</div>;
      }

      const prediction =
        aggregateLatest && !aggregateLatest.end_time
          ? aggregateLatest.centers?.[0]
          : undefined;
      const formattedPrediction = prediction
        ? getPredictionDisplayValue(prediction, {
            questionType: question.type,
            scaling: question.scaling,
            actual_resolve_time: question.actual_resolve_time ?? null,
          })
        : "";

      const continuousAreaChartData: {
        pmf: number[];
        cdf: number[];
        componentCdfs?: number[][] | null;
        type: ContinuousAreaType;
      }[] =
        aggregateLatest && !aggregateLatest.end_time
          ? [
              {
                pmf: cdfToPmf(aggregateLatest.forecast_values),
                cdf: aggregateLatest.forecast_values,
                type: "community" as ContinuousAreaType,
              },
            ]
          : [];
      const prevForecast =
        userLatest && !userLatest.end_time
          ? userLatest.distribution_input
          : null;
      const prevForecastValue = extractPrevNumericForecastValue(prevForecast);
      let dataset: {
        cdf: number[];
        pmf: number[];
        componentCdfs?: number[][] | null;
        error?: string;
      } | null = null;
      if (isSliderForecast(prevForecastValue)) {
        dataset = getSliderNumericForecastDataset(
          prevForecastValue.components,
          question.open_lower_bound,
          question.open_upper_bound,
          question.inbound_outcome_count ?? DefaultInboundOutcomeCount
        );
      }
      if (isQuantileForecast(prevForecastValue)) {
        dataset = getQuantileNumericForecastDataset(
          prevForecastValue.components,
          question
        );
      }

      if (!!dataset) {
        continuousAreaChartData.push({
          pmf: dataset.pmf,
          cdf: dataset.cdf,
          componentCdfs: dataset.componentCdfs,
          type: "user" as ContinuousAreaType,
        });
      }

      return (
        <>
          <div className="flex gap-2">
            {!hideCP && (
              <div className="flex items-center gap-1 whitespace-nowrap text-xs font-semibold leading-none text-olive-700 dark:text-olive-700-dark">
                <div>
                  <FontAwesomeIcon icon={faUserGroup} size="sm" />
                </div>
                <span>{formattedPrediction}</span>
              </div>
            )}
            <ContinuousAreaChart
              height={40}
              data={continuousAreaChartData}
              extraTheme={chartTheme}
              hideCP={hideCP}
              shortLabels={true}
              question={question}
            />
          </div>
          {resolved && (
            <PredictionChip
              question={question}
              status={PostStatus.RESOLVED}
              size="compact"
            />
          )}
        </>
      );
    }
    default:
      return null;
  }
};

export default ConditionalChart;<|MERGE_RESOLUTION|>--- conflicted
+++ resolved
@@ -9,16 +9,11 @@
 import ProgressBar from "@/components/ui/progress_bar";
 import { ContinuousAreaType } from "@/types/charts";
 import { PostStatus } from "@/types/post";
-<<<<<<< HEAD
 import {
   DefaultInboundOutcomeCount,
   QuestionType,
   QuestionWithForecasts,
 } from "@/types/question";
-import { getDisplayValue } from "@/utils/charts";
-=======
-import { QuestionType, QuestionWithForecasts } from "@/types/question";
->>>>>>> d83a157c
 import {
   getQuantileNumericForecastDataset,
   getSliderNumericForecastDataset,
