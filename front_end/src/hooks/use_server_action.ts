<<<<<<< HEAD
import { useState, useEffect, useTransition, useRef } from "react";
=======
import { useEffect, useRef, useState, useTransition } from "react";
>>>>>>> b2276120

export const useServerAction = <P extends any[], R>(
  action: (...args: P) => Promise<R>,
  onFinished?: (_: R | undefined) => void
): [(...args: P) => Promise<R | undefined>, boolean] => {
  const [isPending, startTransition] = useTransition();
  const [result, setResult] = useState<R>();
  const [finished, setFinished] = useState(false);
  const resolver = useRef<(value?: R | PromiseLike<R>) => void>();

  useEffect(() => {
    if (!finished) return;

    if (onFinished) onFinished(result);
    resolver.current?.(result);
  }, [result, finished]);

  const runAction = async (...args: P): Promise<R | undefined> => {
    startTransition(() => {
      action(...args).then((data) => {
        setResult(data);
        setFinished(true);
      });
    });

    return new Promise((resolve) => {
      resolver.current = resolve;
    });
  };

  return [runAction, isPending];
};<|MERGE_RESOLUTION|>--- conflicted
+++ resolved
@@ -1,8 +1,4 @@
-<<<<<<< HEAD
-import { useState, useEffect, useTransition, useRef } from "react";
-=======
 import { useEffect, useRef, useState, useTransition } from "react";
->>>>>>> b2276120
 
 export const useServerAction = <P extends any[], R>(
   action: (...args: P) => Promise<R>,
