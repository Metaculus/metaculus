--- conflicted
+++ resolved
@@ -14,8 +14,8 @@
 import { METAC_COLORS, MULTIPLE_CHOICE_COLOR_SCALE } from "@/constants/colors";
 import {
   ContinuousAreaType,
+  ContinuousForecastInputType,
   FanOption,
-  ContinuousForecastInputType,
   Line,
   Scale,
   TimelineChartZoomOption,
@@ -50,8 +50,8 @@
   getForecastDateDisplayValue,
   getForecastNumericDisplayValue,
   getForecastPctDisplayValue,
+  getQuantileNumericForecastDataset,
   getSliderNumericForecastDataset,
-  getQuantileNumericForecastDataset,
   populateQuantileComponents,
 } from "./forecasts";
 
@@ -406,11 +406,8 @@
   precision,
   truncation,
   range,
-<<<<<<< HEAD
+  forecastInputMode = ContinuousForecastInputType.Slider,
   unit,
-=======
-  forecastInputMode = ContinuousForecastInputType.Slider,
->>>>>>> dfa303e2
 }: {
   value: number | null | undefined;
   questionType: QuestionType;
@@ -418,36 +415,24 @@
   precision?: number;
   truncation?: number;
   range?: number[];
-<<<<<<< HEAD
+  forecastInputMode?: ContinuousForecastInputType;
   unit?: string;
-=======
-  forecastInputMode?: ContinuousForecastInputType;
->>>>>>> dfa303e2
 }) {
   if (isNil(value)) {
     return "...";
   }
 
-<<<<<<< HEAD
-  if (questionType !== QuestionType.Date) {
-    const formatted_value = getDisplayValue({
-=======
   if (forecastInputMode === ContinuousForecastInputType.Quantile) {
     return displayValue({
->>>>>>> dfa303e2
       value,
       questionType,
       scaling,
       precision,
       truncation,
     });
-
-    return unit && unit.length <= UNIT_COMPACT_LENGTH
-      ? formatValueUnit(formatted_value, unit)
-      : formatted_value;
-  }
-
-  return getDisplayValue({
+  }
+
+  const formatted_value = getDisplayValue({
     value,
     questionType,
     scaling,
@@ -455,6 +440,10 @@
     truncation,
     range,
   });
+
+  return unit && unit.length <= UNIT_COMPACT_LENGTH
+    ? formatValueUnit(formatted_value, unit)
+    : formatted_value;
 }
 
 export function getQuestionDateFormatString(scaling: Scaling) {
@@ -739,30 +728,21 @@
     tickFormat: (x, idx) => {
       if (majorTicks.includes(Math.round(x * 1000) / 1000)) {
         const unscaled = unscaleNominalLocation(x, domainScaling);
-<<<<<<< HEAD
+
         return conditionallyShowUnit(
-=======
-
-        return (
->>>>>>> dfa303e2
           getDisplayValue({
             value: unscaled,
             questionType: displayType as QuestionType,
             scaling: rangeScaling,
             precision: 3,
-<<<<<<< HEAD
+            dateFormatString: "dd MMM yyyy",
           }),
           idx
-=======
-            dateFormatString: "dd MMM yyyy",
-          }) + displayLabel
->>>>>>> dfa303e2
         );
       }
       return "";
     },
     cursorFormat: (x) => {
-      // TODO: investigate whether we need to keep unit here
       const unscaled = unscaleNominalLocation(x, domainScaling);
       return formatValueUnit(
         getDisplayValue({
@@ -1043,23 +1023,14 @@
       highlighted: false,
       active: true,
       resolution: question.resolution,
-<<<<<<< HEAD
-      displayedResolution: !!question.resolution
-        ? formatResolution(
-            question.resolution,
-            question.type,
-            locale ?? "en",
-            question.unit
-          )
-=======
       displayedResolution: !isNil(question.resolution)
         ? formatResolution({
             resolution: question.resolution,
             questionType: question.type,
             locale: locale ?? "en",
             scaling: question.scaling,
+            unit: question.unit,
           })
->>>>>>> dfa303e2
         : null,
       closeTime,
       unit: question.unit,
