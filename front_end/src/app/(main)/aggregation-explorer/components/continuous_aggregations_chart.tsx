import { useTranslations } from "next-intl";
import { FC, useCallback, useMemo, useState } from "react";

import ContinuousAreaChart, {
  ContinuousAreaGraphInput,
} from "@/components/charts/continuous_area_chart";
import InlineSelect from "@/components/ui/inline_select";
import {
  ContinuousAreaGraphType,
  ContinuousAreaHoverState,
} from "@/types/charts";
<<<<<<< HEAD
import {
  AggregateForecastHistory,
  GraphingQuestionProps,
} from "@/types/question";
import { displayValue, scaleInternalLocation } from "@/utils/charts";
import { getForecastPctDisplayValue } from "@/utils/forecasts";
=======
import { AggregateForecastHistory } from "@/types/question";
import {
  getForecastPctDisplayValue,
  getPredictionDisplayValue,
} from "@/utils/formatters/prediction";
>>>>>>> d83a157c
import { cdfToPmf } from "@/utils/math";

import { AggregationQuestionWithBots } from "../types";

type Props = {
  questionData: AggregationQuestionWithBots;
  activeAggregation: AggregateForecastHistory;
  selectedTimestamp: number | null;
};

const ContinuousAggregationChart: FC<Props> = ({
  questionData,
  activeAggregation,
  selectedTimestamp,
}) => {
  const t = useTranslations();
  const { scaling, type: qType } = questionData;
  const [graphType, setGraphType] = useState<ContinuousAreaGraphType>("pmf");
  const [hoverState, setHoverState] = useState<ContinuousAreaHoverState | null>(
    null
  );

  const cursorDisplayData = useMemo(() => {
    if (!hoverState) return null;

    const xLabel = getPredictionDisplayValue(hoverState.x, {
      scaling: {
        range_min: scaling.range_min ?? 0,
        range_max: scaling.range_max ?? 1,
        zero_point: scaling.zero_point,
      },
      questionType: qType,
      precision: 5,
      actual_resolve_time: null,
    });
    return {
      xLabel,
      yUserLabel: null,
      yCommunityLabel:
        graphType === "pmf"
          ? ((hoverState.yData.community ?? 0) * 200).toFixed(3)
          : getForecastPctDisplayValue(hoverState.yData.community),
    };
  }, [graphType, hoverState, scaling, qType]);

  const handleCursorChange = useCallback(
    (value: ContinuousAreaHoverState | null) => {
      setHoverState(value);
    },
    []
  );

  const data: ContinuousAreaGraphInput = useMemo(() => {
    const charts: ContinuousAreaGraphInput = [];
    if (activeAggregation) {
      const timestampIndex = activeAggregation.history.findIndex(
        (item) => item.start_time === selectedTimestamp
      );
      const historyItem = activeAggregation.history[timestampIndex];

      if (historyItem) {
        charts.push({
          pmf: cdfToPmf(historyItem.forecast_values),
          cdf: historyItem.forecast_values,
          type: "community",
        });
      }
    }

    return charts;
  }, [selectedTimestamp, activeAggregation]);

  return (
    <div className="my-5">
      <div className="flex">
        <InlineSelect<ContinuousAreaGraphType>
          options={[
            { label: t("pdfLabel"), value: "pmf" },
            { label: t("cdfLabel"), value: "cdf" },
          ]}
          defaultValue={graphType}
          className="appearance-none border-none !p-0 text-sm"
          onChange={(e) =>
            setGraphType(e.target.value as ContinuousAreaGraphType)
          }
        />
      </div>
      <ContinuousAreaChart
        height={150}
        question={questionData as GraphingQuestionProps}
        graphType={graphType}
        data={data}
        onCursorChange={handleCursorChange}
      />
      <div className="my-2 flex min-h-4 justify-center gap-2 text-xs text-gray-600 dark:text-gray-600-dark">
        {cursorDisplayData && (
          <>
            <span>
              {graphType === "pmf" ? "P(x = " : "P(x ≤ "}
              <span className="font-bold text-gray-900 dark:text-gray-900-dark">
                {cursorDisplayData.xLabel}
              </span>
              {" ):"}
            </span>
            {cursorDisplayData.yUserLabel !== null && (
              <span>
                <span className="font-bold text-gray-900 dark:text-gray-900-dark">
                  {cursorDisplayData.yUserLabel}
                </span>
                {" ("}
                {t("you")}
                {")"}
              </span>
            )}
            <span>
              <span className="font-bold text-gray-900 dark:text-gray-900-dark">
                {cursorDisplayData.yCommunityLabel}
              </span>
              {" ("}
              {t("community")}
              {")"}
            </span>
          </>
        )}
      </div>
    </div>
  );
};

export default ContinuousAggregationChart;<|MERGE_RESOLUTION|>--- conflicted
+++ resolved
@@ -9,21 +9,16 @@
   ContinuousAreaGraphType,
   ContinuousAreaHoverState,
 } from "@/types/charts";
-<<<<<<< HEAD
 import {
   AggregateForecastHistory,
   GraphingQuestionProps,
 } from "@/types/question";
-import { displayValue, scaleInternalLocation } from "@/utils/charts";
-import { getForecastPctDisplayValue } from "@/utils/forecasts";
-=======
-import { AggregateForecastHistory } from "@/types/question";
 import {
   getForecastPctDisplayValue,
   getPredictionDisplayValue,
 } from "@/utils/formatters/prediction";
->>>>>>> d83a157c
 import { cdfToPmf } from "@/utils/math";
+import { formatValueUnit } from "@/utils/questions/units";
 
 import { AggregationQuestionWithBots } from "../types";
 
@@ -95,6 +90,25 @@
     return charts;
   }, [selectedTimestamp, activeAggregation]);
 
+  const xLabel = cursorDisplayData?.xLabel ?? "";
+  let probabilityLabel: string;
+  if (graphType === "pmf") {
+    if (xLabel.includes("<") || xLabel.includes(">")) {
+      probabilityLabel = xLabel.at(0) + " " + xLabel.slice(1);
+    } else {
+      probabilityLabel = "= " + xLabel;
+    }
+  } else {
+    // cdf
+    if (xLabel.includes("<")) {
+      probabilityLabel = "< " + xLabel.slice(1);
+    } else if (xLabel.includes(">")) {
+      probabilityLabel = "≤ ∞";
+    } else {
+      probabilityLabel = "≤ " + xLabel;
+    }
+  }
+
   return (
     <div className="my-5">
       <div className="flex">
@@ -121,11 +135,11 @@
         {cursorDisplayData && (
           <>
             <span>
-              {graphType === "pmf" ? "P(x = " : "P(x ≤ "}
+              {"P(x "}
               <span className="font-bold text-gray-900 dark:text-gray-900-dark">
-                {cursorDisplayData.xLabel}
+                {formatValueUnit(probabilityLabel, questionData.unit)}
               </span>
-              {" ):"}
+              {"):"}
             </span>
             {cursorDisplayData.yUserLabel !== null && (
               <span>
