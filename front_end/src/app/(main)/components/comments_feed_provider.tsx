"use client";

import {
  createContext,
  FC,
  PropsWithChildren,
  useContext,
  useState,
} from "react";

import { SortOption } from "@/components/comment_feed";
import { getCommentsParams } from "@/services/comments";
import {
  BECommentType,
  CommentType,
  KeyFactor,
  KeyFactorVote,
<<<<<<< HEAD
=======
  KeyFactorVoteTypes,
>>>>>>> cb3951a1
} from "@/types/comment";
import { PostWithForecasts } from "@/types/post";
import { parseComment } from "@/utils/comments";
import { logError } from "@/utils/errors";

import { getComments } from "../questions/actions";

type ErrorType = Error & { digest?: string };

export type CommentsFeedContextType = {
  comments: CommentType[];
  setComments: (comments: CommentType[]) => void;
  isLoading: boolean;
  setIsLoading: (isFeedLoading: boolean) => void;
  error: ErrorType | undefined;
  offset: number;
  setOffset: (offset: number) => void;
  totalCount: number | "?";
  setTotalCount: (totalCount: number) => void;
  sort: SortOption;
  setSort: (sort: SortOption) => void;
  fetchComments: (
    keepComments: boolean,
    params: getCommentsParams
  ) => Promise<void>;
  combinedKeyFactors: KeyFactor[];
  setCombinedKeyFactors: (combinedKeyFactors: KeyFactor[]) => void;
  setKeyFactorVote: (
    keyFactorId: number,
    keyFactorVote: KeyFactorVote,
    votesScore: number
  ) => void;
};

const COMMENTS_PER_PAGE = 10;

export const CommentsFeedContext =
  createContext<CommentsFeedContextType | null>(null);

function parseCommentsArray(
  beComments: BECommentType[],
  rootsOnly: boolean = true
): CommentType[] {
  const commentMap = new Map<number, CommentType>();

  beComments.forEach((comment) => {
    commentMap.set(comment.id, parseComment(comment));
  });

  if (!rootsOnly) {
    return Array.from(commentMap.values());
  }

  const rootComments: CommentType[] = [];

  beComments.forEach((comment) => {
    if (comment.parent_id === null) {
      const commentData = commentMap.get(comment.id);
      if (commentData) {
        rootComments.push(commentData);
      }
    } else {
      const parentComment = commentMap.get(comment.parent_id);
      const childComment = commentMap.get(comment.id);
      if (parentComment && childComment) {
        parentComment.children.push(childComment);
      }
    }
  });

  return rootComments;
}

type BaseProviderProps = {
  rootCommentStructure: boolean;
};
type PostProviderProps = {
  postData: PostWithForecasts;
  profileId?: never;
};
type ProfileProviderProps = {
  profileId: number;
  postData?: never;
};

const CommentsFeedProvider: FC<
  PropsWithChildren<
    BaseProviderProps & (PostProviderProps | ProfileProviderProps)
  >
> = ({ children, postData, profileId, rootCommentStructure }) => {
  const [sort, setSort] = useState<SortOption>("created_at");
  const [comments, setComments] = useState<CommentType[]>([]);
  const [totalCount, setTotalCount] = useState<number | "?">("?");
  const [isLoading, setIsLoading] = useState<boolean>(true);
  const [error, setError] = useState<ErrorType | undefined>(undefined);
  const [offset, setOffset] = useState<number>(0);

<<<<<<< HEAD
  const initialKeyFactors = (postData?.key_factors ?? []).sort((a, b) =>
=======
  const initialKeyFactors = [...(postData?.key_factors ?? [])].sort((a, b) =>
>>>>>>> cb3951a1
    b.votes_score === a.votes_score
      ? Math.random() - 0.5
      : b.votes_score - a.votes_score
  );
<<<<<<< HEAD

=======
>>>>>>> cb3951a1
  const [combinedKeyFactors, setCombinedKeyFactors] =
    useState<KeyFactor[]>(initialKeyFactors);

  const setAndSortCombinedKeyFactors = (keyFactors: KeyFactor[]) => {
<<<<<<< HEAD
    const sortedKeyFactors = keyFactors.sort(
=======
    const sortedKeyFactors = [...keyFactors].sort(
>>>>>>> cb3951a1
      (a, b) => b.votes_score - a.votes_score
    );
    setCombinedKeyFactors(sortedKeyFactors);
  };

  const setKeyFactorVote = (
    keyFactorId: number,
    keyFactorVote: KeyFactorVote,
    votes_score: number
  ) => {
    // Update the list of combined key factors with the new vote
<<<<<<< HEAD
    setAndSortCombinedKeyFactors(
      combinedKeyFactors.map((kf) =>
        kf.id === keyFactorId
          ? {
              ...kf,
              votes_score,
              user_votes: [
                ...kf.user_votes.filter(
                  (vote) => vote.vote_type !== keyFactorVote.vote_type
                ),
                keyFactorVote,
              ],
            }
          : { ...kf }
      )
    );

=======
    const newKeyFactors = combinedKeyFactors.map((kf) =>
      kf.id === keyFactorId
        ? {
            ...kf,
            votes_score,
            user_votes: [
              ...kf.user_votes.filter(
                (vote) => vote.vote_type !== keyFactorVote.vote_type
              ),
              keyFactorVote,
            ],
          }
        : { ...kf }
    );

    if (keyFactorVote.vote_type === KeyFactorVoteTypes.UP_DOWN) {
      setAndSortCombinedKeyFactors(newKeyFactors);
    } else {
      setCombinedKeyFactors(newKeyFactors);
    }

>>>>>>> cb3951a1
    //Update the comments state with the new vote for the key factor
    setComments((prevComments) => {
      return prevComments.map((comment) => {
        // Check if this comment has the key factor we're updating
        if (comment.key_factors?.some((kf) => kf.id === keyFactorId)) {
          // Create a new comment object with updated key factors
          return {
            ...comment,
            key_factors: comment.key_factors?.map((kf) =>
              kf.id === keyFactorId
                ? {
                    ...kf,
                    votes_score,
                    user_votes: [
                      ...kf.user_votes.filter(
                        (vote) => vote.vote_type !== keyFactorVote.vote_type
                      ),
                      keyFactorVote,
                    ],
                  }
                : kf
            ),
          };
        }
        // Return unchanged comment if it doesn't have the key factor
        return { ...comment };
      });
    });
  };

  const fetchComments = async (
    keepComments: boolean = true,
    params: getCommentsParams
  ) => {
    try {
      setIsLoading(true);
      setError(undefined);
      const response = await getComments({
        post: postData?.id,
        author: profileId,
        /* if we're on a post, fetch only parent comments with children annotated.  if this is a profile, fetch only the author's comments, including parents and children */
        limit: COMMENTS_PER_PAGE,
        use_root_comments_pagination: rootCommentStructure,
        ...params,
      });
      if (!!response && "errors" in response) {
        logError(response.errors, "Error fetching comments:");
      } else {
        setTotalCount(response.total_count ?? response.count);

        const sortedComments = parseCommentsArray(
          response.results as unknown as BECommentType[],
          rootCommentStructure
        );
        if (keepComments && offset > 0) {
          setComments((prevComments) => [...prevComments, ...sortedComments]);
        } else {
          setComments(sortedComments);
        }
        if (response.next) {
          const nextOffset = new URL(response.next).searchParams.get("offset");
          setOffset(
            nextOffset ? Number(nextOffset) : (prev) => prev + COMMENTS_PER_PAGE
          );
        } else {
          setOffset(-1);
        }
      }
    } catch (err) {
      const error = err as Error & { digest?: string };
      setError(error);
      logError(err, `Error fetching comments: ${err}`);
    } finally {
      setIsLoading(false);
    }
  };

  return (
    <CommentsFeedContext.Provider
      value={{
        comments,
        setComments,
        isLoading,
        setIsLoading,
        setOffset,
        setTotalCount,
        error,
        offset,
        totalCount,
        sort,
        setSort,
        fetchComments,
        combinedKeyFactors,
        setCombinedKeyFactors: setAndSortCombinedKeyFactors,
        setKeyFactorVote,
      }}
    >
      {children}
    </CommentsFeedContext.Provider>
  );
};

export default CommentsFeedProvider;

export const useCommentsFeed = () => {
  const context = useContext(CommentsFeedContext);
  if (!context) {
    throw new Error(
      "useCommentsFeed must be used within a CommentsFeedProvider"
    );
  }

  return context;
};<|MERGE_RESOLUTION|>--- conflicted
+++ resolved
@@ -15,10 +15,7 @@
   CommentType,
   KeyFactor,
   KeyFactorVote,
-<<<<<<< HEAD
-=======
   KeyFactorVoteTypes,
->>>>>>> cb3951a1
 } from "@/types/comment";
 import { PostWithForecasts } from "@/types/post";
 import { parseComment } from "@/utils/comments";
@@ -116,28 +113,16 @@
   const [error, setError] = useState<ErrorType | undefined>(undefined);
   const [offset, setOffset] = useState<number>(0);
 
-<<<<<<< HEAD
-  const initialKeyFactors = (postData?.key_factors ?? []).sort((a, b) =>
-=======
   const initialKeyFactors = [...(postData?.key_factors ?? [])].sort((a, b) =>
->>>>>>> cb3951a1
     b.votes_score === a.votes_score
       ? Math.random() - 0.5
       : b.votes_score - a.votes_score
   );
-<<<<<<< HEAD
-
-=======
->>>>>>> cb3951a1
   const [combinedKeyFactors, setCombinedKeyFactors] =
     useState<KeyFactor[]>(initialKeyFactors);
 
   const setAndSortCombinedKeyFactors = (keyFactors: KeyFactor[]) => {
-<<<<<<< HEAD
-    const sortedKeyFactors = keyFactors.sort(
-=======
     const sortedKeyFactors = [...keyFactors].sort(
->>>>>>> cb3951a1
       (a, b) => b.votes_score - a.votes_score
     );
     setCombinedKeyFactors(sortedKeyFactors);
@@ -149,25 +134,6 @@
     votes_score: number
   ) => {
     // Update the list of combined key factors with the new vote
-<<<<<<< HEAD
-    setAndSortCombinedKeyFactors(
-      combinedKeyFactors.map((kf) =>
-        kf.id === keyFactorId
-          ? {
-              ...kf,
-              votes_score,
-              user_votes: [
-                ...kf.user_votes.filter(
-                  (vote) => vote.vote_type !== keyFactorVote.vote_type
-                ),
-                keyFactorVote,
-              ],
-            }
-          : { ...kf }
-      )
-    );
-
-=======
     const newKeyFactors = combinedKeyFactors.map((kf) =>
       kf.id === keyFactorId
         ? {
@@ -189,7 +155,6 @@
       setCombinedKeyFactors(newKeyFactors);
     }
 
->>>>>>> cb3951a1
     //Update the comments state with the new vote for the key factor
     setComments((prevComments) => {
       return prevComments.map((comment) => {
