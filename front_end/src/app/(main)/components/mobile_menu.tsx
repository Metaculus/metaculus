--- conflicted
+++ resolved
@@ -12,10 +12,7 @@
 import { useTranslations } from "next-intl";
 import { FC, PropsWithChildren } from "react";
 
-<<<<<<< HEAD
-=======
 import { LogOut } from "@/app/(main)/accounts/actions";
->>>>>>> 62ac7421
 import LanguageMenu from "@/components/language_menu";
 import ThemeToggle from "@/components/theme_toggle";
 import { useAuth } from "@/contexts/auth_context";
