"use client";
import {
  faArrowLeft,
  faBars,
  faMagnifyingGlass,
  faMinus,
  faPlus,
} from "@fortawesome/free-solid-svg-icons";
import { FontAwesomeIcon } from "@fortawesome/react-fontawesome";
import {
  Menu,
  MenuButton,
  MenuItem,
  MenuItems,
  Transition,
} from "@headlessui/react";
import Link from "next/link";
import { useTranslations } from "next-intl";
import { FC, PropsWithChildren, useEffect, useRef, useState } from "react";

import { LogOut } from "@/app/(main)/accounts/actions";
import LanguageMenu from "@/components/language_menu";
import ThemeToggle from "@/components/theme_toggle";
import { useAuth } from "@/contexts/auth_context";
import { useModal } from "@/contexts/modal_context";
import { usePublicSettings } from "@/contexts/public_settings_context";
import { Href } from "@/types/navigation";
import { Community } from "@/types/projects";
import cn from "@/utils/cn";

import GlobalSearch from "./global_search";

const SectionTitle: FC<PropsWithChildren> = ({ children }) => (
  <div className="flex h-full items-center justify-center px-4 pb-1 pt-2 text-sm font-medium uppercase text-gray-200 opacity-50">
    {children}
  </div>
);

export const MenuLink: FC<
  PropsWithChildren<{
    href?: Href;
    onClick?: () => void;
    regularLink?: boolean;
    className?: string;
  }>
> = ({ href, onClick, regularLink = false, children, className }) => {
  return (
    <MenuItem
      as={href ? (regularLink ? "a" : Link) : "button"}
      {...(href ? { href } : {})}
      onClick={onClick}
      className={cn(
        "flex size-full items-center justify-center px-4 py-1.5 capitalize no-underline hover:bg-blue-400-dark",
        className
      )}
    >
      {children}
    </MenuItem>
  );
};

type Props = {
  community?: Community | null;
  onClick?: (state: boolean) => void;
};

const MobileMenu: FC<Props> = ({ community, onClick }) => {
  const { user } = useAuth();
  const { PUBLIC_ALLOW_SIGNUP } = usePublicSettings();
  const { setCurrentModal } = useModal();
  const t = useTranslations();
  const [isSearchOpen, setIsSearchOpen] = useState(false);
  const searchInputRef = useRef<HTMLInputElement>(null);
  const searchContainerRef = useRef<HTMLDivElement>(null);
  const toggleButtonRef = useRef<HTMLButtonElement>(null);

  useEffect(() => {
    if (isSearchOpen && searchInputRef.current) {
      searchInputRef.current.focus();
    }

    const handleClickOutside = (event: MouseEvent) => {
      if (
        isSearchOpen &&
        searchContainerRef.current &&
        !searchContainerRef.current.contains(event.target as Node) &&
        !toggleButtonRef.current?.contains(event.target as Node)
      ) {
        setIsSearchOpen(false);
      }
    };

    document.addEventListener("mousedown", handleClickOutside);

    return () => {
      document.removeEventListener("mousedown", handleClickOutside);
    };
  }, [isSearchOpen]);

  const toggleSearch = () => {
    setIsSearchOpen(!isSearchOpen);
  };

  const handleSearchSubmit = () => {
    setIsSearchOpen(false);
  };

  const { PUBLIC_ALLOW_TUTORIAL } = usePublicSettings();

  if (!!community) {
    return (
      <Menu>
        <MenuButton className="color-white flex w-12 flex-col items-center justify-center hover:bg-blue-200-dark active:bg-blue-300-dark lg:hidden lg:items-end lg:justify-end">
          {({ open }) =>
            open ? (
              <FontAwesomeIcon
                icon={faMinus}
                size="lg"
                onClick={() => onClick && onClick(false)}
              />
            ) : (
              <FontAwesomeIcon
                icon={faBars}
                size="lg"
                onClick={() => onClick && onClick(true)}
              />
            )
          }
        </MenuButton>
        <Transition
          enter="duration-200 ease-out"
          enterFrom="opacity-0"
          enterTo="opacity-100"
          leave="duration-300 ease-out"
          leaveFrom="opacity-100"
          leaveTo="opacity-0"
        >
          <MenuItems className="absolute inset-x-0 top-12 max-h-[calc(100dvh-48px)] list-none flex-col items-stretch justify-end space-y-0.5 overflow-y-auto bg-blue-200-dark text-base no-underline lg:hidden">
            <SectionTitle>{t("community")}</SectionTitle>
            <MenuLink href={`/c/${community?.slug}/`}>
              {t("questions")}
            </MenuLink>
            <MenuLink
              href={`/questions/create/?community_id=${community.id}`}
              className="mx-auto flex !w-[max-content] items-center rounded-full bg-blue-300-dark !px-2.5 !py-1 text-sm capitalize no-underline hover:bg-blue-200-dark"
            >
              <FontAwesomeIcon size="1x" className="mr-1" icon={faPlus} />
              {t("createQuestion")}
            </MenuLink>

            <SectionTitle>{t("account")}</SectionTitle>
            {user ? (
              <>
                <MenuLink href={`/accounts/profile/${user.id}`}>
                  {t("profile")}
                </MenuLink>
                <MenuLink href={"/accounts/settings/"}>
                  {t("settings")}
                </MenuLink>
                {PUBLIC_ALLOW_TUTORIAL && (
                  <MenuLink
                    onClick={() => setCurrentModal({ type: "onboarding" })}
                  >
                    {t("tutorial")}
                  </MenuLink>
                )}
                {user.is_superuser && (
                  <>
                    {!PUBLIC_ALLOW_SIGNUP && (
                      <MenuLink href={"/accounts/invite/"}>
                        {t("signupInviteUsers")}
                      </MenuLink>
                    )}
                    <MenuLink href={"/admin"}>{t("admin")}</MenuLink>
                  </>
                )}
                <MenuLink
                  onClick={() => {
                    void LogOut();
                  }}
                  regularLink
                >
                  {t("logout")}
                </MenuLink>
              </>
            ) : (
              <MenuLink onClick={() => setCurrentModal({ type: "signin" })}>
                {t("login")}
              </MenuLink>
            )}

            <div className="flex items-center justify-end gap-4 bg-blue-100-dark px-4 py-3">
              <MenuLink
                href={"/questions"}
                className="mr-auto !w-[max-content] rounded-full bg-blue-300-dark !px-2.5 !py-1 text-sm !normal-case no-underline"
              >
                <FontAwesomeIcon
                  size="1x"
                  className="mr-1.5"
                  icon={faArrowLeft}
                />
                {t("backTo")} Metaculus
              </MenuLink>
              <LanguageMenu />
              <ThemeToggle />
            </div>
          </MenuItems>
        </Transition>
      </Menu>
    );
  }

  return (
    <>
      <div className="flex items-center lg:hidden">
        <button
          ref={toggleButtonRef}
          onClick={toggleSearch}
          className={`text-md block size-12 text-white hover:bg-blue-200-dark active:bg-blue-300-dark ${isSearchOpen ? "bg-blue-700 hover:bg-blue-600" : "bg-transparent"}`}
          aria-label="Toggle search"
        >
          <FontAwesomeIcon icon={faMagnifyingGlass} />
        </button>
        <Menu>
          <MenuButton className="color-white flex size-12 flex-col items-center justify-center hover:bg-blue-200-dark active:bg-blue-300-dark lg:hidden lg:items-end lg:justify-end">
            {({ open }) =>
              open ? (
                <FontAwesomeIcon icon={faMinus} size="lg" />
              ) : (
                <FontAwesomeIcon icon={faBars} size="lg" />
              )
            }
          </MenuButton>
          <Transition
            enter="duration-200 ease-out"
            enterFrom="opacity-0"
            enterTo="opacity-100"
            leave="duration-300 ease-out"
            leaveFrom="opacity-100"
            leaveTo="opacity-0"
          >
            <MenuItems className="absolute inset-x-0 top-12 max-h-[calc(100dvh-48px)] list-none flex-col items-stretch justify-end space-y-0.5 overflow-y-auto bg-blue-200-dark text-base no-underline lg:hidden">
              <MenuLink href={`/leaderboard`}>{t("leaderboards")}</MenuLink>
              <MenuLink href={`/news/`}>{t("news")}</MenuLink>
              <SectionTitle>{t("more")}</SectionTitle>
              <MenuLink href={`/about/`}>{t("aboutMetaculus")}</MenuLink>
              <MenuLink href={`/press/`}>{t("forJournalists")}</MenuLink>
              <MenuLink href={`/faq/`}>{t("faq")}</MenuLink>
              <MenuLink href={`/questions/track-record/`}>
                {t("trackRecord")}
              </MenuLink>
              <MenuLink href={`/project/journal/`}>{t("theJournal")}</MenuLink>
              <MenuLink href="/aggregation-explorer">
                {t("aggregationExplorer")}
              </MenuLink>
              <MenuLink href={`/questions/create/`}>+ {t("create")}</MenuLink>
              <SectionTitle>{t("account")}</SectionTitle>
              {user ? (
                <>
                  <MenuLink href={`/accounts/profile/${user.id}`}>
                    {t("profile")}
                  </MenuLink>
                  <MenuLink href={"/accounts/settings/"}>
                    {t("settings")}
                  </MenuLink>
<<<<<<< HEAD
                  {PUBLIC_ALLOW_TUTORIAL && (
                    <MenuLink
                      onClick={() => setCurrentModal({ type: "onboarding" })}
                    >
                      {t("tutorial")}
                    </MenuLink>
                  )}
                  {user.is_superuser && (
=======
                  <MenuLink
                    onClick={() => setCurrentModal({ type: "onboarding" })}
                  >
                    {t("tutorial")}
                  </MenuLink>
                  <>
                    {!PUBLIC_ALLOW_SIGNUP && (
                      <MenuLink href={"/accounts/invite/"}>
                        {t("signupInviteUsers")}
                      </MenuLink>
                    )}
>>>>>>> ebd1649b
                    <MenuLink href={"/admin"}>{t("admin")}</MenuLink>
                  </>
                  <MenuLink
                    onClick={() => {
                      void LogOut();
                    }}
                    regularLink
                  >
                    {t("logout")}
                  </MenuLink>
                </>
              ) : (
                <MenuLink onClick={() => setCurrentModal({ type: "signin" })}>
                  {t("login")}
                </MenuLink>
              )}

              <div className="flex items-center justify-end gap-4 bg-blue-100-dark px-4 py-3">
                <LanguageMenu />
                <ThemeToggle />
              </div>
            </MenuItems>
          </Transition>
        </Menu>
      </div>
      {isSearchOpen && (
        <div
          ref={searchContainerRef}
          className="fixed inset-x-0 top-12 z-40 bg-blue-200-dark p-2 shadow-md"
        >
          <GlobalSearch onSubmit={handleSearchSubmit} isMobile={true} />
        </div>
      )}
    </>
  );
};

export default MobileMenu;<|MERGE_RESOLUTION|>--- conflicted
+++ resolved
@@ -263,7 +263,6 @@
                   <MenuLink href={"/accounts/settings/"}>
                     {t("settings")}
                   </MenuLink>
-<<<<<<< HEAD
                   {PUBLIC_ALLOW_TUTORIAL && (
                     <MenuLink
                       onClick={() => setCurrentModal({ type: "onboarding" })}
@@ -272,21 +271,15 @@
                     </MenuLink>
                   )}
                   {user.is_superuser && (
-=======
-                  <MenuLink
-                    onClick={() => setCurrentModal({ type: "onboarding" })}
-                  >
-                    {t("tutorial")}
-                  </MenuLink>
-                  <>
-                    {!PUBLIC_ALLOW_SIGNUP && (
-                      <MenuLink href={"/accounts/invite/"}>
-                        {t("signupInviteUsers")}
-                      </MenuLink>
-                    )}
->>>>>>> ebd1649b
-                    <MenuLink href={"/admin"}>{t("admin")}</MenuLink>
-                  </>
+                    <>
+                      {!PUBLIC_ALLOW_SIGNUP && (
+                        <MenuLink href={"/accounts/invite/"}>
+                          {t("signupInviteUsers")}
+                        </MenuLink>
+                      )}
+                      <MenuLink href={"/admin"}>{t("admin")}</MenuLink>
+                    </>
+                  )}
                   <MenuLink
                     onClick={() => {
                       void LogOut();
