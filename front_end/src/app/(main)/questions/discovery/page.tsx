--- conflicted
+++ resolved
@@ -1,25 +1,9 @@
-<<<<<<< HEAD
-import ProjectsApi from "@/services/projects";
-=======
-import { TAGS_TEXT_SEARCH_FILTER } from "@/app/(main)/questions/discovery/constants/tags_feed";
 import ServerProjectsApi from "@/services/api/projects/projects.server";
-import { TagsParams } from "@/services/api/projects/projects.shared";
-import { SearchParams } from "@/types/navigation";
->>>>>>> 31912ca2
 
 import CategoriesDiscovery from "./components/categories";
 
-<<<<<<< HEAD
 export default async function ProjectsDiscovery() {
-  const categories = await ProjectsApi.getCategories();
-=======
-export default async function ProjectsDiscovery(props: {
-  searchParams: Promise<SearchParams>;
-}) {
-  const searchParams = await props.searchParams;
   const categories = await ServerProjectsApi.getCategories();
-  const filters = getFilters(searchParams);
->>>>>>> 31912ca2
 
   return (
     <main className="mx-auto my-10 flex w-full max-w-5xl flex-col items-center justify-center gap-4 p-0 text-gray-800 dark:text-gray-800-dark sm:mb-24">
