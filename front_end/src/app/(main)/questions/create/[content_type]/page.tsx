import { isNil } from "lodash";
import { notFound } from "next/navigation";
import invariant from "ts-invariant";

import CommunityHeader from "@/app/(main)/components/headers/community_header";
import Header from "@/app/(main)/components/headers/header";
import GroupForm from "@/app/(main)/questions/components/group_form";
import QuestionForm from "@/app/(main)/questions/components/question_form";
import RepostForm from "@/app/(main)/questions/components/repost";
import { extractMode } from "@/app/(main)/questions/create/helpers";
import PostsApi from "@/services/posts";
import ProjectsApi from "@/services/projects";
import { SearchParams } from "@/types/navigation";

import ConditionalForm from "../../components/conditional_form";
import NotebookForm from "../../components/notebook_form";

type Props = {
  params: { content_type: string };
  searchParams: SearchParams;
};

const numberOrUndefined = (value: string | string[] | undefined) =>
  isNil(value) ? undefined : Number(value);

export default async function QuestionCreator({
  params: { content_type },
  searchParams,
}: Props) {
  invariant(content_type, "Question type is required");
  const post_id = numberOrUndefined(searchParams["post_id"]);
  const post = isNil(post_id)
    ? undefined
    : await PostsApi.getPost(Number(post_id));

  // Edition mode
  const mode = extractMode(searchParams, post);

  const siteMain = await ProjectsApi.getSiteMain();
  const allCategories = await ProjectsApi.getCategories();

  // Fetching tournaments
  const tournament_id = numberOrUndefined(searchParams["tournament_id"]);
  const tournaments = await ProjectsApi.getTournaments();
  // If the tournament is unlisted, it won't be retrieved via the getTournaments call.
  // In that case, we need to fetch it separately and append it to the tournaments list.
  if (tournament_id && !tournaments.some((obj) => obj.id === tournament_id)) {
    const tournament = await ProjectsApi.getTournament(tournament_id);

    if (tournament) {
      tournaments.push(tournament);
    }
  }

  // Fetching communities
  const community_id = numberOrUndefined(searchParams["community_id"]);
  const communitiesResponse = community_id
    ? await ProjectsApi.getCommunities({ ids: [community_id] })
    : undefined;
  const community = communitiesResponse
    ? communitiesResponse.results[0]
    : undefined;

  const componentProps = {
    post,
    mode,
    tournament_id,
    community_id,
    allCategories,
    tournaments,
    siteMain,
  };
  let component = undefined;

  if (content_type === "question") {
    const question_type: string = post
      ? (post.question?.type as string)
      : (searchParams["type"] as string);

    invariant(question_type, "Type is required");

    component = (
      <QuestionForm questionType={question_type} {...componentProps} />
    );
  }

  if (content_type === "group") {
    const subtype = post
      ? post.group_of_questions?.questions[0]?.type
      : (searchParams["subtype"] as string);

    invariant(subtype, "Subtype is required");

    component = <GroupForm subtype={subtype} {...componentProps} />;
  }

  if (content_type === "conditional") {
    let condition = null;
    let conditionChild = null;
    if (post) {
      condition = await PostsApi.getQuestion(
        Number(post?.conditional?.condition.id)
      );
      conditionChild = await PostsApi.getQuestion(
        Number(post?.conditional?.condition_child.id)
      );
    }

    component = (
      <ConditionalForm
        conditionParentInit={condition}
        conditionChildInit={conditionChild}
        {...componentProps}
      />
    );
  }

  if (content_type === "notebook") {
    const news_category_id = numberOrUndefined(
      searchParams["news_category_id"]
    );

    component = (
      <NotebookForm news_category_id={news_category_id} {...componentProps} />
    );
  }

<<<<<<< HEAD
  if (content_type === "repost") {
    invariant(community, "Community is required!");

    component = <RepostForm community={community} />;
  }

  invariant(component, "Wrong Question type");
=======
  if (!component) {
    return notFound();
  }
>>>>>>> 538782c1

  return (
    <>
      {community ? <CommunityHeader community={community} /> : <Header />}
      {component}
    </>
  );
}<|MERGE_RESOLUTION|>--- conflicted
+++ resolved
@@ -125,19 +125,15 @@
     );
   }
 
-<<<<<<< HEAD
   if (content_type === "repost") {
     invariant(community, "Community is required!");
 
     component = <RepostForm community={community} />;
   }
 
-  invariant(component, "Wrong Question type");
-=======
   if (!component) {
     return notFound();
   }
->>>>>>> 538782c1
 
   return (
     <>
