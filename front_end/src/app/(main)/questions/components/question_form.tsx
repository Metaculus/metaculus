"use client";

import { zodResolver } from "@hookform/resolvers/zod";
import { format } from "date-fns";
import Link from "next/link";
import { useRouter } from "next/navigation";
import { useTranslations } from "next-intl";
import { useState } from "react";
import { FC } from "react";
import { useForm } from "react-hook-form";
import * as z from "zod";

import ProjectPickerInput from "@/app/(main)/questions/components/project_picker_input";
import Button from "@/components/ui/button";
import {
  FormError,
  FormErrorMessage,
  Input,
  Textarea,
} from "@/components/ui/form_field";
import { InputContainer } from "@/components/ui/input_container";
import LoadingIndicator from "@/components/ui/loading_indicator";
import { MarkdownText } from "@/components/ui/markdown_text";
import { useAuth } from "@/contexts/auth_context";
import {
  Category,
  Post,
  PostWithForecasts,
  ProjectPermissions,
} from "@/types/post";
import { Tournament, TournamentPreview } from "@/types/projects";
import { QuestionType } from "@/types/question";
import { logError } from "@/utils/errors";
import { getPostLink } from "@/utils/navigation";
import { getQuestionStatus } from "@/utils/questions";

import BacktoCreate from "./back_to_create";
import CategoryPicker from "./category_picker";
import NumericQuestionInput from "./numeric_question_input";
import { createQuestionPost, updatePost } from "../actions";

type PostCreationData = {
  title: string;
  url_title: string;
  categories: number[];
  question: any;
  default_project: number;
};

<<<<<<< HEAD
const baseQuestionSchema = z.object({
  type: z.enum(["binary", "multiple_choice", "date", "numeric"]),
  title: z.string().min(4).max(200),
  url_title: z.string().min(4).max(60),
  description: z.string().min(4),
  resolution_criteria: z.string().min(1),
  fine_print: z.string(),
  scheduled_close_time: z.date(),
  scheduled_resolve_time: z.date(),
  default_project: z.nullable(z.union([z.number(), z.string()])),
});

const binaryQuestionSchema = baseQuestionSchema;

const continuousQuestionSchema = baseQuestionSchema.merge(
  z.object({
    zero_point: z.number().nullable().default(null),
    open_upper_bound: z.boolean().default(true),
    open_lower_bound: z.boolean().default(true),
  })
);

const numericQuestionSchema = continuousQuestionSchema.merge(
  z.object({
    max: z.number().optional(),
    min: z.number().optional(),
  })
);

const dateQuestionSchema = continuousQuestionSchema.merge(
  z.object({
    max: z.date().optional(),
    min: z.date().optional(),
  })
);

const multipleChoiceQuestionSchema = baseQuestionSchema;
=======
export const createQuestionSchemas = (
  t: ReturnType<typeof useTranslations>
) => {
  const baseQuestionSchema = z.object({
    type: z.enum(["binary", "multiple_choice", "date", "numeric"]),
    title: z
      .string()
      .min(4, {
        message: t("errorMinLength", { field: "String", minLength: 4 }),
      })
      .max(200, {
        message: t("errorMaxLength", { field: "String", maxLength: 200 }),
      }),
    url_title: z
      .string()
      .min(4, {
        message: t("errorMinLength", { field: "String", minLength: 4 }),
      })
      .max(60, {
        message: t("errorMaxLength", { field: "String", maxLength: 60 }),
      }),
    description: z.string().min(4, {
      message: t("errorMinLength", { field: "String", minLength: 4 }),
    }),
    resolution_criteria: z.string().min(1, { message: t("errorRequired") }),
    fine_print: z.string(),
    scheduled_close_time: z.date(),
    scheduled_resolve_time: z.date(),
    default_project: z.nullable(z.union([z.number(), z.string()])),
  });

  const binaryQuestionSchema = baseQuestionSchema;

  const continuousQuestionSchema = baseQuestionSchema.merge(
    z.object({
      zero_point: z.number().default(0),
      open_upper_bound: z.boolean().default(true),
      open_lower_bound: z.boolean().default(true),
    })
  );

  const numericQuestionSchema = continuousQuestionSchema.merge(
    z.object({
      max: z.number().optional(),
      min: z.number().optional(),
    })
  );

  const dateQuestionSchema = continuousQuestionSchema.merge(
    z.object({
      max: z.date().optional(),
      min: z.date().optional(),
    })
  );

  const multipleChoiceQuestionSchema = baseQuestionSchema.merge(
    z.object({
      options: z
        .string()
        .min(1, { message: t("errorRequired") })
        .refine(
          (value) => !value.split(",").some((option) => option.trim() === ""),
          {
            message: t("emptyOptionError"),
          }
        ),
    })
  );

  return {
    baseQuestionSchema,
    binaryQuestionSchema,
    continuousQuestionSchema,
    numericQuestionSchema,
    dateQuestionSchema,
    multipleChoiceQuestionSchema,
  };
};
>>>>>>> 77668da4

type Props = {
  questionType: string;
  tournament_id?: number;
  allCategories: Category[];
  post?: PostWithForecasts | null;
  mode: "create" | "edit";
  tournaments: TournamentPreview[];
  siteMain: Tournament;
};

const QuestionForm: FC<Props> = ({
  questionType,
  mode,
  allCategories,
  tournaments,
  siteMain,
  tournament_id = null,
  post = null,
}) => {
  const { user } = useAuth();
  const router = useRouter();
  const t = useTranslations();
  const { isLive, isDone } = getQuestionStatus(post);
  const [isLoading, setIsLoading] = useState<boolean>();
  const [error, setError] = useState<
    (Error & { digest?: string }) | undefined
  >();

  const defaultProject = post
    ? post.projects.default_project
    : tournament_id
      ? [...tournaments, siteMain].filter((x) => x.id === tournament_id)[0]
      : siteMain;

  if (isDone) {
    throw new Error(t("isDoneError"));
  }

  const questionTypeDisplayMap: Record<
    string,
    { title: string; description: string }
  > = {
    binary: {
      title: t("binaryQuestion"),
      description: t("binaryQuestionDescription"),
    },
    multiple_choice: {
      title: t("multipleChoice"),
      description: t("multipleChoiceDescription"),
    },
    date: {
      title: t("dateRange"),
      description: t("dateRangeDescription"),
    },
    numeric: {
      title: t("numericRange"),
      description: t("numericRangeDescription"),
    },
  };

  const { title: formattedQuestionType, description: questionDescription } =
    questionTypeDisplayMap[questionType] || {
      title: questionType,
      description: "",
    };

  const submitQuestion = async (data: any) => {
    setIsLoading(true);
    setError(undefined);

    data["type"] = questionType;
    data["options"] = optionsList.map((option) => option.trim());

    let post_data: PostCreationData = {
      title: data["title"],
      url_title: data["url_title"],
      default_project: data["default_project"],
      categories: categoriesList.map((x) => x.id),
      question: data,
    };

    let resp: { post: Post };

    try {
      if (mode === "edit" && post) {
        resp = await updatePost(post.id, post_data);
      } else {
        resp = await createQuestionPost(post_data);
      }

      router.push(getPostLink(resp.post));
    } catch (e) {
      logError(e);
      const error = e as Error & { digest?: string };
      setError(error);
    } finally {
      setIsLoading(false);
    }
  };
  const [optionsList, setOptionsList] = useState<string[]>(
    post?.question?.options ? post.question.options : []
  );
  const [categoriesList, setCategoriesList] = useState<Category[]>(
    post?.projects.category ? post?.projects.category : ([] as Category[])
  );

  const schemas = createQuestionSchemas(t);
  const getFormSchema = (type: string) => {
    switch (type) {
      case "binary":
        return schemas.binaryQuestionSchema;
      case "numeric":
        return schemas.numericQuestionSchema;
      case "date":
        return schemas.dateQuestionSchema;
      case "multiple_choice":
        return schemas.multipleChoiceQuestionSchema;
      default:
        throw new Error("Invalid question type");
    }
  };

  const control = useForm({
    mode: "all",
    resolver: zodResolver(getFormSchema(questionType)),
  });

  if (questionType) {
    control.setValue("type", questionType);
  }

  return (
    <main className="mb-4 mt-2 flex max-w-4xl flex-col justify-center self-center rounded-none bg-gray-0 px-4 pb-5 pt-4 dark:bg-gray-0-dark md:m-8 md:mx-auto md:rounded-md md:px-8 md:pb-8 lg:m-12 lg:mx-auto">
      <BacktoCreate
        backText={t("create")}
        backHref="/questions/create"
        currentPage={formattedQuestionType}
      />
      <div className="text-sm text-gray-700 dark:text-gray-700-dark md:mt-1 md:text-base">
        {questionDescription}
      </div>
      <form
        onSubmit={async (e) => {
          if (!control.getValues("default_project")) {
            control.setValue("default_project", siteMain.id);
          }

          // e.preventDefault(); // Good for debugging
          await control.handleSubmit(
            async (data) => {
              await submitQuestion(data);
            },
            async (e) => {
              console.log("Error: ", e);
            }
          )(e);
        }}
        onChange={async () => {
          const data = control.getValues();
          data["type"] = questionType;
        }}
        className="mt-4 flex w-full flex-col gap-6"
      >
        {post && user?.is_superuser && (
          <a href={`/admin/posts/post/${post.id}/change`}>
            {t("viewInDjangoAdmin")}
          </a>
        )}
        <ProjectPickerInput
          tournaments={tournaments}
          siteMain={siteMain}
          currentProject={defaultProject}
          onChange={(project) => {
            control.setValue("default_project", project.id);
          }}
        />
        <FormError
          errors={control.formState.errors}
          className="text-red-500 dark:text-red-500-dark"
          {...control.register("type")}
        />
        <InputContainer
          labelText={t("longTitle")}
          explanation={t("longTitleExplanation")}
        >
          <Textarea
            {...control.register("title")}
            errors={control.formState.errors.title}
            defaultValue={post?.title}
            className="min-h-32 w-full rounded border border-gray-500 p-5 text-xl font-normal dark:border-gray-500-dark dark:bg-blue-50-dark"
          />
        </InputContainer>
        <InputContainer
          labelText={t("shortTitle")}
          explanation={t("shortTitleExplanation")}
        >
          <Input
            {...control.register("url_title")}
            errors={control.formState.errors.url_title}
            defaultValue={post?.url_title}
            className="w-full rounded border border-gray-500 px-3 py-2 text-base dark:border-gray-500-dark dark:bg-blue-50-dark"
          />
        </InputContainer>
        <InputContainer
          labelText={t("backgroundInformation")}
          explanation={t.rich("backgroundInfoExplanation", {
            link: (chunks) => <Link href="/help/markdown">{chunks}</Link>,
            markdown: (chunks) => <MarkdownText>{chunks}</MarkdownText>,
          })}
        >
          <Textarea
            {...control.register("description")}
            errors={control.formState.errors.description}
            className="h-32 w-full rounded border border-gray-500 p-3 text-sm dark:border-gray-500-dark dark:bg-blue-50-dark"
            defaultValue={post?.question?.description}
          />
        </InputContainer>
        <div className="flex w-full flex-col gap-4 md:flex-row">
          <InputContainer labelText={t("closingDate")} className="w-full gap-2">
            <Input
              readOnly={isLive && mode !== "create"}
              type="datetime-local"
              className="w-full rounded border border-gray-500 px-3 py-2 text-base dark:border-gray-500-dark dark:bg-blue-50-dark"
              {...control.register("scheduled_close_time", {
                setValueAs: (value: string) => {
                  if (value === "" || value == null) {
                    return null;
                  }

                  return new Date(value);
                },
              })}
              errors={control.formState.errors.scheduled_close_time}
              defaultValue={
                post?.question?.scheduled_close_time
                  ? format(
                      new Date(post.question.scheduled_close_time),
                      "yyyy-MM-dd'T'HH:mm"
                    )
                  : undefined
              }
            />
          </InputContainer>
          <InputContainer
            labelText={t("resolvingDate")}
            className="w-full gap-2"
          >
            <Input
              readOnly={isLive && mode !== "create"}
              type="datetime-local"
              className="w-full rounded border border-gray-500 px-3 py-2 text-base dark:border-gray-500-dark dark:bg-blue-50-dark"
              {...control.register("scheduled_resolve_time", {
                setValueAs: (value: string) => {
                  if (value === "" || value == null) {
                    return null;
                  }

                  return new Date(value);
                },
              })}
              errors={control.formState.errors.scheduled_resolve_time}
              defaultValue={
                post?.question?.scheduled_resolve_time
                  ? format(
                      new Date(post.question.scheduled_resolve_time),
                      "yyyy-MM-dd'T'HH:mm"
                    )
                  : undefined
              }
            />
          </InputContainer>
        </div>
        {(questionType === QuestionType.Date ||
          questionType === QuestionType.Numeric) && (
          <NumericQuestionInput
            questionType={questionType}
            defaultMin={post?.question?.scaling.range_min!}
            defaultMax={post?.question?.scaling.range_max!}
            // @ts-ignore
            defaultOpenLowerBound={post?.question?.open_lower_bound}
            // @ts-ignore
            defaultOpenUpperBound={post?.question?.open_upper_bound}
            defaultZeroPoint={post?.question?.scaling.zero_point}
            isLive={isLive}
            canSeeLogarithmic={
              post?.user_permission === ProjectPermissions.ADMIN || !post
            }
            onChange={(
              rangeMin,
              rangeMax,
              openLowerBound,
              openUpperBound,
              zeroPoint
            ) => {
              control.setValue("rangeMin", rangeMin);
              control.setValue("rangeMax", rangeMax);
              control.setValue("open_lower_bound", openLowerBound);
              control.setValue("open_upper_bound", openUpperBound);
              control.setValue("zero_point", zeroPoint);
            }}
          />
        )}

        <InputContainer labelText={t("categories")}>
          <CategoryPicker
            allCategories={allCategories}
            categories={categoriesList}
            onChange={(categories) => {
              setCategoriesList(categories);
            }}
          />
        </InputContainer>
        {questionType === "multiple_choice" && (
          <InputContainer labelText={t("choicesSeparatedBy")}>
            <Input
              {...control.register("options", {
                setValueAs: (value: string) => {
                  const options = value.split(",");
                  setOptionsList(options);

                  return value;
                },
              })}
              readOnly={isLive && mode !== "create"}
              type="text"
              className="rounded border border-gray-500 px-3 py-2 text-base dark:border-gray-500-dark dark:bg-blue-50-dark"
              errors={control.formState.errors.options}
              value={optionsList.join(",")}
            />
            {optionsList && (
              <div className="flex flex-col">
                {optionsList.map((option: string, opt_index: number) => (
                  <Input
                    readOnly={isLive && mode !== "create"}
                    key={opt_index}
                    className="m-2 w-min min-w-32 border p-2 text-xs"
                    value={option}
                    onChange={(e) => {
                      setOptionsList(
                        optionsList.map((opt, index) => {
                          if (index === opt_index) {
                            return e.target.value;
                          }
                          return opt;
                        })
                      );
                    }}
                  />
                ))}
              </div>
            )}
          </InputContainer>
        )}
        <InputContainer
          labelText={t("resolutionCriteria")}
          explanation={t.rich("resolutionCriteriaExplanation", {
            markdown: (chunks) => <MarkdownText>{chunks}</MarkdownText>,
          })}
        >
          <Textarea
            {...control.register("resolution_criteria")}
            errors={control.formState.errors.resolution_criteria}
            className="h-32 w-full rounded border border-gray-500 p-3 text-sm dark:border-gray-500-dark dark:bg-blue-50-dark"
            defaultValue={
              post?.question?.resolution_criteria
                ? post?.question?.resolution_criteria
                : undefined
            }
          />
        </InputContainer>
        <InputContainer
          labelText={t("finePrint")}
          explanation={t("finePrintDescription")}
        >
          <Textarea
            {...control.register("fine_print")}
            errors={control.formState.errors.fine_print}
            className="h-32 w-full rounded border border-gray-500 p-3 text-sm dark:border-gray-500-dark dark:bg-blue-50-dark"
            defaultValue={
              post?.question?.fine_print
                ? post?.question?.fine_print
                : undefined
            }
          />
        </InputContainer>

        <div className="flex-col">
          <div className="-mt-2 min-h-[32px] flex-col">
            {isLoading && <LoadingIndicator />}
            {!isLoading && <FormErrorMessage errors={error?.digest} />}
          </div>
          <Button
            type="submit"
            className="w-max capitalize"
            disabled={isLoading}
          >
            {mode === "create" ? t("createQuestion") : t("editQuestion")}
          </Button>
        </div>
      </form>
    </main>
  );
};

export default QuestionForm;<|MERGE_RESOLUTION|>--- conflicted
+++ resolved
@@ -47,45 +47,6 @@
   default_project: number;
 };
 
-<<<<<<< HEAD
-const baseQuestionSchema = z.object({
-  type: z.enum(["binary", "multiple_choice", "date", "numeric"]),
-  title: z.string().min(4).max(200),
-  url_title: z.string().min(4).max(60),
-  description: z.string().min(4),
-  resolution_criteria: z.string().min(1),
-  fine_print: z.string(),
-  scheduled_close_time: z.date(),
-  scheduled_resolve_time: z.date(),
-  default_project: z.nullable(z.union([z.number(), z.string()])),
-});
-
-const binaryQuestionSchema = baseQuestionSchema;
-
-const continuousQuestionSchema = baseQuestionSchema.merge(
-  z.object({
-    zero_point: z.number().nullable().default(null),
-    open_upper_bound: z.boolean().default(true),
-    open_lower_bound: z.boolean().default(true),
-  })
-);
-
-const numericQuestionSchema = continuousQuestionSchema.merge(
-  z.object({
-    max: z.number().optional(),
-    min: z.number().optional(),
-  })
-);
-
-const dateQuestionSchema = continuousQuestionSchema.merge(
-  z.object({
-    max: z.date().optional(),
-    min: z.date().optional(),
-  })
-);
-
-const multipleChoiceQuestionSchema = baseQuestionSchema;
-=======
 export const createQuestionSchemas = (
   t: ReturnType<typeof useTranslations>
 ) => {
@@ -121,7 +82,7 @@
 
   const continuousQuestionSchema = baseQuestionSchema.merge(
     z.object({
-      zero_point: z.number().default(0),
+      zero_point: z.number().nullable().default(null),
       open_upper_bound: z.boolean().default(true),
       open_lower_bound: z.boolean().default(true),
     })
@@ -164,7 +125,6 @@
     multipleChoiceQuestionSchema,
   };
 };
->>>>>>> 77668da4
 
 type Props = {
   questionType: string;
