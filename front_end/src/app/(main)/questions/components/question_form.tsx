"use client";

import { zodResolver } from "@hookform/resolvers/zod";
import { format } from "date-fns";
import { all } from "mathjs";
import Link from "next/link";
import { useRouter } from "next/navigation";
import { useTranslations } from "next-intl";
import { useState } from "react";
import { useForm } from "react-hook-form";
import * as z from "zod";

import Button from "@/components/ui/button";
import Checkbox from "@/components/ui/checkbox";
import { FormError, Input, Textarea } from "@/components/ui/form_field";
import {
  Category,
  PostStatus,
  PostWithForecasts,
  ProjectPermissions,
} from "@/types/post";

import BacktoCreate from "./back_to_create";
import CategoryPicker from "./category_picker";
import { createQuestionPost, updatePost } from "../actions";

type PostCreationData = {
  title: string;
  categories: number[];
  question: any;
  default_project_id: number;
};

const baseQuestionSchema = z.object({
  type: z.enum(["binary", "multiple_choice", "date", "numeric"]),
  title: z.string().min(4).max(200),
  url_title: z.string().min(4).max(60),
  description: z.string().min(4),
  resolution_criteria_description: z.string().min(1),
  fine_print: z.string(),
  scheduled_close_time: z.date(),
  scheduled_resolve_time: z.date(),
  default_project_id: z.nullable(z.union([z.number(), z.string()])),
});

const binaryQuestionSchema = baseQuestionSchema;

const continuousQuestionSchema = baseQuestionSchema.merge(
  z.object({
    zero_point: z.number().default(0),
    open_upper_bound: z.boolean().default(true),
    open_lower_bound: z.boolean().default(true),
  })
);

const numericQuestionSchema = continuousQuestionSchema.merge(
  z.object({
    max: z.number().optional(),
    min: z.number().optional(),
  })
);

const dateQuestionSchema = continuousQuestionSchema.merge(
  z.object({
    max: z.date().optional(),
    min: z.date().optional(),
  })
);

const multipleChoiceQuestionSchema = baseQuestionSchema;

type Props = {
  questionType: string;
  tournament_id?: number;
  allCategories: Category[];
  post?: PostWithForecasts | null;
  mode: "create" | "edit";
};

const QuestionForm: React.FC<Props> = ({
  questionType,
  mode,
  allCategories,
  tournament_id = null,
  post = null,
}) => {
  const router = useRouter();
  const t = useTranslations();
  const isLive =
    post?.curation_status == PostStatus.APPROVED ||
    post?.curation_status == PostStatus.OPEN;
  const isDone =
    post?.curation_status == PostStatus.RESOLVED ||
    post?.curation_status == PostStatus.CLOSED ||
    post?.curation_status == PostStatus.DELETED;

  if (isDone) {
    throw new Error("Cannot edit closed, resolved or rejected questions");
  }

  const questionTypeDisplayMap: Record<
    string,
    { title: string; description: string }
  > = {
    binary: {
      title: "Binary Question",
      description:
        'Binary questions are generally of the form "Will X happen?" They either resolve as Yes or No.',
    },
    multiple_choice: {
      title: "Multiple Choice",
      description:
        'Multiple choice questions are generally of the form "Which of the following will happen?" or "Which option is correct?"',
    },
    date: {
      title: "Date Range",
      description:
        "A date question asks when something will happen. Its resolution will typically fall within a specified range.",
    },
    numeric: {
      title: "Numeric Range",
      description:
        "A numeric question asks about the value of an unknown future quantity. Its resolution will typically fall within a specified range.",
    },
  };

  const { title: formattedQuestionType, description: questionDescription } =
    questionTypeDisplayMap[questionType] || {
      title: questionType,
      description: "",
    };

  const submitQuestion = async (data: any) => {
    if (data["zero_point"]) {
      if (data["zero_point"] > 0 || data["zero_point"] < data["min"]) {
        alert(
          "Zero point should be > 0 and < min | You probably don't know what you are doing, please stop using log scales and ask :)"
        );
        return;
      }
    }
    data["type"] = questionType;
    data["options"] = optionsList;

    if (questionType == "date") {
      data["max"] = new Date(data["max"]).getTime() / 1000;
      data["min"] = new Date(data["min"]).getTime() / 1000;
    }
    let post_data: PostCreationData = {
      title: data["title"],
      default_project_id: data["default_project_id"],
      categories: categoriesList.map((x) => x.id),
      question: data,
    };
    if (mode == "edit" && post) {
      const resp = await updatePost(post.id, post_data);
      router.push(`/questions/${resp.post?.id}`);
    } else {
      const resp = await createQuestionPost(post_data);
      router.push(`/questions/${resp.post?.id}`);
    }
  };
  const [optionsList, setOptionsList] = useState<string[]>(
    post?.question?.options ? post?.question?.options : []
  );
  const [categoriesList, setCategoriesList] = useState<Category[]>(
    post?.projects.category ? post?.projects.category : ([] as Category[])
  );
  const [isLogarithmic, setIsLogarithmic] = useState<boolean>(
    post?.question ? post?.question?.zero_point != 0 : false
  );

  const can_see_logarithmic = () => {
    return post?.user_permission == ProjectPermissions.ADMIN || !post;
  };
  const [logScaleEnabled, setLogScaleEnabled] = useState<boolean>(
    can_see_logarithmic()
  );

  const getFormSchema = (type: string) => {
    switch (type) {
      case "binary":
        return binaryQuestionSchema;
      case "numeric":
        return numericQuestionSchema;
      case "date":
        return dateQuestionSchema;
      case "multiple_choice":
        return multipleChoiceQuestionSchema;
      default:
        throw new Error("Invalid question type");
    }
  };

  const control = useForm({
    resolver: zodResolver(getFormSchema(questionType)),
  });

  if (questionType) {
    control.setValue("type", questionType);
  }

  const inputContainerStyles = "flex flex-col gap-1.5";
  const baseInputStyles =
    "px-3 py-2 text-base border border-gray-500 rounded dark:bg-blue-950";
  const baseTextareaStyles = "border border-gray-500 rounded dark:bg-blue-950";
  const inputLabelStyles = "text-sm font-bold text-gray-600 dark:text-gray-400";
  const inputDescriptionStyles = "text-xs text-gray-700 dark:text-gray-300";

  return (
    <div className="mb-4 mt-2 flex max-w-[840px] flex-col justify-center self-center rounded-none bg-white px-4 py-4 pb-5 dark:bg-blue-900 md:m-8 md:mx-auto md:rounded-md md:px-8 md:pb-8 lg:m-12 lg:mx-auto">
      <BacktoCreate
        backText="Create"
        backHref="/questions/create"
        currentPage={formattedQuestionType}
      />
      <p className="mt-0 text-sm text-gray-600 dark:text-gray-300 md:mt-1 md:text-base">
        {questionDescription}
      </p>
      <form
        onSubmit={async (e) => {
          if (control.getValues("default_project_id") === "") {
            control.setValue("default_project_id", null);
          }

          e.preventDefault(); // Good for debugging
          await control.handleSubmit(
            async (data) => {
              await submitQuestion(data);
            },
            async (e) => {
              console.log("Error: ", e);
            }
          )(e);
        }}
        onChange={async (e) => {
          const data = control.getValues();
          data["type"] = questionType;
        }}
        className="mt-4 flex flex w-[540px] w-full flex-col space-y-4 rounded"
      >
        {post && (
          <div>
            <a href={`/admin/posts/post/${post.id}/change`}>
              View in django admin
            </a>
          </div>
        )}
        <div className={inputContainerStyles}>
          <span className={inputLabelStyles}>Project ID</span>
          <Input
            type="number"
            {...control.register("default_project_id")}
            errors={control.formState.errors.default_project_id}
            defaultValue={
              control.getValues("default_project_id")
                ? control.getValues("default_project_id")
                : tournament_id
            }
            readOnly={isLive}
            className={baseInputStyles}
          />

          <span className="text-xs">
            Initial project:
            <span className="border-1 ml-1 rounded bg-blue-600 pl-1 pr-1">
              <Link
                href={`/tournament/${control.getValues("default_project_id")}`}
                className="text-white no-underline"
              >
                {control.getValues("default_project_id")
                  ? control.getValues("default_project_id")
                  : "Global"}
              </Link>
            </span>
          </span>
        </div>

        <FormError
          errors={control.formState.errors}
          className="text-red-500-dark"
          {...control.register("type")}
        />
        <div className="flex flex-col gap-6">
          <div className={inputContainerStyles}>
            <span className={inputLabelStyles}>Long Title</span>
            <Textarea
              {...control.register("title")}
              errors={control.formState.errors.title}
              defaultValue={post?.title}
              className={`${baseTextareaStyles} min-h-[148px] p-5 text-xl font-normal`}
            />
            <span className={inputDescriptionStyles}>
              This should be a shorter version of the question text, used where
              there is less space to display a title. It should end with a
              question mark. Examples: `&quot;`NASA 2022 spacesuit contract
              winner?`&quot;` or `&quot;`EU GDP from 2025 to 2035?`&quot;`.
            </span>
          </div>
          <div className={inputContainerStyles}>
            <span className={inputLabelStyles}>{t("Short Title")}</span>
            <Input
              {...control.register("url_title")}
              errors={control.formState.errors.url_title}
              defaultValue={post?.url_title}
              className={baseInputStyles}
            />
            <span className={inputDescriptionStyles}>
              This should be a shorter version of the Long Title, used where
              there is less space to display a title. Examples: `&quot;`NASA
              2022 Spacesuit Contract Winner`&quot;` ; `&quot;`EU GDP From 2025
              to 2035`&quot;`.
            </span>
          </div>
          <div className={inputContainerStyles}>
            <span className={inputLabelStyles}>Background Information</span>
            <Textarea
              {...control.register("description")}
              errors={control.formState.errors.description}
              className={`${baseTextareaStyles} h-[120px] w-full p-3 text-sm`}
              defaultValue={post?.question?.description}
            />
            <span className={inputDescriptionStyles}>
              Provide background information for your question in a factual and
              unbiased tone. Links should be added to relevant and helpful
              resources using markdown syntax: [Link
              title](https://link-url.com).
            </span>
          </div>
          <div className="flex w-full flex-col gap-4 md:flex-row">
            <div className="flex w-full flex-col gap-2">
              <span className={inputLabelStyles}>Closing Date</span>
              <Input
                readOnly={isLive}
                type="datetime-local"
                className={baseInputStyles}
                {...control.register("scheduled_close_time", {
                  setValueAs: (value: string) => {
                    if (value == "" || value == null || value == undefined) {
                      return null;
                    }
                    return new Date(value);
                  },
                })}
                errors={control.formState.errors.scheduled_close_time}
                defaultValue={
                  post?.question?.scheduled_close_time
                    ? format(
                        new Date(post.question.scheduled_close_time),
                        "yyyy-MM-dd'T'HH:mm"
                      )
                    : undefined
                }
              />
            </div>
            <div className="flex w-full flex-col gap-2">
              <span className={inputLabelStyles}>Resolving Date</span>
              <Input
                readOnly={isLive}
                type="datetime-local"
                className={baseInputStyles}
                {...control.register("scheduled_resolve_time", {
                  setValueAs: (value: string) => {
                    if (value == "" || value == null || value == undefined) {
                      return null;
                    }
                    return new Date(value);
                  },
                })}
                errors={control.formState.errors.scheduled_resolve_time}
                defaultValue={
                  post?.question?.scheduled_resolve_time
                    ? format(
                        new Date(post.question.scheduled_resolve_time),
                        "yyyy-MM-dd'T'HH:mm"
                      )
                    : undefined
                }
              />
            </div>
          </div>

          {questionType == "numeric" && (
            <>
<<<<<<< HEAD
              <div className="flex w-full flex-col gap-4 md:flex-row">
                <div className="flex w-full flex-col gap-2">
                  <span className={inputLabelStyles}>Max</span>
                  <Input
                    readOnly={isLive}
                    type="number"
                    className={baseInputStyles}
                    {...control.register("max", {
                      setValueAs: (value: string) => Number(value),
                    })}
                    errors={control.formState.errors.max}
                    defaultValue={post?.question?.max}
                  />
                </div>
                <div className="flex w-full flex-col gap-2">
                  <span className={inputLabelStyles}>Min</span>
                  <Input
                    readOnly={isLive}
                    type="number"
                    className={baseInputStyles}
                    {...control.register("min", {
                      setValueAs: (value: string) => Number(value),
                    })}
                    errors={control.formState.errors.min}
                    defaultValue={post?.question?.min}
                  />
                </div>
=======
              <div>
                <span>Max</span>
                <Input
                  readOnly={isLive}
                  type="number"
                  {...control.register("max", {
                    setValueAs: (value: string) => Number(value),
                  })}
                  errors={control.formState.errors.max}
                  defaultValue={post?.question?.max}
                />
              </div>
              <div>
                <span>Min</span>
                <Input
                  readOnly={isLive}
                  type="number"
                  {...control.register("min", {
                    setValueAs: (value: string) => {
                      return Number(value);
                    },
                  })}
                  errors={control.formState.errors.min}
                  defaultValue={post?.question?.min}
                  onChange={(e) => {
                    if (Number(e.target.value) <= 0) {
                      if (isLogarithmic) {
                        control.setError("min", {
                          message:
                            "Min must be greater than 0 when logarithmic",
                        });
                        return;
                      }
                      setLogScaleEnabled(false);
                    } else {
                      setLogScaleEnabled(can_see_logarithmic());
                    }
                  }}
                />
>>>>>>> 672a55f3
              </div>
            </>
          )}
          {questionType == "date" && (
            <>
              <div className="flex w-full flex-col gap-4 md:flex-row">
                <div className="flex w-full flex-col gap-2">
                  <span className={inputLabelStyles}>Max</span>
                  <Input
                    readOnly={isLive}
                    type="date"
                    className={baseInputStyles}
                    {...control.register("max", {
                      setValueAs: (value: string) => {
                        if (
                          value == "" ||
                          value == null ||
                          value == undefined
                        ) {
                          return null;
                        }
                        return new Date(value);
                      },
                    })}
                    errors={control.formState.errors.max}
                    defaultValue={
                      post?.question?.max
                        ? format(
                            new Date(post?.question?.max * 1000),
                            "yyyy-MM-dd"
                          )
                        : undefined
                    }
                  />
                </div>
                <div className="flex w-full flex-col gap-2">
                  <span className={inputLabelStyles}>Min</span>
                  <Input
                    readOnly={isLive}
                    type="date"
                    className={baseInputStyles}
                    {...control.register("min", {
                      setValueAs: (value: string) => {
                        if (
                          value == "" ||
                          value == null ||
                          value == undefined
                        ) {
                          return null;
                        }
                        return new Date(value);
                      },
                    })}
                    errors={control.formState.errors.min}
                    defaultValue={
                      post?.question?.min
                        ? format(
                            new Date(post?.question?.min * 1000),
                            "yyyy-MM-dd"
                          )
                        : undefined
                    }
                  />
                </div>
              </div>
            </>
          )}
          {(questionType == "numeric" || questionType == "date") && (
            <>
              <div className="flex w-full flex-col gap-4 md:mt-[-8px] md:flex-row">
                <div className="flex w-full flex-col gap-2">
                  <Checkbox
                    label={"Open Upper Bound"}
                    readOnly={isLive}
                    errors={control.formState.errors.open_upper_bound}
                    onChange={async (e) => {
                      control.setValue("open_upper_bound", e);
                    }}
                    // @ts-ignore
                    defaultChecked={
                      // @ts-ignore
                      post?.question ? post?.question?.open_upper_bound : false
                    }
                  />
                </div>
                <div className="flex w-full flex-col gap-2">
                  <Checkbox
                    label={"Open Lower Bound"}
                    readOnly={isLive}
                    errors={control.formState.errors.open_lower_bound}
                    onChange={(e) => {
                      control.setValue("open_lower_bound", e);
                    }}
                    // @ts-ignore
                    defaultChecked={
                      // @ts-ignore
                      post?.question ? post?.question?.open_lower_bound : false
                    }
                  />
                </div>
              </div>
<<<<<<< HEAD
              <div className="flex flex-row-reverse gap-2.5 self-start">
                <span>Is Logarithmic ?</span>
                <Input
                  disabled={isLive}
                  type="checkbox"
                  onChange={(e) => {
                    setIsLogarithmic(e.target.checked);
                  }}
                  checked={isLogarithmic}
                  errors={control.formState.errors.open_lower_bound}
                  className="size-5"
                />
              </div>
              {(questionType == "numeric" || questionType == "date") &&
                isLogarithmic && (
                  <div className={inputContainerStyles}>
                    <span className={inputLabelStyles}>Zero Point</span>
                    <Input
                      readOnly={isLive}
                      type="number"
                      className={baseInputStyles}
                      {...control.register("zero_point", {
                        setValueAs: (value: string) => Number(value),
                      })}
                      errors={control.formState.errors.zero_point}
                      defaultValue={post?.question?.zero_point}
                    />
                  </div>
                )}
=======

              {logScaleEnabled && (
                <div>
                  <span className="mr-2">Is Logarithmic ?</span>
                  <Input
                    disabled={isLive}
                    type="checkbox"
                    onChange={(e) => {
                      setIsLogarithmic(e.target.checked);
                    }}
                    checked={isLogarithmic}
                    errors={control.formState.errors.zero_point}
                  />
                  {isLogarithmic && (
                    <div className="ml-2">
                      <span className="mr-2">Zero Point</span>
                      <Input
                        readOnly={isLive}
                        type="number"
                        {...control.register("zero_point", {
                          setValueAs: (value: string) => Number(value),
                        })}
                        errors={control.formState.errors.zero_point}
                        defaultValue={post?.question?.zero_point}
                      />
                    </div>
                  )}
                </div>
              )}
>>>>>>> 672a55f3
            </>
          )}
          <div className={inputContainerStyles}>
            <span className={inputLabelStyles}>Categories</span>
            <CategoryPicker
              allCategories={allCategories}
              categories={categoriesList}
              onChange={(categories) => {
                setCategoriesList(categories);
              }}
            ></CategoryPicker>
          </div>
          {questionType == "multiple_choice" && (
            <div className={inputContainerStyles}>
              <span className={inputLabelStyles}>
                Multiple Choice (separate by ,)
              </span>
              <Input
                readOnly={isLive}
                type="text"
                className={baseInputStyles}
                onChange={(event) => {
                  const options = String(event.target.value)
                    .split(",")
                    .map((option) => option.trim());
                  setOptionsList(options);
                }}
                errors={control.formState.errors.options}
                value={optionsList.join(",")}
              />
              {optionsList && (
                <div className="flex flex-col">
                  {optionsList.map((option: string, opt_index: number) => {
                    return (
                      <Input
                        readOnly={isLive}
                        key={opt_index}
                        className="m-2 w-min min-w-[120px] border p-2 text-xs"
                        value={option}
                        onChange={(e) => {
                          setOptionsList(
                            optionsList.map((opt, index) => {
                              if (index == opt_index) {
                                return e.target.value;
                              }
                              return opt;
                            })
                          );
                        }}
                      ></Input>
                    );
                  })}
                </div>
              )}
            </div>
          )}
          <div className={inputContainerStyles}>
            <span className={inputLabelStyles}>Resolution Criteria</span>
            <Textarea
              {...control.register("resolution_criteria_description")}
              errors={control.formState.errors.resolution_criteria_description}
              className={`${baseTextareaStyles} h-[120px] w-full p-3 text-sm`}
              defaultValue={
                post?.question?.resolution_criteria_description
                  ? post?.question?.resolution_criteria_description
                  : undefined
              }
            />
          </div>
          <div className={inputContainerStyles}>
            <span className={inputLabelStyles}>Fine Print</span>
            <Textarea
              {...control.register("fine_print")}
              errors={control.formState.errors.fine_print}
              className={`${baseTextareaStyles} h-[120px] w-full p-3 text-sm`}
              defaultValue={
                post?.question?.fine_print
                  ? post?.question?.fine_print
                  : undefined
              }
            />
          </div>

          <div className=""></div>
          <Button type="submit">
            {mode == "create" ? "Create Question" : "Edit Question"}
          </Button>
        </div>
      </form>
    </div>
  );
};

export default QuestionForm;<|MERGE_RESOLUTION|>--- conflicted
+++ resolved
@@ -382,35 +382,6 @@
 
           {questionType == "numeric" && (
             <>
-<<<<<<< HEAD
-              <div className="flex w-full flex-col gap-4 md:flex-row">
-                <div className="flex w-full flex-col gap-2">
-                  <span className={inputLabelStyles}>Max</span>
-                  <Input
-                    readOnly={isLive}
-                    type="number"
-                    className={baseInputStyles}
-                    {...control.register("max", {
-                      setValueAs: (value: string) => Number(value),
-                    })}
-                    errors={control.formState.errors.max}
-                    defaultValue={post?.question?.max}
-                  />
-                </div>
-                <div className="flex w-full flex-col gap-2">
-                  <span className={inputLabelStyles}>Min</span>
-                  <Input
-                    readOnly={isLive}
-                    type="number"
-                    className={baseInputStyles}
-                    {...control.register("min", {
-                      setValueAs: (value: string) => Number(value),
-                    })}
-                    errors={control.formState.errors.min}
-                    defaultValue={post?.question?.min}
-                  />
-                </div>
-=======
               <div>
                 <span>Max</span>
                 <Input
@@ -450,7 +421,6 @@
                     }
                   }}
                 />
->>>>>>> 672a55f3
               </div>
             </>
           )}
@@ -552,38 +522,6 @@
                   />
                 </div>
               </div>
-<<<<<<< HEAD
-              <div className="flex flex-row-reverse gap-2.5 self-start">
-                <span>Is Logarithmic ?</span>
-                <Input
-                  disabled={isLive}
-                  type="checkbox"
-                  onChange={(e) => {
-                    setIsLogarithmic(e.target.checked);
-                  }}
-                  checked={isLogarithmic}
-                  errors={control.formState.errors.open_lower_bound}
-                  className="size-5"
-                />
-              </div>
-              {(questionType == "numeric" || questionType == "date") &&
-                isLogarithmic && (
-                  <div className={inputContainerStyles}>
-                    <span className={inputLabelStyles}>Zero Point</span>
-                    <Input
-                      readOnly={isLive}
-                      type="number"
-                      className={baseInputStyles}
-                      {...control.register("zero_point", {
-                        setValueAs: (value: string) => Number(value),
-                      })}
-                      errors={control.formState.errors.zero_point}
-                      defaultValue={post?.question?.zero_point}
-                    />
-                  </div>
-                )}
-=======
-
               {logScaleEnabled && (
                 <div>
                   <span className="mr-2">Is Logarithmic ?</span>
@@ -612,7 +550,6 @@
                   )}
                 </div>
               )}
->>>>>>> 672a55f3
             </>
           )}
           <div className={inputContainerStyles}>
