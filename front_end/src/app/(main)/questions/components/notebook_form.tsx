"use client";

import { zodResolver } from "@hookform/resolvers/zod";
import { useRouter } from "next/navigation";
import { useTranslations } from "next-intl";
import { useState } from "react";
import { useForm } from "react-hook-form";
import { z } from "zod";

import ProjectPickerInput from "@/app/(main)/questions/components/project_picker_input";
import Button from "@/components/ui/button";
import {
  FormErrorMessage,
  Input,
  MarkdownEditorField,
  Textarea,
} from "@/components/ui/form_field";
import { InputContainer } from "@/components/ui/input_container";
import LoadingIndicator from "@/components/ui/loading_indicator";
import { useAuth } from "@/contexts/auth_context";
import useConfirmPageLeave from "@/hooks/use_confirm_page_leave";
import { Category, Post, PostWithForecasts } from "@/types/post";
import {
  Tournament,
  TournamentPreview,
  TournamentType,
} from "@/types/projects";
import { logErrorWithScope } from "@/utils/errors";
import { getPostLink } from "@/utils/navigation";

import BacktoCreate from "./back_to_create";
import CategoryPicker from "./category_picker";
import { createQuestionPost, updatePost } from "../actions";

const createNotebookSchema = (t: ReturnType<typeof useTranslations>) => {
  return z.object({
    title: z
      .string()
      .min(4, {
        message: t("errorMinLength", { field: "String", minLength: 4 }),
      })
      .max(200, {
        message: t("errorMaxLength", { field: "String", maxLength: 200 }),
      }),
    url_title: z
      .string()
      .min(4, {
        message: t("errorMinLength", { field: "String", minLength: 4 }),
      })
      .max(60, {
        message: t("errorMaxLength", { field: "String", maxLength: 60 }),
      }),
    default_project: z.number(),
    markdown: z.string().min(1, {
      message: t("errorMinLength", { field: "String", minLength: 1 }),
    }),
  });
};
type FormData = z.infer<ReturnType<typeof createNotebookSchema>>;

type Props = {
  mode: "create" | "edit";
  post: PostWithForecasts | null;
  allCategories: Category[];
  tournament_id: number | null;
  community_id?: number | null;
  news_category_id: number | null;
  tournaments: TournamentPreview[];
  siteMain: Tournament;
};

const NotebookForm: React.FC<Props> = ({
  mode,
  post,
  allCategories,
  tournament_id,
  community_id,
  tournaments,
  siteMain,
  news_category_id,
}) => {
  const { user } = useAuth();
  const [isLoading, setIsLoading] = useState<boolean>();
  const [error, setError] = useState<
    (Error & { digest?: string }) | undefined
  >();

  const t = useTranslations();
  const notebookSchema = createNotebookSchema(t);
  const form = useForm<FormData>({
    mode: "all",
    resolver: zodResolver(notebookSchema),
  });

  // TODO: consider refactoring this field to be part of zod schema
  const [categoriesList, setCategoriesList] = useState<Category[]>(
    post?.projects.category ? post?.projects.category : ([] as Category[])
  );
  const [isCategoriesDirty, setIsCategoriesDirty] = useState(false);

  const defaultProjectId =
    post?.projects?.default_project?.id ??
    community_id ??
    tournament_id ??
    news_category_id;

  // Only works for Tournaments & question series
  const defaultProject = post
    ? post.projects.default_project
    : tournament_id
      ? [...tournaments, siteMain].find((x) => x.id === tournament_id)
      : siteMain;
  const isFormDirty =
    !!Object.keys(form.formState.dirtyFields).length || isCategoriesDirty;

  const router = useRouter();

  const submitQuestion = async (data: FormData) => {
    setIsLoading(true);
    setError(undefined);
    let post_data = {
      title: data["title"],
      url_title: data["url_title"],
      default_project: data["default_project"],
      categories: categoriesList.map((x) => x.id),
      notebook: {
<<<<<<< HEAD
        markdown: markdown,
        type: news_category_id ? "news" : "discussion",
=======
        markdown: data["markdown"],
        type: news_type ? "news" : "discussion",
>>>>>>> 8cef6c1c
        image_url: null,
      },
    };

    let resp: { post: Post };

    try {
      if (mode === "edit" && post) {
        resp = await updatePost(post.id, post_data);
      } else {
        resp = await createQuestionPost(post_data);
      }

      router.push(getPostLink(resp.post));
    } catch (e) {
      const error = e as Error & { digest?: string };
      logErrorWithScope(error, post_data);
      setError(error);
    } finally {
      setIsLoading(false);
    }
  };

  useConfirmPageLeave(isFormDirty);

  return (
    <main className="mb-4 mt-2 flex max-w-4xl flex-col justify-center self-center rounded-none bg-gray-0 px-4 pb-5 pt-4 dark:bg-gray-0-dark md:m-8 md:mx-auto md:rounded-md md:px-8 md:pb-8 lg:m-12 lg:mx-auto">
      <BacktoCreate
        backText={t("create")}
        backHref="/questions/create"
        currentPage={t("notebook")}
      />
      <form
        className="mt-4 flex w-full flex-col gap-6"
        onSubmit={async (e) => {
<<<<<<< HEAD
          if (!control.getValues("default_project")) {
            control.setValue("default_project", defaultProjectId);
=======
          if (!form.getValues("default_project")) {
            form.setValue(
              "default_project",
              community_id ? community_id : defaultProject.id
            );
>>>>>>> 8cef6c1c
          }
          // e.preventDefault(); // Good for debugging
          await form.handleSubmit(
            async (data) => {
              await submitQuestion(data);
            },
            async (e) => {
              console.log("Error: ", e);
            }
          )(e);
        }}
      >
        {post && user?.is_superuser && (
          <a href={`/admin/posts/post/${post.id}/change`}>
            {t("viewInDjangoAdmin")}
          </a>
        )}
<<<<<<< HEAD
        {!community_id &&
          !news_category_id &&
          defaultProject?.type !== TournamentType.Community &&
          defaultProject?.type !== TournamentType.NewsCategory && (
            <ProjectPickerInput
              tournaments={tournaments}
              siteMain={siteMain}
              currentProject={defaultProject}
              onChange={(project) => {
                control.setValue("default_project", project.id);
              }}
            />
          )}
=======
        {!community_id && defaultProject.type !== TournamentType.Community && (
          <ProjectPickerInput
            tournaments={tournaments}
            siteMain={siteMain}
            currentProject={defaultProject}
            onChange={(project) => {
              form.setValue("default_project", project.id);
            }}
          />
        )}
>>>>>>> 8cef6c1c
        <InputContainer labelText={t("longTitle")}>
          <Textarea
            {...form.register("title")}
            errors={form.formState.errors.title}
            defaultValue={post?.title}
            className="min-h-36 rounded border border-gray-500 p-5 text-xl font-normal dark:border-gray-500-dark dark:bg-blue-50-dark"
          />
        </InputContainer>
        <InputContainer labelText={t("shortTitle")}>
          <Input
            {...form.register("url_title")}
            errors={form.formState.errors.url_title}
            defaultValue={post?.url_title}
            className="rounded border border-gray-500 px-3 py-2 text-base dark:border-gray-500-dark dark:bg-blue-50-dark"
          />
        </InputContainer>
        <div className="flex flex-col gap-1.5">
          <MarkdownEditorField
            control={form.control}
            name={"markdown"}
            defaultValue={post?.notebook?.markdown}
            errors={form.formState.errors.markdown}
          />
        </div>
        <InputContainer labelText={t("categories")}>
          <CategoryPicker
            allCategories={allCategories}
            categories={categoriesList}
            onChange={(categories) => {
              setCategoriesList(categories);
              setIsCategoriesDirty(true);
            }}
          ></CategoryPicker>
        </InputContainer>

        <div className="flex-col">
          <div className="-mt-2 min-h-[32px] flex-col">
            {isLoading && <LoadingIndicator />}
            {!isLoading && <FormErrorMessage errors={error?.digest} />}
          </div>
          <Button
            type="submit"
            className="w-max capitalize"
            disabled={isLoading}
          >
            {mode === "create" ? t("createQuestion") : t("editQuestion")}
          </Button>
        </div>
      </form>
    </main>
  );
};

export default NotebookForm;<|MERGE_RESOLUTION|>--- conflicted
+++ resolved
@@ -124,13 +124,8 @@
       default_project: data["default_project"],
       categories: categoriesList.map((x) => x.id),
       notebook: {
-<<<<<<< HEAD
-        markdown: markdown,
+        markdown: data["markdown"],
         type: news_category_id ? "news" : "discussion",
-=======
-        markdown: data["markdown"],
-        type: news_type ? "news" : "discussion",
->>>>>>> 8cef6c1c
         image_url: null,
       },
     };
@@ -166,16 +161,8 @@
       <form
         className="mt-4 flex w-full flex-col gap-6"
         onSubmit={async (e) => {
-<<<<<<< HEAD
-          if (!control.getValues("default_project")) {
-            control.setValue("default_project", defaultProjectId);
-=======
           if (!form.getValues("default_project")) {
-            form.setValue(
-              "default_project",
-              community_id ? community_id : defaultProject.id
-            );
->>>>>>> 8cef6c1c
+            form.setValue("default_project", defaultProjectId);
           }
           // e.preventDefault(); // Good for debugging
           await form.handleSubmit(
@@ -193,7 +180,6 @@
             {t("viewInDjangoAdmin")}
           </a>
         )}
-<<<<<<< HEAD
         {!community_id &&
           !news_category_id &&
           defaultProject?.type !== TournamentType.Community &&
@@ -203,22 +189,10 @@
               siteMain={siteMain}
               currentProject={defaultProject}
               onChange={(project) => {
-                control.setValue("default_project", project.id);
+                form.setValue("default_project", project.id);
               }}
             />
           )}
-=======
-        {!community_id && defaultProject.type !== TournamentType.Community && (
-          <ProjectPickerInput
-            tournaments={tournaments}
-            siteMain={siteMain}
-            currentProject={defaultProject}
-            onChange={(project) => {
-              form.setValue("default_project", project.id);
-            }}
-          />
-        )}
->>>>>>> 8cef6c1c
         <InputContainer labelText={t("longTitle")}>
           <Textarea
             {...form.register("title")}
