--- conflicted
+++ resolved
@@ -128,27 +128,14 @@
       choiceItems
         .filter(({ active }) => active)
         .map(
-<<<<<<< HEAD
-          (
-            {
-              choice,
-              aggregationValues,
-              color,
-              aggregationTimestamps: timestamps,
-              closeTime,
-            },
-            index
-          ) => {
-=======
           ({
             id,
             choice,
-            values,
+            aggregationValues,
             color,
-            timestamps: optionTimestamps,
+            aggregationTimestamps: timestamps,
             closeTime,
           }) => {
->>>>>>> 1388e6b1
             return {
               choiceLabel: choice,
               color,
@@ -158,18 +145,13 @@
                     timestamps,
                     values: aggregationValues,
                     cursorTimestamp,
-<<<<<<< HEAD
-                    question: questions[index],
-                    closeTime,
-=======
                     closeTime,
                     question: questions.find((q) => q.id === id),
->>>>>>> 1388e6b1
                   }),
             };
           }
         ),
-    [choiceItems, cursorTimestamp, hideCP, questions, timestamps]
+    [choiceItems, cursorTimestamp, hideCP, questions]
   );
   const tooltipUserChoices = useMemo<ChoiceTooltipItem[]>(() => {
     if (!user) {
@@ -195,7 +177,7 @@
           };
         }
       );
-  }, [choiceItems, cursorTimestamp, questions, timestamps]);
+  }, [choiceItems, cursorTimestamp, questions, user]);
 
   const forecastersCount = useMemo(() => {
     // display cursor based value when viewing a single active option
@@ -271,20 +253,11 @@
   isUserPrediction?: boolean;
   closeTime?: number | undefined;
 }) {
-<<<<<<< HEAD
   const hasValue =
     cursorTimestamp >= Math.min(...timestamps) &&
     cursorTimestamp <= Math.max(...timestamps, closeTime ?? 0);
-  if (!hasValue) {
+  if (!hasValue || !question) {
     return "...";
-=======
-  const hasValue = isUserPrediction
-    ? cursorTimestamp >= Math.min(...timestamps)
-    : cursorTimestamp >= Math.min(...timestamps) &&
-      cursorTimestamp <= Math.max(...timestamps, closeTime ?? 0);
-  if (!hasValue || !question) {
-    return "?";
->>>>>>> 1388e6b1
   }
 
   const closestTimestamp = findPreviousTimestamp(timestamps, cursorTimestamp);
