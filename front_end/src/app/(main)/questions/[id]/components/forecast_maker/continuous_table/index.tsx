--- conflicted
+++ resolved
@@ -157,7 +157,6 @@
     [quantileComponents, onQuantileChange, question, t]
   );
 
-<<<<<<< HEAD
   const lowerBoundLocation =
     question.type !== QuestionType.Discrete || !question.inbound_outcome_count
       ? 0
@@ -166,17 +165,20 @@
     question.type !== QuestionType.Discrete || !question.inbound_outcome_count
       ? 1
       : 1 - 0.5 / question.inbound_outcome_count;
-=======
   const getDisplayValue = (value: number | null | undefined) => {
-    return getTableDisplayValue(value, {
-      questionType: question.type,
-      scaling: question.scaling,
-      precision: 4,
-      unit: question.unit,
-      actual_resolve_time: question.actual_resolve_time ?? null,
-    });
+    return getTableDisplayValue(
+      value
+        ? Math.min(upperBoundLocation, Math.max(lowerBoundLocation, value))
+        : undefined,
+      {
+        questionType: question.type,
+        scaling: question.scaling,
+        precision: 4,
+        unit: question.unit,
+        actual_resolve_time: question.actual_resolve_time ?? null,
+      }
+    );
   };
->>>>>>> d83a157c
 
   return (
     <>
@@ -188,20 +190,8 @@
                 <Td></Td>
                 {question.open_lower_bound && (
                   <Td className="rounded bg-blue-400/60 p-1 dark:bg-blue-600/20 ">
-<<<<<<< HEAD
                     {(question.type === QuestionType.Discrete ? "<" : "") +
-                      getTableDisplayValue({
-                        value: lowerBoundLocation,
-                        questionType: question.type,
-                        scaling: question.scaling,
-                        precision: 4,
-                        unit: question.unit,
-                        actual_resolve_time:
-                          question.actual_resolve_time ?? null,
-                      })}
-=======
-                    {getDisplayValue(0)}
->>>>>>> d83a157c
+                      getDisplayValue(0)}
                   </Td>
                 )}
                 <Td className="rounded bg-blue-400/60 p-1 dark:bg-blue-600/20">
@@ -215,20 +205,8 @@
                 </Td>
                 {question.open_upper_bound && (
                   <Td className="rounded bg-blue-400/60 p-1 dark:bg-blue-600/20">
-<<<<<<< HEAD
                     {(question.type === QuestionType.Discrete ? ">" : "") +
-                      getTableDisplayValue({
-                        value: upperBoundLocation,
-                        questionType: question.type,
-                        scaling: question.scaling,
-                        precision: 4,
-                        unit: question.unit,
-                        actual_resolve_time:
-                          question.actual_resolve_time ?? null,
-                      })}
-=======
-                    {getDisplayValue(1)}
->>>>>>> d83a157c
+                      getDisplayValue(1)}
                   </Td>
                 )}
               </>
@@ -248,57 +226,6 @@
                 </Td>
               )}
               <Td className="tabular-nums tracking-tight">
-<<<<<<< HEAD
-                {getTableDisplayValue({
-                  value: communityQuartiles?.lower25
-                    ? Math.min(
-                        upperBoundLocation,
-                        Math.max(
-                          lowerBoundLocation,
-                          communityQuartiles?.lower25
-                        )
-                      )
-                    : undefined,
-                  questionType: question.type,
-                  scaling: question.scaling,
-                  precision: 4,
-                  unit: question.unit,
-                  actual_resolve_time: question.actual_resolve_time ?? null,
-                })}
-              </Td>
-              <Td className="tabular-nums tracking-tight">
-                {getTableDisplayValue({
-                  value: communityQuartiles?.median
-                    ? Math.min(
-                        upperBoundLocation,
-                        Math.max(lowerBoundLocation, communityQuartiles?.median)
-                      )
-                    : undefined,
-                  questionType: question.type,
-                  scaling: question.scaling,
-                  precision: 4,
-                  unit: question.unit,
-                  actual_resolve_time: question.actual_resolve_time ?? null,
-                })}
-              </Td>
-              <Td className="tabular-nums tracking-tight">
-                {getTableDisplayValue({
-                  value: communityQuartiles?.upper75
-                    ? Math.min(
-                        upperBoundLocation,
-                        Math.max(
-                          lowerBoundLocation,
-                          communityQuartiles?.upper75
-                        )
-                      )
-                    : undefined,
-                  questionType: question.type,
-                  scaling: question.scaling,
-                  precision: 4,
-                  unit: question.unit,
-                  actual_resolve_time: question.actual_resolve_time ?? null,
-                })}
-=======
                 {getDisplayValue(communityQuartiles?.lower25)}
               </Td>
               <Td className="tabular-nums tracking-tight">
@@ -306,7 +233,6 @@
               </Td>
               <Td className="tabular-nums tracking-tight">
                 {getDisplayValue(communityQuartiles?.upper75)}
->>>>>>> d83a157c
               </Td>
               {question.open_upper_bound && (
                 <Td>
@@ -330,63 +256,6 @@
                       </Td>
                     )}
                     <Td className="tabular-nums tracking-tight">
-<<<<<<< HEAD
-                      {getTableDisplayValue({
-                        value: userQuartiles?.lower25
-                          ? Math.min(
-                              upperBoundLocation,
-                              Math.max(
-                                lowerBoundLocation,
-                                userQuartiles?.lower25
-                              )
-                            )
-                          : undefined,
-                        questionType: question.type,
-                        scaling: question.scaling,
-                        precision: 4,
-                        unit: question.unit,
-                        actual_resolve_time:
-                          question.actual_resolve_time ?? null,
-                      })}
-                    </Td>
-                    <Td className="tabular-nums tracking-tight">
-                      {getTableDisplayValue({
-                        value: userQuartiles?.median
-                          ? Math.min(
-                              upperBoundLocation,
-                              Math.max(
-                                lowerBoundLocation,
-                                userQuartiles?.median
-                              )
-                            )
-                          : undefined,
-                        questionType: question.type,
-                        scaling: question.scaling,
-                        precision: 4,
-                        unit: question.unit,
-                        actual_resolve_time:
-                          question.actual_resolve_time ?? null,
-                      })}
-                    </Td>
-                    <Td className="tabular-nums tracking-tight">
-                      {getTableDisplayValue({
-                        value: userQuartiles?.upper75
-                          ? Math.min(
-                              upperBoundLocation,
-                              Math.max(
-                                lowerBoundLocation,
-                                userQuartiles?.upper75
-                              )
-                            )
-                          : undefined,
-                        questionType: question.type,
-                        scaling: question.scaling,
-                        precision: 4,
-                        unit: question.unit,
-                        actual_resolve_time:
-                          question.actual_resolve_time ?? null,
-                      })}
-=======
                       {getDisplayValue(userQuartiles?.lower25)}
                     </Td>
                     <Td className="tabular-nums tracking-tight">
@@ -394,7 +263,6 @@
                     </Td>
                     <Td className="tabular-nums tracking-tight">
                       {getDisplayValue(userQuartiles?.upper75)}
->>>>>>> d83a157c
                     </Td>
                     {question.open_upper_bound && userBounds && (
                       <Td>{(userBounds.aboveUpper * 100).toFixed(1)}%</Td>
@@ -570,60 +438,6 @@
                   </Td>
                 )}
                 <Td className="tabular-nums tracking-tight">
-<<<<<<< HEAD
-                  {getTableDisplayValue({
-                    value: userPreviousQuartiles?.lower25
-                      ? Math.min(
-                          upperBoundLocation,
-                          Math.max(
-                            lowerBoundLocation,
-                            userPreviousQuartiles?.lower25
-                          )
-                        )
-                      : undefined,
-                    questionType: question.type,
-                    scaling: question.scaling,
-                    precision: 4,
-                    unit: question.unit,
-                    actual_resolve_time: question.actual_resolve_time ?? null,
-                  })}
-                </Td>
-                <Td className="tabular-nums tracking-tight">
-                  {getTableDisplayValue({
-                    value: userPreviousQuartiles?.median
-                      ? Math.min(
-                          upperBoundLocation,
-                          Math.max(
-                            lowerBoundLocation,
-                            userPreviousQuartiles?.median
-                          )
-                        )
-                      : undefined,
-                    questionType: question.type,
-                    scaling: question.scaling,
-                    precision: 4,
-                    unit: question.unit,
-                    actual_resolve_time: question.actual_resolve_time ?? null,
-                  })}
-                </Td>
-                <Td className="tabular-nums tracking-tight">
-                  {getTableDisplayValue({
-                    value: userPreviousQuartiles?.upper75
-                      ? Math.min(
-                          upperBoundLocation,
-                          Math.max(
-                            lowerBoundLocation,
-                            userPreviousQuartiles?.upper75
-                          )
-                        )
-                      : undefined,
-                    questionType: question.type,
-                    scaling: question.scaling,
-                    precision: 4,
-                    unit: question.unit,
-                    actual_resolve_time: question.actual_resolve_time ?? null,
-                  })}
-=======
                   {getDisplayValue(userPreviousQuartiles?.lower25)}
                 </Td>
                 <Td className="tabular-nums tracking-tight">
@@ -631,7 +445,6 @@
                 </Td>
                 <Td className="tabular-nums tracking-tight">
                   {getDisplayValue(userPreviousQuartiles?.upper75)}
->>>>>>> d83a157c
                 </Td>
                 {question.open_upper_bound && userPreviousBounds && (
                   <Td>{(userPreviousBounds.aboveUpper * 100).toFixed(1)}%</Td>
@@ -728,26 +541,7 @@
             </Td>
             {withCommunityQuartiles && (
               <Td className="tabular-nums tracking-tight text-olive-800 dark:text-olive-800-dark">
-<<<<<<< HEAD
-                {getTableDisplayValue({
-                  value: communityQuartiles?.lower25
-                    ? Math.min(
-                        upperBoundLocation,
-                        Math.max(
-                          lowerBoundLocation,
-                          communityQuartiles?.lower25
-                        )
-                      )
-                    : undefined,
-                  questionType: question.type,
-                  scaling: question.scaling,
-                  precision: 4,
-                  unit: question.unit,
-                  actual_resolve_time: null,
-                })}
-=======
                 {getDisplayValue(communityQuartiles?.lower25)}
->>>>>>> d83a157c
               </Td>
             )}
             {withUserQuartiles &&
@@ -773,25 +567,7 @@
             ) : (
               <Td className="text-orange-800 dark:text-orange-800-dark">
                 {isDirty || hasUserForecast ? (
-<<<<<<< HEAD
-                  <>
-                    {getTableDisplayValue({
-                      value: userQuartiles?.lower25
-                        ? Math.min(
-                            upperBoundLocation,
-                            Math.max(lowerBoundLocation, userQuartiles?.lower25)
-                          )
-                        : undefined,
-                      questionType: question.type,
-                      scaling: question.scaling,
-                      precision: 4,
-                      unit: question.unit,
-                      actual_resolve_time: question.actual_resolve_time ?? null,
-                    })}
-                  </>
-=======
                   <>{getDisplayValue(userQuartiles?.lower25)}</>
->>>>>>> d83a157c
                 ) : (
                   "—"
                 )}
@@ -799,26 +575,7 @@
             )}
             {withUserQuartiles && userPreviousQuartiles && (
               <Td className="tabular-nums tracking-tight text-orange-800 dark:text-orange-800-dark">
-<<<<<<< HEAD
-                {getTableDisplayValue({
-                  value: userPreviousQuartiles?.lower25
-                    ? Math.min(
-                        upperBoundLocation,
-                        Math.max(
-                          lowerBoundLocation,
-                          userPreviousQuartiles?.lower25
-                        )
-                      )
-                    : undefined,
-                  questionType: question.type,
-                  scaling: question.scaling,
-                  precision: 4,
-                  unit: question.unit,
-                  actual_resolve_time: question.actual_resolve_time ?? null,
-                })}
-=======
                 {getDisplayValue(userPreviousQuartiles?.lower25)}
->>>>>>> d83a157c
               </Td>
             )}
           </tr>
@@ -828,23 +585,7 @@
             </Td>
             {withCommunityQuartiles && (
               <Td className="tabular-nums tracking-tight text-olive-800 dark:text-olive-800-dark">
-<<<<<<< HEAD
-                {getTableDisplayValue({
-                  value: communityQuartiles?.median
-                    ? Math.min(
-                        upperBoundLocation,
-                        Math.max(lowerBoundLocation, communityQuartiles?.median)
-                      )
-                    : undefined,
-                  questionType: question.type,
-                  scaling: question.scaling,
-                  precision: 4,
-                  unit: question.unit,
-                  actual_resolve_time: question.actual_resolve_time ?? null,
-                })}
-=======
                 {getDisplayValue(communityQuartiles?.median)}
->>>>>>> d83a157c
               </Td>
             )}
             {withUserQuartiles &&
@@ -870,25 +611,7 @@
             ) : (
               <Td className="text-orange-800 dark:text-orange-800-dark">
                 {isDirty || hasUserForecast ? (
-<<<<<<< HEAD
-                  <>
-                    {getTableDisplayValue({
-                      value: userQuartiles?.median
-                        ? Math.min(
-                            upperBoundLocation,
-                            Math.max(lowerBoundLocation, userQuartiles?.median)
-                          )
-                        : undefined,
-                      questionType: question.type,
-                      scaling: question.scaling,
-                      precision: 4,
-                      unit: question.unit,
-                      actual_resolve_time: question.actual_resolve_time ?? null,
-                    })}
-                  </>
-=======
                   <>{getDisplayValue(userQuartiles?.median)}</>
->>>>>>> d83a157c
                 ) : (
                   "—"
                 )}
@@ -896,26 +619,7 @@
             )}
             {withUserQuartiles && userPreviousQuartiles && (
               <Td className="tabular-nums tracking-tight text-orange-800 dark:text-orange-800-dark">
-<<<<<<< HEAD
-                {getTableDisplayValue({
-                  value: userPreviousQuartiles?.median
-                    ? Math.min(
-                        upperBoundLocation,
-                        Math.max(
-                          lowerBoundLocation,
-                          userPreviousQuartiles?.median
-                        )
-                      )
-                    : undefined,
-                  questionType: question.type,
-                  scaling: question.scaling,
-                  precision: 4,
-                  unit: question.unit,
-                  actual_resolve_time: question.actual_resolve_time ?? null,
-                })}
-=======
                 {getDisplayValue(userPreviousQuartiles?.median)}
->>>>>>> d83a157c
               </Td>
             )}
           </tr>
@@ -925,26 +629,7 @@
             </Td>
             {withCommunityQuartiles && (
               <Td className="tabular-nums tracking-tight text-olive-800 dark:text-olive-800-dark">
-<<<<<<< HEAD
-                {getTableDisplayValue({
-                  value: communityQuartiles?.upper75
-                    ? Math.min(
-                        upperBoundLocation,
-                        Math.max(
-                          lowerBoundLocation,
-                          communityQuartiles?.upper75
-                        )
-                      )
-                    : undefined,
-                  questionType: question.type,
-                  scaling: question.scaling,
-                  precision: 4,
-                  unit: question.unit,
-                  actual_resolve_time: question.actual_resolve_time ?? null,
-                })}
-=======
                 {getDisplayValue(communityQuartiles?.upper75)}
->>>>>>> d83a157c
               </Td>
             )}
             {withUserQuartiles &&
@@ -970,25 +655,7 @@
             ) : (
               <Td className="text-orange-800 dark:text-orange-800-dark">
                 {isDirty || hasUserForecast ? (
-<<<<<<< HEAD
-                  <>
-                    {getTableDisplayValue({
-                      value: userQuartiles?.upper75
-                        ? Math.min(
-                            upperBoundLocation,
-                            Math.max(lowerBoundLocation, userQuartiles?.upper75)
-                          )
-                        : undefined,
-                      questionType: question.type,
-                      scaling: question.scaling,
-                      precision: 4,
-                      unit: question.unit,
-                      actual_resolve_time: question.actual_resolve_time ?? null,
-                    })}
-                  </>
-=======
                   <>{getDisplayValue(userQuartiles?.upper75)}</>
->>>>>>> d83a157c
                 ) : (
                   "—"
                 )}
@@ -996,26 +663,7 @@
             )}
             {withUserQuartiles && userPreviousQuartiles && (
               <Td className="tabular-nums tracking-tight text-orange-800 dark:text-orange-800-dark">
-<<<<<<< HEAD
-                {getTableDisplayValue({
-                  value: userPreviousQuartiles?.upper75
-                    ? Math.min(
-                        upperBoundLocation,
-                        Math.max(
-                          lowerBoundLocation,
-                          userPreviousQuartiles?.upper75
-                        )
-                      )
-                    : undefined,
-                  questionType: question.type,
-                  scaling: question.scaling,
-                  precision: 4,
-                  unit: question.unit,
-                  actual_resolve_time: question.actual_resolve_time ?? null,
-                })}
-=======
                 {getDisplayValue(userPreviousQuartiles?.upper75)}
->>>>>>> d83a157c
               </Td>
             )}
           </tr>
