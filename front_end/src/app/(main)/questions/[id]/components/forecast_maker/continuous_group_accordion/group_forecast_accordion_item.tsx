import { faChevronDown } from "@fortawesome/free-solid-svg-icons";
import { FontAwesomeIcon } from "@fortawesome/react-fontawesome";
import { Disclosure, DisclosurePanel } from "@headlessui/react";
import { useLocale } from "next-intl";
import { FC, PropsWithChildren, useState } from "react";

import ContinuousAreaChart from "@/components/charts/continuous_area_chart";
import { ContinuousForecastInputType } from "@/types/charts";
import { QuestionStatus } from "@/types/post";
import { Quantile } from "@/types/question";
import {
  displayValue,
  getContinuousAreaChartData,
  getDisplayValue,
} from "@/utils/charts";
import cn from "@/utils/cn";
import {
  getSliderNumericForecastDataset,
  getQuantileNumericForecastDataset,
} from "@/utils/forecasts";
import { formatResolution } from "@/utils/questions";

import { AccordionOpenButton } from "./accordion_open_button";
import { AccordionResolutionCell } from "./accordion_resolution_cell";
import { ContinuousGroupOption } from "./group_forecast_accordion";
import MobileAccordionModal from "./group_forecast_accordion_modal";

type AccordionItemProps = {
  option: ContinuousGroupOption;
  showCP?: boolean;
  subQuestionId?: number | null;
  type: QuestionStatus.OPEN | QuestionStatus.CLOSED | QuestionStatus.RESOLVED;
};

const AccordionItem: FC<PropsWithChildren<AccordionItemProps>> = ({
  option,
  showCP,
  children,
  subQuestionId,
  type,
}) => {
  const locale = useLocale();
  const [isModalOpen, setIsModalOpen] = useState(false);
  const {
    question,
    name: title,
    isDirty,
    resolution,
<<<<<<< HEAD
    question.type,
    locale,
    question.unit
  );
=======
    forecastInputMode,
    hasUserForecast,
  } = option;
  const formatedResolution = formatResolution({
    resolution,
    questionType: question.type,
    locale,
    scaling: question.scaling,
  });

  const showUserPrediction = hasUserForecast || isDirty;
>>>>>>> dfa303e2
  const isResolvedOption = type === QuestionStatus.RESOLVED;
  const latest = question.aggregations.recency_weighted.latest;
  const optionForecast =
    forecastInputMode === ContinuousForecastInputType.Slider
      ? getSliderNumericForecastDataset(
          option.userSliderForecast,
          question.open_lower_bound,
          question.open_upper_bound
        )
      : getQuantileNumericForecastDataset(
          option.userQuantileForecast,
          question
        );

  const continuousAreaChartData = getContinuousAreaChartData(
    latest,
    question.my_forecasts?.latest,
    optionForecast && showUserPrediction
      ? { cdf: optionForecast.cdf, pmf: optionForecast.pmf }
      : undefined,
    type === QuestionStatus.CLOSED
  );
  const median = getDisplayValue({
    value: showCP ? option.communityQuartiles?.median : undefined,
    questionType: option.question.type,
    scaling: option.question.scaling,
  });
  const userMedian = showUserPrediction
    ? forecastInputMode === ContinuousForecastInputType.Quantile
      ? displayValue({
          value:
            option.userQuantileForecast?.find((q) => q.quantile === Quantile.q2)
              ?.value ?? null,
          questionType: option.question.type,
          scaling: option.question.scaling,
        })
      : getDisplayValue({
          value: option.userQuartiles?.median,
          questionType: option.question.type,
          scaling: option.question.scaling,
        })
    : undefined;

  const handleClick = () => {
    setIsModalOpen((prev) => !prev);
  };

  return (
    <>
      <Disclosure as="div" defaultOpen={subQuestionId === option.id}>
        {({ open }) => (
          <div>
            <AccordionOpenButton
              onClick={handleClick}
              open={open}
              isResolved={isResolvedOption}
              isDirty={!isResolvedOption && isDirty}
            >
              <div className="flex h-full shrink grow items-center overflow-hidden">
                <span className="line-clamp-2 pl-4 pr-2 text-sm font-bold text-gray-900 dark:text-gray-900-dark sm:text-base">
                  {title}
                </span>
              </div>
              <div className="flex h-full min-w-[105px] max-w-[105px] shrink-0 grow-[3] items-center justify-center gap-0.5 sm:min-w-[420px] sm:max-w-[420px]">
                <AccordionResolutionCell
                  formatedResolution={formatedResolution}
                  resolution={resolution}
                  median={median}
                  userMedian={
                    option.userQuartiles?.median ? userMedian : undefined
                  }
                  type={type}
                />
                <div className="hidden h-full shrink-0 grow-0 items-center justify-center sm:block sm:w-[325px]">
                  {!open && (
                    <ContinuousAreaChart
                      data={continuousAreaChartData}
                      graphType="pmf"
                      height={55}
                      hideLabels
                      hideCP={!showCP}
                      scaling={question.scaling}
                      questionType={question.type}
                      resolution={question.resolution}
                    />
                  )}
                </div>
              </div>
              <div className="flex h-full w-[43px] shrink-0 grow-0 items-center justify-center">
                <div className="flex size-[26px] items-center justify-center rounded-full border border-blue-400 bg-blue-100 dark:border-blue-400-dark dark:bg-blue-100-dark">
                  <FontAwesomeIcon
                    icon={faChevronDown}
                    className={cn(
                      "h-4 -rotate-90 text-blue-700 duration-75 ease-linear dark:text-blue-700-dark sm:rotate-0",
                      open && "sm:rotate-180"
                    )}
                  />
                </div>
              </div>
            </AccordionOpenButton>
            <DisclosurePanel className="mb-2 hidden pt-0 sm:block">
              {children}
            </DisclosurePanel>
          </div>
        )}
      </Disclosure>
      <MobileAccordionModal
        isOpen={isModalOpen}
        onClose={() => setIsModalOpen(false)}
        title={title}
      >
        {children}
      </MobileAccordionModal>
    </>
  );
};

export { AccordionItem };<|MERGE_RESOLUTION|>--- conflicted
+++ resolved
@@ -46,12 +46,6 @@
     name: title,
     isDirty,
     resolution,
-<<<<<<< HEAD
-    question.type,
-    locale,
-    question.unit
-  );
-=======
     forecastInputMode,
     hasUserForecast,
   } = option;
@@ -60,10 +54,10 @@
     questionType: question.type,
     locale,
     scaling: question.scaling,
+    unit: question.unit,
   });
 
   const showUserPrediction = hasUserForecast || isDirty;
->>>>>>> dfa303e2
   const isResolvedOption = type === QuestionStatus.RESOLVED;
   const latest = question.aggregations.recency_weighted.latest;
   const optionForecast =
