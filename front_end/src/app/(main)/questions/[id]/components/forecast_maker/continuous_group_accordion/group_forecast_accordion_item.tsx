--- conflicted
+++ resolved
@@ -12,12 +12,8 @@
 import { useBreakpoint } from "@/hooks/tailwind";
 import { ContinuousForecastInputType } from "@/types/charts";
 import { QuestionStatus } from "@/types/post";
-<<<<<<< HEAD
 import { DefaultInboundOutcomeCount, Quantile } from "@/types/question";
-=======
-import { Quantile } from "@/types/question";
 import cn from "@/utils/core/cn";
->>>>>>> d83a157c
 import {
   getQuantileNumericForecastDataset,
   getSliderNumericForecastDataset,
