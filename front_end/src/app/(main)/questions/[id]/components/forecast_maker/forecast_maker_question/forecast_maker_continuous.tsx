--- conflicted
+++ resolved
@@ -89,14 +89,11 @@
   );
 
   const userCdf: number[] = dataset.cdf;
-<<<<<<< HEAD
-  const latest = question.aggregations.recency_weighted.latest;
-=======
   const userPreviousCdf: number[] | undefined =
     overlayPreviousForecast && previousForecast
       ? previousForecast.forecast_values
       : undefined;
->>>>>>> a162fdf3
+  const latest = question.aggregations.recency_weighted.latest;
   const communityCdf: number[] | undefined =
     latest && !latest.end_time ? latest?.forecast_values : undefined;
 
