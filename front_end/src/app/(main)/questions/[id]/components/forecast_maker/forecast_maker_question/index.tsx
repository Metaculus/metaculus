--- conflicted
+++ resolved
@@ -108,21 +108,13 @@
       resolutionText = t("resolutionDescriptionContinuous");
   }
 
-<<<<<<< HEAD
-  const formattedResolution = formatResolution(
-    question.resolution,
-    question.type,
-    locale,
-    question.unit
-  );
-=======
   const formattedResolution = formatResolution({
     resolution: question.resolution,
     questionType: question.type,
     locale,
     scaling: question.scaling,
+    unit: question.unit,
   });
->>>>>>> dfa303e2
 
   return (
     <div className="mb-3 text-gray-600 dark:text-gray-600-dark">
