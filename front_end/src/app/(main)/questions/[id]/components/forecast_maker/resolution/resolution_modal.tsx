--- conflicted
+++ resolved
@@ -55,13 +55,8 @@
   const unambiguousType = watch("unambiguousType");
   const resolutionTypeOptions = useMemo(() => {
     const baseQuestionOptions = [
-<<<<<<< HEAD
-      { value: "ambiguous", label: "ambiguous" },
-      { value: "annulled", label: "annulled" },
-=======
       { value: AMBIGUOUS_RESOLUTION, label: "Ambiguous" },
       { value: ANNULED_RESOLUTION, label: "Annulled" },
->>>>>>> 925e2b83
     ];
 
     if (["date", "numeric"].includes(question.type)) {
@@ -74,8 +69,8 @@
     if (question.type === "binary") {
       return [
         ...baseQuestionOptions,
-        { value: "yes", label: "yes" },
-        { value: "no", label: "no" },
+        { value: "yes", label: "Yes" },
+        { value: "no", label: "No" },
       ];
     }
 
