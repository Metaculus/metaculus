--- conflicted
+++ resolved
@@ -150,8 +150,7 @@
       (option) => option.id !== activeTableOption
     );
 
-<<<<<<< HEAD
-    if (!!inactiveOption?.value) {
+    if (inactiveOption?.value ?? inactiveOption?.quantileValue) {
       // Copy forecast from inactive option if there is a prediction
       return {
         label: t("copyFromBranch", {
@@ -160,13 +159,6 @@
         fromQuestionId: inactiveOption.id,
         toQuestionId: activeTableOption,
       };
-=======
-    if (
-      !inactiveOption ||
-      (inactiveOption.value === null && inactiveOption.quantileValue === null)
-    ) {
-      return null;
->>>>>>> cf42bcac
     }
 
     if (!!condition_child.my_forecasts?.latest) {
@@ -188,47 +180,51 @@
             const fromChoice = prev.find(
               (prevChoice) => prevChoice.id === fromQuestionId
             );
-<<<<<<< HEAD
             if (fromChoice?.value) {
               return {
                 ...prevChoice,
                 value: fromChoice.value,
+                quantileValue: fromChoice.quantileValue,
+                quantileForecast: fromChoice.quantileForecast.map((q) => ({
+                  ...q,
+                  isDirty: true,
+                })),
                 sliderForecast: fromChoice.sliderForecast,
+                forecastInputMode: fromChoice.forecastInputMode,
                 isDirty: true,
               };
             }
 
             const latest = condition_child.my_forecasts?.latest;
             if (latest?.distribution_input?.components) {
-              return {
+              const updatedForecast = {
                 ...prevChoice,
                 value: latest.centers?.at(0) ?? null,
-                sliderForecast: getSliderValue(
-                  latest.distribution_input
-                    .components as DistributionSliderComponent[]
-                ),
+                quantileValue: null,
+                quantileForecast:
+                  latest.distribution_input.type === "quantile"
+                    ? latest.distribution_input.components
+                    : getQuantilesDistributionFromSlider(
+                        latest.distribution_input.components,
+                        condition_child as QuestionWithNumericForecasts
+                      ),
+                sliderForecast:
+                  latest.distribution_input.type === "slider"
+                    ? latest.distribution_input.components
+                    : getSliderDistributionFromQuantiles(
+                        latest.distribution_input.components,
+                        condition_child
+                      ),
                 isDirty: true,
+                forecastInputMode:
+                  latest.distribution_input.type === "slider"
+                    ? ContinuousForecastInputType.Slider
+                    : ContinuousForecastInputType.Quantile,
               };
+              return updatedForecast;
             }
 
             return prevChoice;
-=======
-
-            return {
-              ...prevChoice,
-              value: fromChoiceOption?.value ?? prevChoice.value,
-              quantileValue:
-                fromChoiceOption?.quantileValue ?? prevChoice.quantileValue,
-              quantileForecast:
-                fromChoiceOption?.quantileForecast.map((q) => ({
-                  ...q,
-                  isDirty: true,
-                })) ?? prevChoice.quantileForecast,
-              sliderForecast:
-                fromChoiceOption?.sliderForecast ?? prevChoice.sliderForecast,
-              isDirty: true,
-            };
->>>>>>> cf42bcac
           }
 
           return prevChoice;
