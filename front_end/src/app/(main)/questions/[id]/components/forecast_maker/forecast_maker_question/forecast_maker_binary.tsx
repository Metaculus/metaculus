--- conflicted
+++ resolved
@@ -90,25 +90,6 @@
   const [submit, isPending] = useServerAction(handlePredictSubmit);
   return (
     <>
-<<<<<<< HEAD
-      <div className="tour-prediction-input">
-        <BinarySlider
-          forecast={forecast}
-          onChange={setForecast}
-          isDirty={isForecastDirty}
-          communityForecast={
-            !!user && user.hide_community_prediction ? null : communityForecast
-          }
-          onBecomeDirty={() => {
-            setIsForecastDirty(true);
-          }}
-          disabled={!canPredict}
-        />
-        {predictionMessage && (
-          <div className="text-center text-sm italic text-gray-700 dark:text-gray-700-dark">
-            {t(predictionMessage)}
-          </div>
-=======
       <BinarySlider
         forecast={forecast}
         onChange={setForecast}
@@ -149,32 +130,9 @@
             question={question}
             permission={permission}
           />
->>>>>>> ee411540
         )}
-        <div className="flex flex-col items-center justify-center">
-          {canPredict && (
-            <>
-              <Button
-                variant="primary"
-                disabled={!!user && (!isForecastDirty || isPending)}
-                onClick={submit}
-              >
-                {user ? t("predict") : t("signUpToPredict")}
-              </Button>
-              <div className="h-[32px] w-full">
-                {isPending && <LoadingIndicator />}
-              </div>
-            </>
-          )}
-          {canResolve && (
-            <QuestionResolutionButton
-              question={question}
-              permission={permission}
-            />
-          )}
-        </div>
-        <FormErrorMessage errors={submitError} />
       </div>
+      <FormErrorMessage errors={submitError} />
     </>
   );
 };
