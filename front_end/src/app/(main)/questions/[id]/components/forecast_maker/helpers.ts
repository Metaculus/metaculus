<<<<<<< HEAD
import { isNil, isNull } from "lodash";
import { MessageKeys, useTranslations } from "next-intl";
=======
import { isNil } from "lodash";
import { useTranslations } from "next-intl";
>>>>>>> d83a157c

import {
  DefaultInboundOutcomeCount,
  DistributionQuantileComponent,
  Quantile,
  QuestionType,
  QuestionWithNumericForecasts,
  Scaling,
} from "@/types/question";
import { TranslationKey } from "@/types/translations";
import { unscaleNominalLocation } from "@/utils/math";

export function validateQuantileInput({
  question,
  components,
  newValue,
  quantile,
  t,
}: {
  question: QuestionWithNumericForecasts;
  components: DistributionQuantileComponent;
  newValue: number | undefined;
  quantile: Quantile;
  t: ReturnType<typeof useTranslations>;
}): string | undefined {
  const { open_lower_bound, open_upper_bound } = question;
  let range_min = question.scaling.range_min;
  let range_max = question.scaling.range_max;
  if (
    question.type === QuestionType.Discrete &&
    !isNull(range_max) &&
    !isNull(range_min) &&
    !isNull(question.inbound_outcome_count)
  ) {
    const step_size = (range_max - range_min) / question.inbound_outcome_count;
    range_min = Math.round(1e10 * (range_min + 0.5 * step_size)) / 1e10;
    range_max = Math.round(1e10 * (range_max - 0.5 * step_size)) / 1e10;
  }
  const probBelowLower = components[0]?.value;
  const probAboveUpper = components[components.length - 1]?.value;
  const q1 = components.find((q) => q.quantile === Quantile.q1)?.value;
  const q2 = components.find((q) => q.quantile === Quantile.q2)?.value;
  const q3 = components.find((q) => q.quantile === Quantile.q3)?.value;

  if (isNil(range_min) || isNil(range_max) || !components) {
    return t("unexpectedError");
  }
  if (isNil(newValue)) {
    return t("quantileEmptyError");
  }
  // Check for strictly increasing quantiles
  if (
    quantile === Quantile.q1 &&
    ((q2 &&
      (newValue > q2 ||
        (range_min < q2 && q2 < range_max && newValue === q2))) ||
      (q3 &&
        (newValue > q3 ||
          (range_min < q3 && q3 < range_max && newValue === q3))))
  ) {
    return t("q1LessThanError");
  }
  if (
    quantile === Quantile.q2 &&
    ((q1 &&
      (newValue < q1 ||
        (range_min < q1 && q1 < range_max && newValue === q1))) ||
      (q3 &&
        (newValue > q3 ||
          (range_min < q3 && q3 < range_max && newValue === q3))))
  ) {
    return t("q2BetweenError");
  }
  if (
    quantile === Quantile.q3 &&
    ((q1 &&
      (newValue < q1 ||
        (range_min < q1 && q1 < range_max && newValue === q1))) ||
      (q2 &&
        (newValue < q2 ||
          (range_min < q2 && q2 < range_max && newValue === q2))))
  ) {
    return t("q3GreaterThanError");
  }

  // Check minimum distances between quantiles
  if (quantile === Quantile.q1) {
    if (q2 && checkNormalizedDistance(newValue, q2, question.scaling)) {
      return t("quantileTooCloseError");
    }
  } else if (quantile === Quantile.q2) {
    if (
      (q1 && checkNormalizedDistance(newValue, q1, question.scaling)) ||
      (q3 && checkNormalizedDistance(newValue, q3, question.scaling))
    ) {
      return t("quantileTooCloseError");
    }
  } else if (quantile === Quantile.q3) {
    if (q2 && checkNormalizedDistance(newValue, q2, question.scaling)) {
      return t("quantileTooCloseError");
    }
  }

  // Check if quantile out of closed bounds
  if ([Quantile.q1, Quantile.q2, Quantile.q3].some((q) => q === quantile)) {
    if (!open_lower_bound && newValue <= range_min) {
      return t("quantileBelowBoundError");
    }
  }
  if (!open_upper_bound && newValue >= range_max) {
    return t("quantileAboveBoundError");
  }

  // Check bound probability inputs (force 0.1% out of each open bound)
  if (quantile === Quantile.lower || quantile === Quantile.upper) {
    const isLowerBoundCheck = quantile === Quantile.lower;
    const isOpenBound = isLowerBoundCheck ? open_lower_bound : open_upper_bound;
    if (
      (isOpenBound && (newValue < 0.1 || newValue > 99.9)) ||
      (!isOpenBound && newValue !== 0)
    ) {
      return t("probabilityRangeError");
    }
    // Force 1% in range for bound probabilities
    if (
      probBelowLower &&
      probAboveUpper &&
      probBelowLower + probAboveUpper > 99
    ) {
      return t("probabilitySumError");
    }
  }

  // If any quantile is out of bounds, then there should be at least that probability out of that bound
  for (const validation of QUANTILE_BOUND_VALIDATIONS) {
    const isLowerBoundCheck = validation.boundType === "lower";
    const boundValue = isLowerBoundCheck ? range_min : range_max;
    const isOpenBound = isLowerBoundCheck ? open_lower_bound : open_upper_bound;
    const probabilityValue = isLowerBoundCheck
      ? probBelowLower
      : probAboveUpper;
    const quantileValue = components.find(
      (q) => q.quantile === validation.quantile
    )?.value;

    if (validation.withinBounds) {
      // check if percentile is not greater then the bound within range
      if (
        quantile === (isLowerBoundCheck ? Quantile.lower : Quantile.upper) &&
        !isNil(quantileValue) &&
        ((isLowerBoundCheck && quantileValue > boundValue) ||
          (!isLowerBoundCheck && quantileValue < boundValue)) &&
        newValue > validation.percentileValue
      ) {
        return t(validation.errorMessageKey);
      }
    } else {
      // validate quantile out of bounds
      if (
        quantile === validation.quantile &&
        isOpenBound &&
        ((isLowerBoundCheck && newValue <= boundValue) ||
          (!isLowerBoundCheck && newValue >= boundValue)) &&
        !isNil(probabilityValue) &&
        probabilityValue < validation.percentileValue
      ) {
        return t(validation.errorMessageKey);
      }

      // validate probability out of bounds
      if (
        quantile === (isLowerBoundCheck ? Quantile.lower : Quantile.upper) &&
        isOpenBound &&
        !isNil(quantileValue) &&
        ((isLowerBoundCheck && quantileValue <= boundValue) ||
          (!isLowerBoundCheck && quantileValue >= boundValue)) &&
        newValue < validation.percentileValue
      ) {
        return t(validation.errorMessageKey);
      }
    }
  }

  return undefined;
}

export function validateAllQuantileInputs({
  question,
  components,
  t,
}: {
  question: QuestionWithNumericForecasts;
  components: DistributionQuantileComponent;
  t: ReturnType<typeof useTranslations>;
}): {
  quantile: Quantile;
  message: string;
}[] {
  if (!components.length) {
    return [
      {
        quantile: Quantile.q1,
        message: t("unexpectedError"),
      },
    ];
  }

  const errors = components
    .map((q) => {
      return {
        quantile: q.quantile,
        message: validateQuantileInput({
          question,
          components,
          newValue: q.value,
          quantile: q.quantile,
          t,
        }),
      };
    })
    .filter(
      (error): error is { quantile: Quantile; message: string } =>
        error.message !== undefined
    );
  return errors;
}

export function validateUserQuantileData({
  question,
  components,
  cdf,
  t,
  checkInputData = true,
}: {
  question: QuestionWithNumericForecasts;
  components: DistributionQuantileComponent;
  cdf: number[];
  t: ReturnType<typeof useTranslations>;
  checkInputData?: boolean;
}): string[] {
  // Validate the quantile inputs
  const validationErrors = checkInputData
    ? validateAllQuantileInputs({
        question,
        components,
        t,
      }).map((error) => error.message)
    : [];

  // Validate the cdf dataset
  if (!cdf || cdf.length === 0) {
    validationErrors.push(t("emptyCdfError"));
    return validationErrors;
  }

  // Check CDF length
  if (
    cdf.length !==
    (question.inbound_outcome_count || DefaultInboundOutcomeCount) + 1
  ) {
    validationErrors.push(t("invalidCdfLengthError"));
    return validationErrors;
  }

  // Calculate PMF (differences between consecutive CDF values)
  const inboundPmf = [];
  for (let i = 0; i < cdf.length - 1; i++) {
    // eslint-disable-next-line @typescript-eslint/no-non-null-assertion
    const diff = cdf[i + 1]! - cdf[i]!;
    inboundPmf.push(Number(diff.toFixed(10)));
  }

  // Check minimum step size (0.00005)
  const minDiff = 0.01 / 200;
  if (inboundPmf.some((diff) => diff < minDiff)) {
    validationErrors.push(t("quantileTooCloseError"));
  }

  // Check maximum step size (0.59)
  const maxDiff = 0.59;
  if (inboundPmf.some((diff) => diff > maxDiff)) {
    validationErrors.push(t("quantileTooCloseError"));
  }

  // Check bounds
  if (!question.open_lower_bound && cdf[0] !== 0) {
    validationErrors.push(t("quantileTooCloseToClosedBound"));
  }
  if (!question.open_upper_bound && cdf[cdf.length - 1] !== 1) {
    validationErrors.push(t("quantileTooCloseToClosedBound"));
  }

  return validationErrors.filter((error) => error !== undefined);
}

type QuantileCheck = {
  quantile: Quantile;
  percentileValue: number;
  errorMessageKey: TranslationKey;
  boundType: "lower" | "upper";
  withinBounds?: boolean;
};

const QUANTILE_BOUND_VALIDATIONS: QuantileCheck[] = [
  {
    quantile: Quantile.q1,
    percentileValue: 25,
    errorMessageKey: "q1BelowRangeError",
    boundType: "lower",
  },
  {
    quantile: Quantile.q1,
    percentileValue: 75,
    errorMessageKey: "q1AboveRangeError",
    boundType: "upper",
  },
  {
    quantile: Quantile.q2,
    percentileValue: 50,
    errorMessageKey: "q2BelowRangeError",
    boundType: "lower",
  },
  {
    quantile: Quantile.q2,
    percentileValue: 50,
    errorMessageKey: "q2AboveRangeError",
    boundType: "upper",
  },
  {
    quantile: Quantile.q3,
    percentileValue: 75,
    errorMessageKey: "q3BelowRangeError",
    boundType: "lower",
  },
  {
    quantile: Quantile.q3,
    percentileValue: 25,
    errorMessageKey: "q3AboveRangeError",
    boundType: "upper",
  },
  // validation when quartiles are within bounds
  {
    quantile: Quantile.q1,
    percentileValue: 25,
    errorMessageKey: "q1InRangeProbBelowError",
    boundType: "lower",
    withinBounds: true,
  },
  {
    quantile: Quantile.q1,
    percentileValue: 75,
    errorMessageKey: "q1InRangeProbAboveError",
    boundType: "upper",
    withinBounds: true,
  },
  {
    quantile: Quantile.q2,
    percentileValue: 50,
    errorMessageKey: "q2InRangeProbBelowError",
    boundType: "lower",
    withinBounds: true,
  },
  {
    quantile: Quantile.q2,
    percentileValue: 50,
    errorMessageKey: "q2InRangeProbAboveError",
    boundType: "upper",
    withinBounds: true,
  },
  {
    quantile: Quantile.q3,
    percentileValue: 75,
    errorMessageKey: "q3InRangeProbBelowError",
    boundType: "lower",
    withinBounds: true,
  },
  {
    quantile: Quantile.q3,
    percentileValue: 25,
    errorMessageKey: "q3InRangeProbAboveError",
    boundType: "upper",
    withinBounds: true,
  },
];

function checkNormalizedDistance(
  value1: number,
  value2: number,
  scaling: Scaling
): boolean {
  const normalized1 = unscaleNominalLocation(value1, scaling);
  const normalized2 = unscaleNominalLocation(value2, scaling);

  if (
    normalized1 === 0 ||
    normalized1 === 1 ||
    normalized2 === 0 ||
    normalized2 === 1
  )
    return false;

  // 0.007 is the same limit as the clampStep in the ContinuousSlider
  const NORMALIZED_MIN_DISTANCE = 0.007;
  return Math.abs(normalized1 - normalized2) < NORMALIZED_MIN_DISTANCE;
}<|MERGE_RESOLUTION|>--- conflicted
+++ resolved
@@ -1,10 +1,5 @@
-<<<<<<< HEAD
 import { isNil, isNull } from "lodash";
-import { MessageKeys, useTranslations } from "next-intl";
-=======
-import { isNil } from "lodash";
 import { useTranslations } from "next-intl";
->>>>>>> d83a157c
 
 import {
   DefaultInboundOutcomeCount,
