--- conflicted
+++ resolved
@@ -35,18 +35,6 @@
 
     return [];
   }, [post.group_of_questions, post.question]);
-<<<<<<< HEAD
-
-  const approvalMap: Record<string, number> = {};
-  if (post.question) {
-    approvalMap[post.question.title] = post.question.id;
-  } else if (post.group_of_questions) {
-    post.group_of_questions.questions.forEach((q) => {
-      approvalMap[q.title] = q.id;
-    });
-  }
-=======
->>>>>>> d12a9266
 
   const [approvalData, setApprovalData] = useState<
     (ApprovePostParams & { question_title: string })[]
@@ -66,7 +54,6 @@
       ),
     }))
   );
-<<<<<<< HEAD
 
   const handleSubmit = useCallback(async () => {
     setIsLoading(true);
@@ -74,15 +61,6 @@
       // use form data to send request to the email api
       const response = await approvePost(post.id, approvalData);
 
-=======
-
-  const handleSubmit = useCallback(async () => {
-    setIsLoading(true);
-    try {
-      // use form data to send request to the email api
-      const response = await approvePost(post.id, approvalData);
-
->>>>>>> d12a9266
       if (response && "errors" in response && !!response.errors) {
         setSubmitErrors(response.errors);
       } else {
@@ -101,59 +79,6 @@
         setIsOpen(false);
       }}
     >
-<<<<<<< HEAD
-      <form className="flex max-w-xl flex-col items-center gap-4 text-center">
-        {approvalMap && (
-          <>
-            {approvalData.map(
-              ({ question_title, question_id, open_time, cp_reveal_time }) => {
-                return (
-                  <div
-                    key={`question-${question_id}`}
-                    className="flex flex-col gap-2"
-                  >
-                    <div>
-                      <span>{t("Question")}: </span>
-                      <span>{question_title}</span>
-                    </div>
-                    <span>{t("openTime")}</span>
-                    <DatetimeUtc
-                      placeholder="date when forecasts will open"
-                      min={currentDateTime}
-                      onChange={(dt) =>
-                        setApprovalData(
-                          approvalData.map((obj) => ({
-                            ...obj,
-                            ...(obj.question_id === question_id
-                              ? { open_time: dt }
-                              : {}),
-                          }))
-                        )
-                      }
-                      defaultValue={open_time}
-                    />
-                    <span>{t("cpRevealTime")}</span>
-                    <DatetimeUtc
-                      placeholder="time when the cp will be revealed"
-                      min={currentDateTime}
-                      onChange={(dt) =>
-                        setApprovalData(
-                          approvalData.map((obj) => ({
-                            ...obj,
-                            ...(obj.question_id === question_id
-                              ? { cp_reveal_time: dt }
-                              : {}),
-                          }))
-                        )
-                      }
-                      defaultValue={cp_reveal_time}
-                    />
-                  </div>
-                );
-              }
-            )}
-          </>
-=======
       <div className="flex max-w-md flex-col items-center gap-4">
         {!approvalData.length && <p>{post.title}</p>}
         {approvalData.map(
@@ -200,17 +125,12 @@
               />
             </div>
           )
->>>>>>> d12a9266
         )}
         <Button onClick={handleSubmit} disabled={isLoading}>
           {t("approve")}
         </Button>
         <FormError errors={submitErrors} />
-<<<<<<< HEAD
-      </form>
-=======
       </div>
->>>>>>> d12a9266
     </BaseModal>
   );
 };
