--- conflicted
+++ resolved
@@ -145,14 +145,10 @@
                     )}
 
                     <div className="flex flex-col gap-2.5">
-<<<<<<< HEAD
-                      <KeyFactorsSection postId={postData.id} />
-=======
                       <KeyFactorsSection
                         postId={postData.id}
                         postStatus={postData.status}
                       />
->>>>>>> cb3951a1
 
                       <BackgroundInfo post={postData} />
                       {!!postData.group_of_questions && (
