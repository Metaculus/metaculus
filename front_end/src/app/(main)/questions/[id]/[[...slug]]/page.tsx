--- conflicted
+++ resolved
@@ -148,16 +148,12 @@
             <QuestionHeaderInfo post={postData} />
 
             {!!postData.question && (
-<<<<<<< HEAD
               <div className="tour-cp">
-                <DetailedQuestionCard question={postData.question} />
-              </div>
-=======
-              <DetailedQuestionCard
+                <DetailedQuestionCard
                 question={postData.question}
                 nrForecasters={postData.nr_forecasters}
               />
->>>>>>> b2276120
+              </div>
             )}
             {!!postData.group_of_questions && (
               <DetailedGroupCard
