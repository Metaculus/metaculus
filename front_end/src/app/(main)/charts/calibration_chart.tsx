import React from "react";
import {
  VictoryChart,
  VictoryLine,
  VictoryArea,
  VictoryAxis,
  VictoryBar,
  VictoryLabel,
  VictoryScatter,
  VictoryContainer,
} from "victory";

const CalibrationChart: React.FC<{ data: any }> = ({ data }) => {
  const calibrationData = data;
  return (
<<<<<<< HEAD
    <VictoryChart domain={{ x: [0, 1], y: [0, 1] }}>
      <VictoryScatter
        data={calibrationData.map((d: any, index: number) => {
          const y = d.user_middle_quartile;
          return {
            x: (index + 0.5) / calibrationData.length,
            y0: y - 0.01,
            y: y,
            symbol: "diamond",
          };
        })}
        style={{
          data: {
            fill: "orange",
            stroke: "none",
          },
        }}
      />
      <VictoryBar
        barRatio={1.1}
        data={calibrationData.map((d: any, index: number) => {
          const y = d.perfect_calibration;
          return {
            x: (index + 0.5) / calibrationData.length,
            y0: y - 0.01,
            y: y,
          };
        })}
        style={{ data: { fill: "darkgray", opacity: 1 } }}
      />
      {/* Confidence interval area */}
      <VictoryBar
        barRatio={1.1}
        data={calibrationData.map((d: any, index: number) => {
          return {
            x: (index + 0.5) / calibrationData.length,
            y0: d.user_lower_quartile,
            y: d.user_upper_quartile,
          };
        })}
        style={{ data: { fill: "lightgray", opacity: 0.5 } }}
      />

      <VictoryAxis
        tickValues={[0, 0.2, 0.4, 0.6, 0.8, 1]}
        tickFormat={(t: number) => `${(t * 100).toFixed(0)}%`}
        label="Predicted probability"
      />
      <VictoryAxis
        tickValues={[0, 0.2, 0.4, 0.6, 0.8, 1]}
        tickFormat={(t: number) => `${(t * 100).toFixed(0)}%`}
        dependentAxis
        label="Actual frequency"
        axisLabelComponent={<VictoryLabel dy={-12} />}
      />
    </VictoryChart>
=======
    <div className="mb-5 size-full">
      <VictoryChart
        domain={{ x: [0, 1], y: [0, 1] }}
        containerComponent={<VictoryContainer responsive={true} />}
        padding={{ top: 24, bottom: 24, left: 35, right: 12 }}
      >
        <VictoryAxis
          tickValues={[0, 0.2, 0.4, 0.6, 0.8, 1]}
          tickFormat={(t: number) => `${(t * 100).toFixed(0)}%`}
          style={{
            tickLabels: { fontSize: 10, fontWeight: "lighter", opacity: 0.6 },
            axis: { stroke: "#ECEDEE" },
            grid: { stroke: "#ECEDEE" },
          }}
        />
        <VictoryAxis
          tickValues={[0, 0.2, 0.4, 0.6, 0.8, 1]}
          tickFormat={(t: number) => `${(t * 100).toFixed(0)}%`}
          dependentAxis
          axisLabelComponent={<VictoryLabel dy={-12} />}
          style={{
            tickLabels: { fontSize: 10, fontWeight: "lighter", opacity: 0.6 },
            axis: { stroke: "#ECEDEE" },
            grid: { stroke: "#ECEDEE" },
          }}
        />
        <VictoryScatter
          data={calibrationData.map((d: any, index: number) => {
            const y = d.user_middle_quartile;
            return {
              x: (index + 0.5) / calibrationData.length,
              y0: y - 0.01,
              y: y,
              symbol: "diamond",
            };
          })}
          style={{
            data: {
              fill: "orange",
              stroke: "none",
            },
          }}
        />
        <VictoryBar
          barRatio={1.2}
          data={calibrationData.map((d: any, index: number) => {
            const y = d.perfect_calibration;
            return {
              x: (index + 0.5) / calibrationData.length,
              y0: y - 0.01,
              y: y,
            };
          })}
          style={{ data: { fill: "darkgray", opacity: 1 } }}
        />
        {/* Confidence interval area */}
        <VictoryBar
          barRatio={1.4}
          data={calibrationData.map((d: any, index: number) => {
            return {
              x: (index + 0.5) / calibrationData.length,
              y0: d.user_lower_quartile,
              y: d.user_upper_quartile,
            };
          })}
          style={{ data: { fill: "lightgray", opacity: 0.5 } }}
        />
      </VictoryChart>
    </div>
>>>>>>> c8f17995
  );
};

export default CalibrationChart;<|MERGE_RESOLUTION|>--- conflicted
+++ resolved
@@ -1,8 +1,9 @@
+"use client";
+
+import { merge } from "lodash";
 import React from "react";
 import {
   VictoryChart,
-  VictoryLine,
-  VictoryArea,
   VictoryAxis,
   VictoryBar,
   VictoryLabel,
@@ -10,69 +11,21 @@
   VictoryContainer,
 } from "victory";
 
+import { darkTheme, lightTheme } from "@/constants/chart_theme";
+import useAppTheme from "@/hooks/use_app_theme";
+
 const CalibrationChart: React.FC<{ data: any }> = ({ data }) => {
   const calibrationData = data;
+
+  const { theme, getThemeColor } = useAppTheme();
+  const chartTheme = theme === "dark" ? darkTheme : lightTheme;
+  const actualTheme = merge({}, chartTheme);
+  console.log(actualTheme.axis?.style?.axis?.stroke);
+
   return (
-<<<<<<< HEAD
-    <VictoryChart domain={{ x: [0, 1], y: [0, 1] }}>
-      <VictoryScatter
-        data={calibrationData.map((d: any, index: number) => {
-          const y = d.user_middle_quartile;
-          return {
-            x: (index + 0.5) / calibrationData.length,
-            y0: y - 0.01,
-            y: y,
-            symbol: "diamond",
-          };
-        })}
-        style={{
-          data: {
-            fill: "orange",
-            stroke: "none",
-          },
-        }}
-      />
-      <VictoryBar
-        barRatio={1.1}
-        data={calibrationData.map((d: any, index: number) => {
-          const y = d.perfect_calibration;
-          return {
-            x: (index + 0.5) / calibrationData.length,
-            y0: y - 0.01,
-            y: y,
-          };
-        })}
-        style={{ data: { fill: "darkgray", opacity: 1 } }}
-      />
-      {/* Confidence interval area */}
-      <VictoryBar
-        barRatio={1.1}
-        data={calibrationData.map((d: any, index: number) => {
-          return {
-            x: (index + 0.5) / calibrationData.length,
-            y0: d.user_lower_quartile,
-            y: d.user_upper_quartile,
-          };
-        })}
-        style={{ data: { fill: "lightgray", opacity: 0.5 } }}
-      />
-
-      <VictoryAxis
-        tickValues={[0, 0.2, 0.4, 0.6, 0.8, 1]}
-        tickFormat={(t: number) => `${(t * 100).toFixed(0)}%`}
-        label="Predicted probability"
-      />
-      <VictoryAxis
-        tickValues={[0, 0.2, 0.4, 0.6, 0.8, 1]}
-        tickFormat={(t: number) => `${(t * 100).toFixed(0)}%`}
-        dependentAxis
-        label="Actual frequency"
-        axisLabelComponent={<VictoryLabel dy={-12} />}
-      />
-    </VictoryChart>
-=======
     <div className="mb-5 size-full">
       <VictoryChart
+        theme={actualTheme}
         domain={{ x: [0, 1], y: [0, 1] }}
         containerComponent={<VictoryContainer responsive={true} />}
         padding={{ top: 24, bottom: 24, left: 35, right: 12 }}
@@ -82,8 +35,8 @@
           tickFormat={(t: number) => `${(t * 100).toFixed(0)}%`}
           style={{
             tickLabels: { fontSize: 10, fontWeight: "lighter", opacity: 0.6 },
-            axis: { stroke: "#ECEDEE" },
-            grid: { stroke: "#ECEDEE" },
+            axis: { stroke: actualTheme.axis?.style?.axis?.stroke },
+            grid: { stroke: actualTheme.axis?.style?.axis?.stroke },
           }}
         />
         <VictoryAxis
@@ -93,8 +46,8 @@
           axisLabelComponent={<VictoryLabel dy={-12} />}
           style={{
             tickLabels: { fontSize: 10, fontWeight: "lighter", opacity: 0.6 },
-            axis: { stroke: "#ECEDEE" },
-            grid: { stroke: "#ECEDEE" },
+            axis: { stroke: actualTheme.axis?.style?.axis?.stroke },
+            grid: { stroke: actualTheme.axis?.style?.axis?.stroke },
           }}
         />
         <VictoryScatter
@@ -115,7 +68,7 @@
           }}
         />
         <VictoryBar
-          barRatio={1.2}
+          barRatio={1.1}
           data={calibrationData.map((d: any, index: number) => {
             const y = d.perfect_calibration;
             return {
@@ -128,7 +81,7 @@
         />
         {/* Confidence interval area */}
         <VictoryBar
-          barRatio={1.4}
+          barRatio={1.1}
           data={calibrationData.map((d: any, index: number) => {
             return {
               x: (index + 0.5) / calibrationData.length,
@@ -140,7 +93,6 @@
         />
       </VictoryChart>
     </div>
->>>>>>> c8f17995
   );
 };
 
