import Link from "next/link";
import { useTranslations } from "next-intl";
import { FC, PropsWithChildren } from "react";

import { LeaderboardEntry } from "@/types/scoring";
import cn from "@/utils/core/cn";
import { formatUsername } from "@/utils/formatters/users";

import MedalIcon from "../../../components/medal_icon";
import RecencyWeightedAggregationRankTooltip from "../recency_weighted_aggregation_rank_tooltip";

type Props = {
  rowEntry: LeaderboardEntry;
  withCoverage?: boolean;
  userId?: number;
  withPrizePool?: boolean;
  isAdvanced?: boolean;
};

const TableRow: FC<Props> = ({
  rowEntry,
  withCoverage = false,
  userId,
  withPrizePool = true,
  isAdvanced = false,
}) => {
  const {
    user,
    aggregation_method,
    medal,
    rank,
    score,
    excluded,
    coverage,
    take,
    percent_prize,
    prize,
  } = rowEntry;
  const highlight = user?.id === userId || excluded;
  const t = useTranslations();

<<<<<<< HEAD
=======
  if (!withPrizePool) {
    return (
      <tr>
        <Td className="sticky left-0 text-left" highlight={highlight}>
          {!user && aggregation_method === "recency_weighted" ? (
            <RecencyWeightedAggregationRankTooltip />
          ) : (
            <>
              {!!medal && (
                <MedalIcon type={medal} className="mr-2 inline-block size-4" />
              )}
              <span className="flex-1 text-center">{rank}</span>
            </>
          )}
        </Td>
        <Td className="sticky left-0 text-left" highlight={highlight}>
          <Link
            href={
              user
                ? `/accounts/profile/${user.id}/`
                : `/faq/#community-prediction`
            }
          >
            {user
              ? formatUsername(user)
              : aggregation_method == "recency_weighted"
                ? t("communityPrediction")
                : aggregation_method}
          </Link>
        </Td>
        <Td className="text-right tabular-nums" highlight={highlight}>
          {score.toFixed(3)}
        </Td>
      </tr>
    );
  }

>>>>>>> 98009fea
  return (
    <tr>
      <Td className="sticky left-0 text-left" highlight={highlight}>
        {!user && aggregation_method === "recency_weighted" ? (
          <RecencyWeightedAggregationRankTooltip />
        ) : (
          <>
            {!!medal && <MedalIcon type={medal} className="size-5" />}
            <span className="flex-1 text-center">{rank}</span>
          </>
        )}
      </Td>
      <Td className="sticky left-0 text-left" highlight={highlight}>
        <Link
          href={
            user
              ? `/accounts/profile/${user.id}/`
              : `/faq/#community-prediction`
          }
        >
          {user
            ? formatUsername(user)
            : aggregation_method == "recency_weighted"
              ? t("communityPrediction")
              : aggregation_method}
        </Link>
      </Td>
      <Td className="text-right tabular-nums" highlight={highlight}>
        {score.toFixed(3)}
      </Td>
      {isAdvanced && withCoverage && (
        <Td className="text-right tabular-nums" highlight={highlight}>
          {coverage ? `${(coverage * 100).toFixed(0)}%` : "-"}
        </Td>
      )}
      {withPrizePool && (
        <>
          {isAdvanced && (
            <>
              <Td className="text-right tabular-nums" highlight={highlight}>
                {take?.toFixed(3)}
              </Td>
              <Td className="text-right tabular-nums" highlight={highlight}>
                {percent_prize ? `${(percent_prize * 100).toFixed(1)}%` : "-"}
              </Td>
            </>
          )}
          <Td className="text-right tabular-nums" highlight={highlight}>
            {prize && prize >= 10 ? "$" + prize.toFixed(0) : "-"}
          </Td>
        </>
      )}
    </tr>
  );
};

const Td: FC<
  PropsWithChildren<{
    highlight: boolean;
    className?: string;
  }>
> = ({ highlight, className, children }) => (
  <td
    className={cn(
      "px-4 py-2.5 text-sm leading-4",
      highlight
        ? "bg-orange-100 dark:bg-orange-100-dark"
        : "bg-gray-0 dark:bg-gray-0-dark",
      className
    )}
  >
    {children}
  </td>
);

export default TableRow;<|MERGE_RESOLUTION|>--- conflicted
+++ resolved
@@ -39,46 +39,6 @@
   const highlight = user?.id === userId || excluded;
   const t = useTranslations();
 
-<<<<<<< HEAD
-=======
-  if (!withPrizePool) {
-    return (
-      <tr>
-        <Td className="sticky left-0 text-left" highlight={highlight}>
-          {!user && aggregation_method === "recency_weighted" ? (
-            <RecencyWeightedAggregationRankTooltip />
-          ) : (
-            <>
-              {!!medal && (
-                <MedalIcon type={medal} className="mr-2 inline-block size-4" />
-              )}
-              <span className="flex-1 text-center">{rank}</span>
-            </>
-          )}
-        </Td>
-        <Td className="sticky left-0 text-left" highlight={highlight}>
-          <Link
-            href={
-              user
-                ? `/accounts/profile/${user.id}/`
-                : `/faq/#community-prediction`
-            }
-          >
-            {user
-              ? formatUsername(user)
-              : aggregation_method == "recency_weighted"
-                ? t("communityPrediction")
-                : aggregation_method}
-          </Link>
-        </Td>
-        <Td className="text-right tabular-nums" highlight={highlight}>
-          {score.toFixed(3)}
-        </Td>
-      </tr>
-    );
-  }
-
->>>>>>> 98009fea
   return (
     <tr>
       <Td className="sticky left-0 text-left" highlight={highlight}>
