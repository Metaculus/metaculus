import Link from "next/link";
import { useTranslations } from "next-intl";
import { FC, PropsWithChildren } from "react";

import { LeaderboardEntry } from "@/types/scoring";
import cn from "@/utils/core/cn";
import { formatUsername } from "@/utils/formatters/users";

import MedalIcon from "../../../components/medal_icon";
import AggregationRankTooltip from "../aggregation_rank_tooltip";
import ExcludedEntryTooltip from "../excluded_entry_tooltop";

type Props = {
  rowEntry: LeaderboardEntry;
  maxCoverage?: number;
  userId?: number;
  withPrizePool?: boolean;
  isAdvanced?: boolean;
};

const TableRow: FC<Props> = ({
  rowEntry,
  maxCoverage,
  userId,
  withPrizePool = true,
  isAdvanced = false,
}) => {
  const {
    user,
    aggregation_method,
    medal,
    rank,
    score,
    excluded,
    coverage,
    contribution_count,
    take,
    percent_prize,
    prize,
  } = rowEntry;
  const t = useTranslations();
  const highlight = user?.id === userId || excluded;
  const coveragePercent = coverage
    ? maxCoverage
      ? ((coverage / maxCoverage) * 100).toFixed(1) + "%"
      : (coverage * 100).toFixed(1) + "%"
    : "-";
  const forecasterLabel = user
    ? formatUsername(user)
    : aggregation_method == "recency_weighted"
      ? t("communityPrediction")
      : aggregation_method ?? undefined;
  const forecasterLink = user
    ? `/accounts/profile/${user.id}/`
    : `/faq/#community-prediction`;

  return (
    <tr>
      <Td className="sticky left-0 text-left" highlight={highlight}>
        {!user &&
        (aggregation_method === "recency_weighted" ||
          aggregation_method === "unweighted") ? (
          <AggregationRankTooltip aggregationMethod={aggregation_method} />
        ) : (
          <>
            {!!medal && (
              <MedalIcon type={medal} className="mr-2 inline-block size-4" />
            )}

            <span className="flex-1 text-center">
              {excluded ? (
                <>
                  <ExcludedEntryTooltip />
                </>
              ) : (
                rank
              )}
            </span>
          </>
        )}
      </Td>
      <Td
        className="sticky left-0 w-0 max-w-[16rem] text-left"
        highlight={highlight}
      >
        <Link
          href={forecasterLink}
          title={forecasterLabel}
          className="block truncate"
        >
<<<<<<< HEAD
          {forecasterLabel}
=======
          {user
            ? formatUsername(user)
            : aggregation_method == "recency_weighted"
              ? t("communityPrediction")
              : aggregation_method == "unweighted"
                ? t("unweightedAggregate")
                : aggregation_method}
>>>>>>> 858d1b76
        </Link>
      </Td>
      <Td className="text-right tabular-nums" highlight={highlight}>
        {score.toFixed(3)}
      </Td>
      {isAdvanced && (
        <>
          <Td className="text-right tabular-nums" highlight={highlight}>
            {contribution_count ? `${contribution_count.toFixed(0)}` : "-"}
          </Td>
          <Td className="text-right tabular-nums" highlight={highlight}>
            {coveragePercent}
          </Td>
        </>
      )}
      {withPrizePool && (
        <>
          {isAdvanced && (
            <>
              <Td className="text-right tabular-nums" highlight={highlight}>
                {take?.toFixed(3)}
              </Td>
              <Td className="text-right tabular-nums" highlight={highlight}>
                {percent_prize ? `${(percent_prize * 100).toFixed(1)}%` : "-"}
              </Td>
            </>
          )}
          <Td className="text-right tabular-nums" highlight={highlight}>
            {prize && prize >= 10 ? "$" + prize.toFixed(0) : "-"}
          </Td>
        </>
      )}
    </tr>
  );
};

const Td: FC<
  PropsWithChildren<{
    highlight: boolean;
    className?: string;
  }>
> = ({ highlight, className, children }) => (
  <td
    className={cn(
      "px-4 py-2.5 text-sm leading-4",
      highlight
        ? "bg-orange-100 dark:bg-orange-100-dark"
        : "bg-gray-0 dark:bg-gray-0-dark",
      className
    )}
  >
    {children}
  </td>
);

export default TableRow;<|MERGE_RESOLUTION|>--- conflicted
+++ resolved
@@ -49,7 +49,9 @@
     ? formatUsername(user)
     : aggregation_method == "recency_weighted"
       ? t("communityPrediction")
-      : aggregation_method ?? undefined;
+      : aggregation_method == "unweighted"
+        ? t("unweightedAggregate")
+        : aggregation_method ?? undefined;
   const forecasterLink = user
     ? `/accounts/profile/${user.id}/`
     : `/faq/#community-prediction`;
@@ -88,17 +90,7 @@
           title={forecasterLabel}
           className="block truncate"
         >
-<<<<<<< HEAD
           {forecasterLabel}
-=======
-          {user
-            ? formatUsername(user)
-            : aggregation_method == "recency_weighted"
-              ? t("communityPrediction")
-              : aggregation_method == "unweighted"
-                ? t("unweightedAggregate")
-                : aggregation_method}
->>>>>>> 858d1b76
         </Link>
       </Td>
       <Td className="text-right tabular-nums" highlight={highlight}>
