--- conflicted
+++ resolved
@@ -80,40 +80,12 @@
     },
   ];
 
-  const newsletterOptions = [
-    {
-      type: SubscriptionEmailType.newsletter,
-      label: `Metaculus ${t("newsLetter")}`,
-    },
-  ];
-
   return (
     <section>
       <h2 className="mx-[-4px] mb-5 mt-3 border-t border-gray-500 px-1 pt-4">
         {t("settingsSubscriptions")}
       </h2>
       <h3 className="bg-blue-200 p-1 text-sm font-medium dark:bg-blue-800">
-<<<<<<< HEAD
-        {t("newsLetter")}
-      </h3>
-      <div className="text-sm">
-        {newsletterOptions.map(({ type, ...opts }) => (
-          <Checkbox
-            key={`subscriptions-${type}`}
-            checked={!user.unsubscribed_mailing_tags.includes(type)}
-            onChange={(checked) => {
-              handleEmailSubscriptionChange(type, checked).then();
-            }}
-            className="p-1.5"
-            readOnly={isLoading}
-            {...opts}
-          />
-        ))}
-      </div>
-
-      <h3 className="bg-blue-200 p-1 text-sm font-medium dark:bg-blue-800">
-=======
->>>>>>> 7f869f6d
         {t("settingsEmailNotifications")}
       </h3>
       <div className="text-sm">
