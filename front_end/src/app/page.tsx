import Link from "next/link";

export default function Home() {
  return (
    <main className="min-h-screen p-24">
<<<<<<< HEAD
      <Link
        href={"/questions"}
        className={"font-bold text-metac-blue-800 hover:opacity-60"}
      >
        Go to Questions
      </Link>
      <Link
        href={"/questions/13637"}
        className={"font-bold text-metac-blue-800 hover:opacity-60"}
      >
        Go to question 13637
      </Link>
=======
      <ul>
        <li>
          <Link
            href={"/questions"}
            className={"font-bold text-metac-blue-800 hover:opacity-60"}
          >
            Go to Questions
          </Link>
        </li>
        <li>
          <Link
            href={"/questions/120"}
            className={"font-bold text-metac-blue-800 hover:opacity-60"}
          >
            Go to question 120
          </Link>
        </li>
      </ul>
>>>>>>> 55dbd2e1
    </main>
  );
}<|MERGE_RESOLUTION|>--- conflicted
+++ resolved
@@ -3,20 +3,6 @@
 export default function Home() {
   return (
     <main className="min-h-screen p-24">
-<<<<<<< HEAD
-      <Link
-        href={"/questions"}
-        className={"font-bold text-metac-blue-800 hover:opacity-60"}
-      >
-        Go to Questions
-      </Link>
-      <Link
-        href={"/questions/13637"}
-        className={"font-bold text-metac-blue-800 hover:opacity-60"}
-      >
-        Go to question 13637
-      </Link>
-=======
       <ul>
         <li>
           <Link
@@ -28,14 +14,13 @@
         </li>
         <li>
           <Link
-            href={"/questions/120"}
+            href={"/questions/13637"}
             className={"font-bold text-metac-blue-800 hover:opacity-60"}
           >
-            Go to question 120
+            Go to question 13637
           </Link>
         </li>
       </ul>
->>>>>>> 55dbd2e1
     </main>
   );
 }