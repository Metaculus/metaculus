--- conflicted
+++ resolved
@@ -42,11 +42,12 @@
         print("Migrated forecasts")
         migrate_projects()
         print("Migrated projects")
-<<<<<<< HEAD
-        # migrate_votes()
-        # print("Migrated votes")
-        # migrate_comments()
-        # print("Migrated comments")
+        migrate_votes()
+        print("Migrated votes")
+        migrate_comments()
+        print("Migrated comments")
+        migrate_permissions()
+        print("Migrated permissions")
 
         # scoring
         # score_questions(qty=1000)  # only evaluate 1000 questions
@@ -58,14 +59,6 @@
         print("Populated global leaderboards")
         populate_project_leaderboards()
         print("Populated project leaderboards")
-=======
-        migrate_votes()
-        print("Migrated votes")
-        migrate_comments()
-        print("Migrated comments")
-        migrate_permissions()
-        print("Migrated permissions")
->>>>>>> 65d8344c
 
         # Reset sql sequences
         self._reset_sequence()
