import json
from datetime import datetime

from dateutil.parser import parse as date_parse

from utils.the_math.formulas import internal_location_to_actual_location
from migrator.utils import paginated_query
from posts.models import Post
from questions.models import Question, Conditional, GroupOfQuestions


<<<<<<< HEAD
def internal_location_to_string_location(
    question: Question, internal_location: float
) -> str:
    if question.type == "binary":
        return "yes" if internal_location == 1.0 else "no"
    if question.type == "multiple_choice":
        return question.options[int(internal_location)]
    # continuous
    if internal_location == 2:
        return "below_lower_bound"
    if internal_location == 3:
        return "above_upper_bound"
    actual_location = internal_location_to_actual_location(question, internal_location)
    if question.type == "date":
        return datetime.fromtimestamp(actual_location).isoformat()
    return str(actual_location)


def create_question(question: dict) -> Question:
=======
def create_question(question: dict, **kwargs) -> Question:
>>>>>>> 6b87db2c
    possibilities = json.loads(question["possibilities"])
    max = None
    min = None
    open_upper_bound = None
    open_lower_bound = None
    options = None
    zero_point = None
    if None in question["option_labels"] or not question["option_labels"]:
        question["option_labels"] = None
    if possibilities.get("type", None) == "binary":
        question_type = "binary"
    elif possibilities.get("type", None) == "continuous":
        if possibilities.get("format", None) == "num":
            question_type = "numeric"
            if isinstance(possibilities["scale"]["max"], list):
                max = possibilities["scale"]["max"][0]
            else:
                max = possibilities["scale"]["max"]
            if isinstance(possibilities["scale"]["min"], list):
                min = possibilities["scale"]["min"][0]
            else:
                min = possibilities["scale"]["min"]
        else:
            question_type = "date"
            max = date_parse(possibilities["scale"]["max"]).timestamp()
            min = date_parse(possibilities["scale"]["min"]).timestamp()
        deriv_ratio = possibilities["scale"].get("deriv_ratio", 1)
        if deriv_ratio != 1:
            zero_point = (deriv_ratio * min - max) / (deriv_ratio - 1)
        open_upper_bound = possibilities.get("low", None) == "tail"
        open_lower_bound = possibilities.get("high", None) == "tail"
    elif question["option_labels"] is not None:
        question_type = "multiple_choice"
        options = question["option_labels"]
    else:
        return None

    initial_status = question["mod_status"]
    if initial_status == "ACTIVE":
        if question["resolution"] is None:
            status = Question.Status.ACTIVE
        elif question["resolution"] == -2:
            status = Question.Status.ANNULLED
        elif question["resolution"] == -1:
            status = Question.Status.AMBIGUOUS
        elif question["resolution"] >= 0:
            status = Question.Status.RESOLVED
        else:
            raise ValueError("Invalid resolution")
    elif initial_status == "PENDING":
        status = Question.Status.IN_REVIEW
    elif initial_status == "REJECTED":
        status = Question.Status.DELETED
    elif initial_status == "DRAFT":
        status = Question.Status.DRAFT
    else:
        status = Question.Status.DELETED

    new_question = Question(
        id=question["id"],
        title=question["title"],
        status=status,
        max=max,
        min=min,
        open_upper_bound=open_upper_bound,
        open_lower_bound=open_lower_bound,
        options=options,
        description=question["description"],
        created_at=question["created_time"],
        edited_at=question["edited_time"],
        closed_at=question["close_time"],
        resolved_at=question["resolve_time"],
        type=question_type,
        possibilities=possibilities,
        zero_point=zero_point,
        **kwargs,
    )

    resolution: str | None = None
    resolution_float = question["resolution"]
    if (resolution_float is not None) and (resolution_float >= 0):
        if question_type == "binary":
            assert resolution_float in [0.0, 1.0]
            resolution = "yes" if resolution_float == 1 else "no"
        if question_type == "multiple_choice":
            resolution = options[int(resolution_float)]
        else:
            resolution = internal_location_to_string_location(
                new_question, resolution_float
            )
    new_question.resolution = resolution

    return new_question


def create_post(question: dict, **kwargs) -> Post:
    return Post(
        # Keeping the same ID as the old question
        id=question["id"],
        title=question["title"],
        author_id=question["author_id"],
        approved_by_id=question["approved_by_id"],
        published_at=question["publish_time"],
        created_at=question["created_time"],
        edited_at=question["edited_time"],
        approved_at=question["approved_time"],
        **kwargs,
    )


def migrate_questions():
    migrate_questions__simple()
    migrate_questions__composite()


def migrate_questions__simple():
    questions = []
    posts = []

    for old_question in paginated_query(
        """SELECT
                q.*,
                ARRAY_AGG(o.label) AS option_labels
            FROM
                metac_question_question q
            LEFT JOIN
                metac_question_option o ON q.id = o.question_id
            WHERE type not in ('conditional_group', 'group') and group_id is null
            GROUP BY
        q.id;"""
    ):
        question = create_question(old_question)
        if question is not None:
            questions.append(question)
            posts.append(create_post(old_question, question_id=old_question["id"]))
    Question.objects.bulk_create(questions)
    Post.objects.bulk_create(posts)


#
# Migrating question which have parents
#


def migrate_questions__composite():
    old_groups = {}

    for old_question in paginated_query(
        """SELECT 
                        q.*, 
                        qc.parent_id as condition_id, 
                        qc.unconditional_question_id as condition_child_id, 
                        qc.resolution as qc_resolution FROM (
                                SELECT
                                    q.*,
                                    ARRAY_AGG(o.label) AS option_labels
                                FROM
                                    metac_question_question q
                                LEFT JOIN
                                    metac_question_option o ON q.id = o.question_id
                                WHERE  type in ('conditional_group', 'group') or group_id is not null
                                
                                GROUP BY q.id
                            ) q
                    LEFT JOIN 
                        metac_question_conditional qc ON qc.child_id = q.id
                    -- Ensure parents go first
                    ORDER BY group_id DESC;
                                                            """,
        itersize=10000,
    ):
        group_id = old_question["group_id"]

        # If root
        if not group_id:
            old_groups[old_question["id"]] = {**old_question, "children": []}
        else:
            old_groups[group_id]["children"].append(old_question)

    print("Migrating groups")
    migrate_questions__groups(list(old_groups.values()))

    print("Migrating conditional pairs")
    migrate_questions__conditional(list(old_groups.values()))


def migrate_questions__groups(root_questions: list[dict]):
    """
    Migrates Conditional Questions
    """

    questions = []
    groups = []
    posts = []

    for root_question in root_questions:
        if root_question["type"] == "group":
            # Conditionals without children
            if not root_question["children"]:
                continue

            # Please note: to simplify the process, our GroupOfQuestions will have the same id
            groups.append(GroupOfQuestions(id=root_question["id"]))

            for child in root_question["children"]:
                questions.append(create_question(child, group_id=root_question["id"]))

            # Create post from the root question, but don't create a root question
            posts.append(
                create_post(root_question, group_of_questions_id=root_question["id"])
            )

    GroupOfQuestions.objects.bulk_create(groups)
    Question.objects.bulk_create(questions)
    Post.objects.bulk_create(posts)


def migrate_questions__conditional(root_questions: list[dict]):
    """
    Migrates Conditional Questions
    """

    questions = []
    conditionals = []
    posts = []
    existing_question_ids = Question.objects.values_list("id", flat=True)

    for root_question in root_questions:
        if root_question["type"] == "conditional_group":
            # Conditionals without children
            if not root_question["children"]:
                continue

            def get_children_relation_id_by_attr(id_attr: str):
                attrs = [c[id_attr] for c in root_question["children"]]

                assert len(set(attrs)) == 1

                _id = attrs[0]

                # Check related questions already exist in our db
                if _id not in existing_question_ids:
                    print(
                        f"Related question to the conditional pair with the attr {id_attr} does not exist. Q_ID: {_id}"
                    )

                    return

                return _id

            old_question_yes = next(
                q for q in root_question["children"] if q["qc_resolution"] == 1
            )
            old_question_no = next(
                q for q in root_question["children"] if q["qc_resolution"] == 0
            )

            condition_id = get_children_relation_id_by_attr("condition_id")
            condition_child_id = get_children_relation_id_by_attr("condition_child_id")

            if not condition_id or not condition_child_id:
                continue

            # Please note: to simplify the process, our Conditional Question will have the same id
            # as our old Root Conditional Question!
            conditionals.append(
                Conditional(
                    id=root_question["id"],
                    condition_id=condition_id,
                    condition_child_id=condition_child_id,
                    question_yes_id=old_question_yes["id"],
                    question_no_id=old_question_no["id"],
                )
            )

            questions.append(create_question(old_question_yes))
            questions.append(create_question(old_question_no))

            # Create post from the root question, but don't create a root question
            posts.append(create_post(root_question, conditional_id=root_question["id"]))

    Question.objects.bulk_create(questions)
    Conditional.objects.bulk_create(conditionals)
    Post.objects.bulk_create(posts)<|MERGE_RESOLUTION|>--- conflicted
+++ resolved
@@ -3,35 +3,31 @@
 
 from dateutil.parser import parse as date_parse
 
-from utils.the_math.formulas import internal_location_to_actual_location
+from utils.the_math.formulas import scale_location
 from migrator.utils import paginated_query
 from posts.models import Post
 from questions.models import Question, Conditional, GroupOfQuestions
 
 
-<<<<<<< HEAD
-def internal_location_to_string_location(
-    question: Question, internal_location: float
+def unscaled_location_to_string_location(
+    question: Question, unscaled_location: float
 ) -> str:
     if question.type == "binary":
-        return "yes" if internal_location == 1.0 else "no"
+        return "yes" if unscaled_location == 1.0 else "no"
     if question.type == "multiple_choice":
-        return question.options[int(internal_location)]
+        return question.options[int(unscaled_location)]
     # continuous
-    if internal_location == 2:
+    if unscaled_location == 2:
         return "below_lower_bound"
-    if internal_location == 3:
+    if unscaled_location == 3:
         return "above_upper_bound"
-    actual_location = internal_location_to_actual_location(question, internal_location)
+    actual_location = scale_location(question, unscaled_location)
     if question.type == "date":
         return datetime.fromtimestamp(actual_location).isoformat()
     return str(actual_location)
 
 
-def create_question(question: dict) -> Question:
-=======
 def create_question(question: dict, **kwargs) -> Question:
->>>>>>> 6b87db2c
     possibilities = json.loads(question["possibilities"])
     max = None
     min = None
@@ -69,31 +65,9 @@
     else:
         return None
 
-    initial_status = question["mod_status"]
-    if initial_status == "ACTIVE":
-        if question["resolution"] is None:
-            status = Question.Status.ACTIVE
-        elif question["resolution"] == -2:
-            status = Question.Status.ANNULLED
-        elif question["resolution"] == -1:
-            status = Question.Status.AMBIGUOUS
-        elif question["resolution"] >= 0:
-            status = Question.Status.RESOLVED
-        else:
-            raise ValueError("Invalid resolution")
-    elif initial_status == "PENDING":
-        status = Question.Status.IN_REVIEW
-    elif initial_status == "REJECTED":
-        status = Question.Status.DELETED
-    elif initial_status == "DRAFT":
-        status = Question.Status.DRAFT
-    else:
-        status = Question.Status.DELETED
-
     new_question = Question(
         id=question["id"],
         title=question["title"],
-        status=status,
         max=max,
         min=min,
         open_upper_bound=open_upper_bound,
@@ -119,7 +93,7 @@
         if question_type == "multiple_choice":
             resolution = options[int(resolution_float)]
         else:
-            resolution = internal_location_to_string_location(
+            resolution = unscaled_location_to_string_location(
                 new_question, resolution_float
             )
     new_question.resolution = resolution
