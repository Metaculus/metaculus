--- conflicted
+++ resolved
@@ -25,7 +25,6 @@
 
     @classmethod
     def from_post(cls, post: Post):
-<<<<<<< HEAD
         return NotificationPostParams(
             post_id=post.id,
             post_title=post.title,
@@ -50,8 +49,6 @@
     @classmethod
     def from_question(cls, question: Question):
         return cls(id=question.id, title=question.title, type=question.type)
-=======
-        return cls(post_id=post.id, post_title=post.title)
 
 
 @dataclass
@@ -63,7 +60,6 @@
     @classmethod
     def from_project(cls, project: Project):
         return cls(id=project.id, slug=project.slug, name=project.name)
->>>>>>> 0ac8dcb0
 
 
 @dataclass
@@ -71,8 +67,9 @@
     question: NotificationQuestionParams
     forecast_date: str | None = None
     cp_median: float | None = None
+    cp_change_label: str | None = None
+    cp_change_value: float | None = None
     # binary / MC only
-    absolute_difference: float | None = None
     odds_ratio: float | None = None
     user_forecast: float | None = None
     # MC only
@@ -80,24 +77,9 @@
     # Continuous Only
     cp_q1: float | None = None
     cp_q3: float | None = None
-    earth_movers_diff: float | None = None
-    assymetry: float | None = None
     user_q1: float | None = None
     user_median: float | None = None
     user_q3: float | None = None
-
-    # TODO: add direction label:
-    #   Binary: gone up | gone down:
-    #       A: take from absolute_difference (negative/positive)
-    #   Continuous: gone up | gone down | contracted | expanded for continuous
-    #       A: Luke will add separate attrs
-
-    # TODO: how to get a {change value} for continuous?
-    #       A: Luke will add this value
-    # TODO: add "Movement" for group, conditional, or multiple choice
-    #       A: Luke will add separate attrs
-    # TODO: add "User Last Prediction" for group, conditional, or multiple choice.
-    #       A: take the `user_median` and discuss with Syl
 
     def format_forecast_date(self):
         return date_parse(self.forecast_date)
