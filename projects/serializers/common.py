--- conflicted
+++ resolved
@@ -94,11 +94,8 @@
             "default_permission",
             "visibility",
             "is_current_content_translated",
-<<<<<<< HEAD
             "posts_count",
-=======
             "bot_leaderboard_status",
->>>>>>> 14e2115e
         )
 
     def get_score_type(self, project: Project) -> str | None:
