--- conflicted
+++ resolved
@@ -1,11 +1,8 @@
 import difflib
 
 from django.db import transaction
-<<<<<<< HEAD
+from django.utils import timezone
 from rest_framework.exceptions import ValidationError
-=======
-from django.utils import timezone
->>>>>>> 721c1c06
 
 from comments.models import Comment, CommentDiff
 from posts.models import Post, PostUserSnapshot
@@ -137,6 +134,7 @@
 
     return comment
 
+
 def unpin_comment(comment: Comment):
     comment.is_pinned = False
     comment.save(update_fields=["is_pinned"])
