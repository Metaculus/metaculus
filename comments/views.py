--- conflicted
+++ resolved
@@ -295,7 +295,9 @@
         user=user,
         text=text,
     )
-<<<<<<< HEAD
+
+    trigger_update_comment_translations(new_comment, force=False)
+
     return Response(serialize_comment(new_comment), status=status.HTTP_201_CREATED)
 
 
@@ -308,10 +310,4 @@
 
     score = key_factor_vote(key_factor, user=request.user, vote=vote)
 
-    return Response({"score": score})
-=======
-
-    trigger_update_comment_translations(new_comment, force=False)
-
-    return Response(serialize_comment(new_comment), status=status.HTTP_201_CREATED)
->>>>>>> 1e8bf19e
+    return Response({"score": score})