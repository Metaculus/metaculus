from typing import Iterable

from django.db import models
from django.db.models import (
    Sum,
    OuterRef,
    Subquery,
    QuerySet,
    IntegerField,
    BooleanField,
    Count,
    Exists,
    Value,
)
from django.db.models.functions import Coalesce
from sql_util.aggregates import SubqueryAggregate

from posts.models import Post
from projects.models import Project
from questions.models import Forecast
from users.models import User
from utils.models import TimeStampedModel, TranslatedModel


class CommentQuerySet(models.QuerySet):
    def annotate_vote_score(self):
        return self.annotate(
            vote_score=Coalesce(
                SubqueryAggregate("comment_votes__direction", aggregate=Sum),
                0,
                output_field=IntegerField(),
            )
        )

    def annotate_user_vote(self, user: User):
        """
        Annotates queryset with the user's vote option
        """

        return self.annotate(
            user_vote=Subquery(
                CommentVote.objects.filter(user=user, comment=OuterRef("pk")).values(
                    "direction"
                )[:1]
            ),
        )

    def annotate_author_object(self):
        return self.prefetch_related("author")

    def annotate_included_forecast(self):
        return self.prefetch_related("included_forecast")

    def annotate_cmm_info(self, user):
        changed_my_mind_count = Count("changedmymindentry")
        user_has_changed_my_mind = Value(False, output_field=BooleanField())

        if user and user.is_authenticated:
            # Check if the current user has marked the comment with changed my mind
            user_has_changed_my_mind = Exists(
                ChangedMyMindEntry.objects.filter(comment=OuterRef("pk"), user=user)
            )

        self = self.annotate(
            changed_my_mind_count=changed_my_mind_count,
            user_has_changed_my_mind=user_has_changed_my_mind,
        )
        return self

    def filter_by_user_permission(self, user):
        """
        Filters comments under posts that are available for the user
        """

        return self.filter(
            on_post__in=Post.objects.annotate_user_permission(user).filter(
                user_permission__isnull=False
            )
        )


class Comment(TimeStampedModel, TranslatedModel):
    comment_votes: QuerySet["CommentVote"]
    key_factors: QuerySet["KeyFactor"]

    author = models.ForeignKey(User, models.CASCADE)  # are we sure we want this?
    parent = models.ForeignKey(
        "self",
        on_delete=models.SET_NULL,
        null=True,
        blank=True,
        related_name="child_comments",
    )
    # Thread root comment id
    root = models.ForeignKey(
        "self",
        on_delete=models.SET_NULL,
        null=True,
        blank=True,
        related_name="thread_comments",
    )
    # auto_now_add=True must be disabled when the migration is run
    is_soft_deleted = models.BooleanField(default=False, db_index=True)
    text = models.TextField(max_length=150_000)
    on_post = models.ForeignKey(
        Post, models.CASCADE, null=True, related_name="comments"
    )
    on_project = models.ForeignKey(Project, models.CASCADE, null=True, blank=True)
    included_forecast = models.ForeignKey(
        Forecast, on_delete=models.SET_NULL, null=True, default=None, blank=True
    )
    is_private = models.BooleanField(default=False, db_index=True)
    edit_history = models.JSONField(default=list, null=False, blank=True)
    is_pinned = models.BooleanField(default=False, db_index=True)

    # The edited_at field updates whenever any comment attribute changes.
    # We need a separate field to track text changes only
    text_edited_at = models.DateTimeField(null=True, blank=True, editable=False)

    # annotated fields
    vote_score: int = 0
    user_vote: int = 0

    objects = models.Manager.from_queryset(CommentQuerySet)()

    class Meta:
        constraints = [
            # Pinned comment could be root only
            models.CheckConstraint(
                check=models.Q(is_pinned=False) | models.Q(root__isnull=True),
                name="comment_check_pinned_comment_is_root",
            )
        ]

    def __str__(self):
        return f"Comment by {self.author.username} on {self.on_post or self.on_project}"

    def save(self, **kwargs):
        if self.parent:
            self.root = self.root or self.parent.root or self.parent

        return super().save(**kwargs)


class CommentDiff(TimeStampedModel):
    comment = models.ForeignKey(Comment, models.CASCADE)
    author = models.ForeignKey(User, models.CASCADE)  # are we sure we want this?
    text_diff = models.TextField()


class CommentVote(TimeStampedModel):
    class VoteDirection(models.IntegerChoices):
        UP = 1
        DOWN = -1

    user = models.ForeignKey(User, models.CASCADE, related_name="comment_votes")
    comment = models.ForeignKey(Comment, models.CASCADE, related_name="comment_votes")
    direction = models.SmallIntegerField(choices=VoteDirection.choices)

    # auto_now_add=True must be disabled when the migration is run
    # we may need to migrate edited_at to be the created_at field?  who knows.  i guess as long as it's before 2024 then it doesn't matter?  urgh

    class Meta:
        constraints = [
            models.UniqueConstraint(
                name="votes_unique_user_comment", fields=["user_id", "comment_id"]
            ),
        ]


class ChangedMyMindEntry(TimeStampedModel):
    """
    Entry saved whenever an user marks a comment to have changed their mind
    """

    user = models.ForeignKey(User, models.CASCADE)
    comment = models.ForeignKey(Comment, models.CASCADE)
    forecast = models.ForeignKey(Forecast, models.CASCADE, null=True, blank=True)

    class Meta:
        unique_together = ("user", "comment")


class KeyFactorQuerySet(models.QuerySet):
    def for_posts(self, posts: Iterable[Post]):
        return self.filter(comment__on_post__in=posts)

    def filter_active(self):
        return self.filter(is_active=True)

    def annotate_user_vote(self, user: User):
        """
        Annotates queryset with the user's vote option
        """

        return self.annotate(
            user_vote=Subquery(
                KeyFactorVote.objects.filter(
                    user=user, key_factor=OuterRef("pk")
                ).values("score")[:1]
            ),
        )


<<<<<<< HEAD
class ImpactDirection(models.TextChoices):
    # TODO: should it be 1/-1?
    INCREASE = "increase"
    DECREASE = "decrease"
=======
class ImpactDirection(models.IntegerChoices):
    INCREASE = 1
    DECREASE = -1
>>>>>>> fda1edd2


class KeyFactorDriver(TimeStampedModel, TranslatedModel):
    text = models.TextField(blank=True)
    impact_direction = models.IntegerField(
        choices=ImpactDirection.choices, null=True, blank=True
    )

    def __str__(self):
        return f"Driver {self.text}"


class KeyFactor(TimeStampedModel):
    comment = models.ForeignKey(Comment, models.CASCADE, related_name="key_factors")
    votes_score = models.IntegerField(default=0, db_index=True, editable=False)
    is_active = models.BooleanField(default=True, db_index=True)

    # If KeyFactor is specifically linked to the subquestion
    question = models.ForeignKey(
        "questions.Question",
        blank=True,
        null=True,
        on_delete=models.CASCADE,
        related_name="key_factors",
    )
    # If KeyFactor is linked to the MultipleChoice option
    question_option = models.CharField(
        null=False, blank=True, max_length=32, default=""
    )

    driver = models.OneToOneField(
        KeyFactorDriver, models.PROTECT, related_name="key_factor", null=True
    )

    def get_votes_count(self) -> int:
        """
        Counts the number of votes for the key factor
        """
        return self.votes.aggregate(Count("id")).get("id__count") or 0

    objects = models.Manager.from_queryset(KeyFactorQuerySet)()

    def __str__(self):
        return f"KeyFactor {getattr(self.comment.on_post, 'title', None)}"

    # Annotated fields
    user_vote: int = None

    class Meta:
        # Used to get rid of the type error which complains
        # about the two Meta classes in the 2 parent classes
        pass


class KeyFactorVote(TimeStampedModel):
    class VoteType(models.TextChoices):
        STRENGTH = "strength"
        UP_DOWN = "up_down"

    class VoteScoreUpDown(models.IntegerChoices):
        UP = 1
        DOWN = -1

    class VoteStrength(models.IntegerChoices):
        NO_IMPACT = 0
        LOW_STRENGTH = 1
        MEDIUM_STRENGTH = 2
        HIGH_STRENGTH = 5

    user = models.ForeignKey(User, models.CASCADE, related_name="key_factor_votes")
    key_factor = models.ForeignKey(KeyFactor, models.CASCADE, related_name="votes")
    score = models.SmallIntegerField(db_index=True)
    # This field will be removed once we decide on the type of vote
    vote_type = models.CharField(
        choices=VoteType.choices, max_length=20, default=VoteType.UP_DOWN
    )

    class Meta:
        constraints = [
            models.UniqueConstraint(
                name="votes_unique_user_key_factor",
                fields=["user_id", "key_factor_id", "vote_type"],
            )
        ]
        indexes = [
            models.Index(fields=["key_factor", "score"]),
        ]


class CommentsOfTheWeekEntry(TimeStampedModel):
    comment = models.OneToOneField(
        Comment, models.CASCADE, related_name="comments_of_the_week_entry"
    )
    created_at = models.DateTimeField(auto_now_add=True)
    week_start_date = models.DateField()
    score = models.FloatField(default=0)
    excluded = models.BooleanField(default=False)

    # Snapshots of comment stats at the given point of time
    votes_score = models.IntegerField(default=0, editable=False)
    changed_my_mind_count = models.PositiveIntegerField(default=0, editable=False)
    key_factor_votes_score = models.FloatField(default=0.0, editable=False)


class CommentsOfTheWeekNotification(TimeStampedModel):
    """
    Used to keep track of the last time a notification was sent for
    a given week, so we avoid sending duplicate notifications
    """

    created_at = models.DateTimeField(auto_now_add=True)
    week_start_date = models.DateField()
    email_sent = models.BooleanField(default=False)<|MERGE_RESOLUTION|>--- conflicted
+++ resolved
@@ -202,16 +202,9 @@
         )
 
 
-<<<<<<< HEAD
-class ImpactDirection(models.TextChoices):
-    # TODO: should it be 1/-1?
-    INCREASE = "increase"
-    DECREASE = "decrease"
-=======
 class ImpactDirection(models.IntegerChoices):
     INCREASE = 1
     DECREASE = -1
->>>>>>> fda1edd2
 
 
 class KeyFactorDriver(TimeStampedModel, TranslatedModel):
