--- conflicted
+++ resolved
@@ -32,8 +32,10 @@
         "included_forecast",
         "is_private",
     ]
-<<<<<<< HEAD
     search_fields = ["id", "text"]
+
+    def should_update_translations(self, obj):
+        return not obj.on_post.is_private()
 
 
 @admin.register(KeyFactor)
@@ -48,9 +50,4 @@
     ]
 
     def get_queryset(self, request):
-        return super().get_queryset(request).select_related("comment__on_post")
-=======
-
-    def should_update_translations(self, obj):
-        return not obj.on_post.is_private()
->>>>>>> 1e8bf19e
+        return super().get_queryset(request).select_related("comment__on_post")