--- conflicted
+++ resolved
@@ -104,11 +104,8 @@
             "app_theme",
             "interface_type",
             "language",
-<<<<<<< HEAD
+            "api_access_tier",
             "is_primary_bot",
-=======
-            "api_access_tier",
->>>>>>> 04b5be54
         )
 
     def get_registered_campaigns(self, user: User):
