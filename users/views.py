import logging
from datetime import timedelta

from django.contrib.auth.password_validation import validate_password
from django.utils import timezone
from django.views.decorators.cache import cache_page
from rest_framework import serializers, status
from rest_framework.decorators import api_view, permission_classes
from rest_framework.exceptions import ValidationError
from rest_framework.generics import get_object_or_404
from rest_framework.permissions import AllowAny, IsAdminUser
from rest_framework.request import Request
from rest_framework.response import Response

from users.models import User
from users.serializers import (
    UserPrivateSerializer,
    UserPublicSerializer,
    validate_username,
    UserUpdateProfileSerializer,
    UserFilterSerializer,
    PasswordChangeSerializer,
    EmailChangeSerializer,
    UserCampaignRegistrationSerializer,
)
from users.services.common import (
    get_users,
    user_unsubscribe_tags,
    send_email_change_confirmation_email,
    change_email_from_token,
    register_user_to_campaign,
)
from utils.paginator import LimitOffsetPagination
from utils.tasks import email_user_their_data_task
from .services.profile_stats import serialize_profile
from .services.spam_detection import (
    check_profile_update_for_spam,
    send_deactivation_email,
)

logger = logging.getLogger(__name__)


<<<<<<< HEAD
def get_score_scatter_plot_data(
    scores: list[QuestionScore] | None = None,
    user: User | None = None,
    aggregation_method: AggregationMethod | None = None,
    score_type: ScoreTypes | None = None,
) -> dict:
    """must provide either
    1) scores
    2) either user or aggregation_method and optionally a score_type
    """
    # set up
    if scores is None:
        if (user is None and aggregation_method is None) or (
            user is not None and aggregation_method is not None
        ):
            raise ValueError("Either user or aggregation_method must be provided only")
        if user is not None and score_type is None:
            score_type = ScoreTypes.PEER
        if aggregation_method is not None and score_type is None:
            score_type = ScoreTypes.BASELINE
        public_questions = Question.objects.filter_public()
        # TODO: support archived scores
        score_qs = Score.objects.filter(
            question__in=public_questions,
            score_type=score_type,
        )
        if user is not None:
            score_qs = score_qs.filter(user=user)
        else:
            score_qs = score_qs.filter(aggregation_method=aggregation_method)
        scores = list(score_qs)

    scores = sorted(scores, key=lambda s: s.edited_at)
    score_scatter_plot = []
    for score in scores:
        score_scatter_plot.append(
            {
                "score": score.score,
                "score_timestamp": score.edited_at.timestamp(),
                "question_title": score.question_title,
                "post_id": score.post_id,
                "question_resolution": score.question_resolution,
            }
        )

    return {
        "score_scatter_plot": score_scatter_plot,
    }


def get_score_histogram_data(
    scores: list[QuestionScore] | None = None,
    user: User | None = None,
    aggregation_method: AggregationMethod | None = None,
    score_type: ScoreTypes | None = None,
) -> dict:
    """must provide either
    1) scores
    2) either user or aggregation_method and optionally a score_type
    """
    # set up
    if scores is None:
        if (user is None and aggregation_method is None) or (
            user is not None and aggregation_method is not None
        ):
            raise ValueError("Either user or aggregation_method must be provided only")
        if user is not None and score_type is None:
            score_type = ScoreTypes.PEER
        if aggregation_method is not None and score_type is None:
            score_type = ScoreTypes.BASELINE
        public_questions = Question.objects.filter_public()
        # TODO: support archived scores
        score_qs = Score.objects.filter(
            question__in=public_questions,
            score_type=score_type,
        )
        if user is not None:
            score_qs = score_qs.filter(user=user)
        else:
            score_qs = score_qs.filter(aggregation_method=aggregation_method)
        scores = list(score_qs)

    score_histogram = []
    if len(scores) > 0:
        min_bin = min(-50, min(s.score for s in scores))
        max_bin = max(50, max(s.score for s in scores))
        bin_incr = int((max_bin + np.abs(min_bin)) / 20)
        for bin_start in range(int(np.ceil(min_bin)), int(np.ceil(max_bin)), bin_incr):
            bin_end = bin_start + bin_incr
            score_histogram.append(
                {
                    "bin_start": bin_start,
                    "bin_end": bin_end,
                    "score_count": len(
                        [
                            s.score
                            for s in scores
                            if s.score >= bin_start and s.score < bin_end
                        ]
                    ),
                }
            )

    return {
        "score_histogram": score_histogram,
    }


def get_calibration_curve_data(
    user: User | None = None,
    aggregation_method: AggregationMethod | None = None,
) -> dict:
    if (user is None and aggregation_method is None) or (
        user is not None and aggregation_method is not None
    ):
        raise ValueError("Either user or aggregation_method must be provided only")

    five_years_ago = timezone.now() - timedelta(days=365 * 5)
    public_questions_in_past = Question.objects.filter_public().filter(
        actual_resolve_time__gte=five_years_ago,
    )

    if user is not None:
        forecasts = Forecast.objects.filter(
            post__default_project__default_permission__isnull=False,
            question__actual_resolve_time__gte=five_years_ago,
            question__type="binary",
            question__resolution__in=["no", "yes"],
            question__scheduled_resolve_time__lt=timezone.now(),
            author=user,
        )
    else:
        # TODO: index as well
        forecasts = AggregateForecast.objects.filter(
            question__in=public_questions_in_past,
            question__type="binary",
            question__resolution__in=["no", "yes"],
            # Removes questions that have resolved before close time, which have a bias toward 'yes' resolutions
            question__scheduled_resolve_time__lt=timezone.now(),
            question__include_bots_in_aggregates=False,
            method=aggregation_method,
        )

    # Annotate questions instead of separate fetch
    forecasts = forecasts.annotate(
        question_open_time=F("question__open_time"),
        question_actual_close_time=F("question__actual_close_time"),
        question_resolution=F("question__resolution"),
    )

    values = []
    weights = []
    resolutions = []

    for forecast in forecasts:
        forecast_horizon_start = forecast.question_open_time.timestamp()
        actual_close_time = forecast.question_actual_close_time.timestamp()
        # The following is a hack to more closely replicate the old site's behavior
        # forecast_horizon_end = question.scheduled_close_time.timestamp()
        forecast_horizon_end = actual_close_time
        forecast_start = max(forecast_horizon_start, forecast.start_time.timestamp())
        if forecast.end_time:
            forecast_end = min(actual_close_time, forecast.end_time.timestamp())
        else:
            forecast_end = actual_close_time
        forecast_duration = forecast_end - forecast_start
        question_duration = forecast_horizon_end - forecast_horizon_start

        if question_duration == 0:
            continue

        weight = max(0, forecast_duration / question_duration)

        if isinstance(forecast, Forecast):
            values.append(forecast.probability_yes)
        else:
            values.append(forecast.forecast_values[1])

        weights.append(weight)
        resolutions.append(int(forecast.question_resolution == "yes"))

    calibration_curve = []
    small_bin_size = 0.125 / 3
    for p_min, p_max in [
        (0 * small_bin_size, 1 * small_bin_size),
        (1 * small_bin_size, 2 * small_bin_size),
        (2 * small_bin_size, 3 * small_bin_size),
        (0.125, 0.175),
        (0.175, 0.225),
        (0.225, 0.275),
        (0.275, 0.325),
        (0.325, 0.375),
        (0.375, 0.425),
        (0.425, 0.475),
        (0.475, 0.525),
        (0.525, 0.575),
        (0.575, 0.625),
        (0.625, 0.675),
        (0.675, 0.725),
        (0.725, 0.775),
        (0.775, 0.825),
        (0.825, 0.875),
        (0.875 + 0 * small_bin_size, 0.875 + 1 * small_bin_size),
        (0.875 + 1 * small_bin_size, 0.875 + 2 * small_bin_size),
        (0.875 + 2 * small_bin_size, 1.00),
    ]:
        resolutions_for_bucket = []
        weights_for_bucket = []
        bin_center = (p_min + p_max) / 2
        for value, weight, resolution in zip(values, weights, resolutions):
            if p_min <= value < p_max:
                resolutions_for_bucket.append(resolution)
                weights_for_bucket.append(weight)
        count = max(len(resolutions_for_bucket), 1)
        average_resolution = (
            np.average(resolutions_for_bucket, weights=weights_for_bucket)
            if sum(weights_for_bucket) > 0
            else None
        )
        lower_confidence_interval = binom.ppf(0.05, count, p_min) / count
        perfect_calibration = binom.ppf(0.50, count, bin_center) / count
        upper_confidence_interval = binom.ppf(0.95, count, p_max) / count

        calibration_curve.append(
            {
                "bin_lower": p_min,
                "bin_upper": p_max,
                "lower_confidence_interval": lower_confidence_interval,
                "average_resolution": average_resolution,
                "upper_confidence_interval": upper_confidence_interval,
                "perfect_calibration": perfect_calibration,
            }
        )

    return {
        "calibration_curve": calibration_curve,
    }


def get_forecasting_stats_data(
    scores: list[QuestionScore] | None = None,
    user: User | None = None,
    aggregation_method: AggregationMethod | None = None,
    score_type: ScoreTypes | None = None,
) -> dict:
    # set up
    if (user is None and aggregation_method is None) or (
        user is not None and aggregation_method is not None
    ):
        raise ValueError("Either user or aggregation_method must be provided only")
    if user is not None and score_type is None:
        score_type = ScoreTypes.PEER
    if aggregation_method is not None and score_type is None:
        score_type = ScoreTypes.BASELINE
    public_questions = Question.objects.filter_public()
    if scores is None:
        # TODO: support archived scores
        score_qs = Score.objects.filter(
            question__in=public_questions,
            score_type=score_type,
        )
        if user is not None:
            score_qs = score_qs.filter(user=user)
        else:
            score_qs = score_qs.filter(aggregation_method=aggregation_method)
        scores = list(score_qs)

    average_score = (
        None if not scores else np.average([score.score for score in scores])
    )
    forecasts = Forecast.objects.filter(
        post__default_project__default_permission__isnull=False
    )
    if user is not None:
        forecasts = forecasts.filter(author=user)
    forecasts_count = forecasts.exclude(source=Forecast.SourceChoices.AUTOMATIC).count()
    questions_predicted_count = forecasts.values("question").distinct().count()
    score_count = len(scores)

    return {
        "average_score": average_score,
        "forecasts_count": forecasts_count,
        "questions_predicted_count": questions_predicted_count,
        "score_count": score_count,
    }


def get_authoring_stats_data(
    user: User,
) -> dict:
    posts_authored = Post.objects.filter_public().filter(
        Q(author=user) | Q(coauthors=user),
        notebook__isnull=True,
        curation_status=Post.CurationStatus.APPROVED,
    )

    # Each post has a cached `Post.forecasts_count` value.
    # Summing up this field is significantly faster than counting rows in the Forecasts table
    forecasts_on_authored_questions_count = (
        posts_authored.aggregate(total_forecasts=Sum("forecasts_count"))[
            "total_forecasts"
        ]
        or 0
    )

    notebooks_authored_count = (
        Post.objects.filter_public()
        .filter(
            author=user,
            notebook__isnull=False,
            curation_status=Post.CurationStatus.APPROVED,
        )
        .count()
    )
    comment_count = Comment.objects.filter(
        author=user, on_post__in=Post.objects.filter_public(), is_private=False
    ).count()

    return {
        "posts_authored_count": posts_authored.count(),
        "forecasts_on_authored_questions_count": forecasts_on_authored_questions_count,
        "notebooks_authored_count": notebooks_authored_count,
        "comments_count": comment_count,
    }


def get_user_profile_data(
    user: User,
) -> dict:
    return UserPublicSerializer(user).data


def serialize_profile(
    user: User | None = None,
    aggregation_method: AggregationMethod | None = None,
    score_type: ScoreTypes | None = None,
    current_user: User | None = None,
) -> dict:
    if (user is None and aggregation_method is None) or (
        user is not None and aggregation_method is not None
    ):
        raise ValueError("Either user or aggregation_method must be provided only")
    if user is not None and score_type is None:
        score_type = ScoreTypes.PEER
    if aggregation_method is not None and score_type is None:
        score_type = ScoreTypes.BASELINE
    # TODO: support archived scores
    score_qs = Score.objects.filter(
        question__related_posts__post__default_project__default_permission__isnull=False,
        score_type=score_type,
    )
    if user is not None:
        score_qs = score_qs.filter(user=user)
    else:
        score_qs = score_qs.filter(aggregation_method=aggregation_method)

    scores = generate_question_scores(score_qs)
    data = {}
    data.update(
        get_score_scatter_plot_data(
            scores=scores, user=user, aggregation_method=aggregation_method
        )
    )
    data.update(
        get_score_histogram_data(
            scores=scores, user=user, aggregation_method=aggregation_method
        )
    )
    data.update(get_calibration_curve_data(user, aggregation_method))
    data.update(
        get_forecasting_stats_data(
            scores=scores, user=user, aggregation_method=aggregation_method
        )
    )
    if user is not None:
        data.update(get_user_profile_data(user))
        data.update(get_authoring_stats_data(user))
    if current_user is not None and current_user.is_staff:
        data.update({"spam_count": UserSpamActivity.objects.filter(user=user).count()})
    return data


=======
>>>>>>> 43b613df
@api_view(["POST"])
@permission_classes([IsAdminUser])
def mark_as_spam_user_api_view(request, pk):
    user_to_mark_as_spam: User = get_object_or_404(User, pk=pk)
    user_to_mark_as_spam.mark_as_spam()
    return Response(status=status.HTTP_200_OK)


@api_view(["GET"])
def current_user_api_view(request):
    """
    A lightweight profile data of the current user
    Should contain minimum profile data without heavy calcs
    """

    return Response(UserPrivateSerializer(request.user).data)


@cache_page(60 * 60)
@api_view(["GET"])
@permission_classes([AllowAny])
def user_profile_api_view(request, pk: int):
    qs = User.objects.all()
    if not request.user.is_staff:
        qs = qs.filter(is_active=True, is_spam=False)
    user = get_object_or_404(qs, pk=pk)

    return Response(serialize_profile(user, current_user=request.user))


@api_view(["GET"])
@permission_classes([AllowAny])
def users_list_api_view(request):
    paginator = LimitOffsetPagination()

    # Apply filtering
    filters_serializer = UserFilterSerializer(data=request.query_params)
    filters_serializer.is_valid(raise_exception=True)

    qs = get_users(**filters_serializer.validated_data)

    # Paginating queryset
    qs = paginator.paginate_queryset(qs, request)

    return paginator.get_paginated_response(UserPublicSerializer(qs, many=True).data)


@api_view(["POST"])
def change_username_api_view(request: Request):
    user = request.user
    username = serializers.CharField().run_validation(request.data.get("username"))
    username = validate_username(username)

    if old_usernames := user.get_old_usernames():
        _, change_date = old_usernames[0]

        if (timezone.now() - change_date) < timedelta(days=180):
            raise ValidationError("can only change username once every 180 days")

    user.update_username(username)
    user.save()

    return Response(UserPrivateSerializer(user).data)


@api_view(["PATCH"])
def update_profile_api_view(request: Request) -> Response:
    user: User = request.user
    serializer: UserUpdateProfileSerializer = UserUpdateProfileSerializer(
        user, data=request.data, partial=True
    )
    serializer.is_valid(raise_exception=True)

    is_spam, _ = check_profile_update_for_spam(user, serializer)

    if is_spam:
        user.mark_as_spam()
        send_deactivation_email(user.email)
        return Response(
            data={
                "message": "This bio seems to be spam. Please contact "
                "support@metaculus.com if you believe this was a mistake.",
                "error_code": "SPAM_DETECTED",
            },
            status=status.HTTP_403_FORBIDDEN,
        )
    unsubscribe_tags: list[str] | None = serializer.validated_data.get(
        "unsubscribed_mailing_tags"
    )
    if unsubscribe_tags is not None:
        user_unsubscribe_tags(user, unsubscribe_tags)
    serializer.save()
    return Response(UserPrivateSerializer(user).data)


@api_view(["POST"])
def password_change_api_view(request):
    user = request.user

    serializer = PasswordChangeSerializer(data=request.data)
    serializer.is_valid(raise_exception=True)

    password = serializer.validated_data["password"]
    new_password = serializer.validated_data["new_password"]

    if not user.check_password(password):
        raise ValidationError({"password": "Current password is incorrect"})

    validate_password(new_password, user=user)

    user.set_password(new_password)
    user.save()

    return Response(status=status.HTTP_204_NO_CONTENT)


@api_view(["POST"])
def email_change_api_view(request):
    user = request.user

    serializer = EmailChangeSerializer(data=request.data)
    serializer.is_valid(raise_exception=True)

    password = serializer.validated_data["password"]
    new_email = serializer.validated_data["email"]

    if not user.check_password(password):
        raise ValidationError({"password": "Invalid password"})

    send_email_change_confirmation_email(user, new_email)

    return Response(status=status.HTTP_204_NO_CONTENT)


@api_view(["POST"])
def email_me_my_data_api_view(request):
    user = request.user
    email_user_their_data_task.send(user_id=user.id)
    return Response({"message": "Email scheduled to be sent"}, status=200)


@api_view(["POST"])
def email_change_confirm_api_view(request):
    token = serializers.CharField().run_validation(request.data.get("token"))
    change_email_from_token(request.user, token)

    return Response(status=status.HTTP_204_NO_CONTENT)


@api_view(["POST"])
def register_campaign(request):
    user = request.user
    serializer = UserCampaignRegistrationSerializer(data=request.data)
    serializer.is_valid(raise_exception=True)

    project = serializer.validated_data.get("add_to_project", None)
    campaign_data = serializer.validated_data["details"]
    campaign_key = serializer.validated_data["key"]

    register_user_to_campaign(
        user, campaign_key=campaign_key, campaign_data=campaign_data, project=project
    )

    return Response(status=status.HTTP_200_OK)<|MERGE_RESOLUTION|>--- conflicted
+++ resolved
@@ -41,391 +41,6 @@
 logger = logging.getLogger(__name__)
 
 
-<<<<<<< HEAD
-def get_score_scatter_plot_data(
-    scores: list[QuestionScore] | None = None,
-    user: User | None = None,
-    aggregation_method: AggregationMethod | None = None,
-    score_type: ScoreTypes | None = None,
-) -> dict:
-    """must provide either
-    1) scores
-    2) either user or aggregation_method and optionally a score_type
-    """
-    # set up
-    if scores is None:
-        if (user is None and aggregation_method is None) or (
-            user is not None and aggregation_method is not None
-        ):
-            raise ValueError("Either user or aggregation_method must be provided only")
-        if user is not None and score_type is None:
-            score_type = ScoreTypes.PEER
-        if aggregation_method is not None and score_type is None:
-            score_type = ScoreTypes.BASELINE
-        public_questions = Question.objects.filter_public()
-        # TODO: support archived scores
-        score_qs = Score.objects.filter(
-            question__in=public_questions,
-            score_type=score_type,
-        )
-        if user is not None:
-            score_qs = score_qs.filter(user=user)
-        else:
-            score_qs = score_qs.filter(aggregation_method=aggregation_method)
-        scores = list(score_qs)
-
-    scores = sorted(scores, key=lambda s: s.edited_at)
-    score_scatter_plot = []
-    for score in scores:
-        score_scatter_plot.append(
-            {
-                "score": score.score,
-                "score_timestamp": score.edited_at.timestamp(),
-                "question_title": score.question_title,
-                "post_id": score.post_id,
-                "question_resolution": score.question_resolution,
-            }
-        )
-
-    return {
-        "score_scatter_plot": score_scatter_plot,
-    }
-
-
-def get_score_histogram_data(
-    scores: list[QuestionScore] | None = None,
-    user: User | None = None,
-    aggregation_method: AggregationMethod | None = None,
-    score_type: ScoreTypes | None = None,
-) -> dict:
-    """must provide either
-    1) scores
-    2) either user or aggregation_method and optionally a score_type
-    """
-    # set up
-    if scores is None:
-        if (user is None and aggregation_method is None) or (
-            user is not None and aggregation_method is not None
-        ):
-            raise ValueError("Either user or aggregation_method must be provided only")
-        if user is not None and score_type is None:
-            score_type = ScoreTypes.PEER
-        if aggregation_method is not None and score_type is None:
-            score_type = ScoreTypes.BASELINE
-        public_questions = Question.objects.filter_public()
-        # TODO: support archived scores
-        score_qs = Score.objects.filter(
-            question__in=public_questions,
-            score_type=score_type,
-        )
-        if user is not None:
-            score_qs = score_qs.filter(user=user)
-        else:
-            score_qs = score_qs.filter(aggregation_method=aggregation_method)
-        scores = list(score_qs)
-
-    score_histogram = []
-    if len(scores) > 0:
-        min_bin = min(-50, min(s.score for s in scores))
-        max_bin = max(50, max(s.score for s in scores))
-        bin_incr = int((max_bin + np.abs(min_bin)) / 20)
-        for bin_start in range(int(np.ceil(min_bin)), int(np.ceil(max_bin)), bin_incr):
-            bin_end = bin_start + bin_incr
-            score_histogram.append(
-                {
-                    "bin_start": bin_start,
-                    "bin_end": bin_end,
-                    "score_count": len(
-                        [
-                            s.score
-                            for s in scores
-                            if s.score >= bin_start and s.score < bin_end
-                        ]
-                    ),
-                }
-            )
-
-    return {
-        "score_histogram": score_histogram,
-    }
-
-
-def get_calibration_curve_data(
-    user: User | None = None,
-    aggregation_method: AggregationMethod | None = None,
-) -> dict:
-    if (user is None and aggregation_method is None) or (
-        user is not None and aggregation_method is not None
-    ):
-        raise ValueError("Either user or aggregation_method must be provided only")
-
-    five_years_ago = timezone.now() - timedelta(days=365 * 5)
-    public_questions_in_past = Question.objects.filter_public().filter(
-        actual_resolve_time__gte=five_years_ago,
-    )
-
-    if user is not None:
-        forecasts = Forecast.objects.filter(
-            post__default_project__default_permission__isnull=False,
-            question__actual_resolve_time__gte=five_years_ago,
-            question__type="binary",
-            question__resolution__in=["no", "yes"],
-            question__scheduled_resolve_time__lt=timezone.now(),
-            author=user,
-        )
-    else:
-        # TODO: index as well
-        forecasts = AggregateForecast.objects.filter(
-            question__in=public_questions_in_past,
-            question__type="binary",
-            question__resolution__in=["no", "yes"],
-            # Removes questions that have resolved before close time, which have a bias toward 'yes' resolutions
-            question__scheduled_resolve_time__lt=timezone.now(),
-            question__include_bots_in_aggregates=False,
-            method=aggregation_method,
-        )
-
-    # Annotate questions instead of separate fetch
-    forecasts = forecasts.annotate(
-        question_open_time=F("question__open_time"),
-        question_actual_close_time=F("question__actual_close_time"),
-        question_resolution=F("question__resolution"),
-    )
-
-    values = []
-    weights = []
-    resolutions = []
-
-    for forecast in forecasts:
-        forecast_horizon_start = forecast.question_open_time.timestamp()
-        actual_close_time = forecast.question_actual_close_time.timestamp()
-        # The following is a hack to more closely replicate the old site's behavior
-        # forecast_horizon_end = question.scheduled_close_time.timestamp()
-        forecast_horizon_end = actual_close_time
-        forecast_start = max(forecast_horizon_start, forecast.start_time.timestamp())
-        if forecast.end_time:
-            forecast_end = min(actual_close_time, forecast.end_time.timestamp())
-        else:
-            forecast_end = actual_close_time
-        forecast_duration = forecast_end - forecast_start
-        question_duration = forecast_horizon_end - forecast_horizon_start
-
-        if question_duration == 0:
-            continue
-
-        weight = max(0, forecast_duration / question_duration)
-
-        if isinstance(forecast, Forecast):
-            values.append(forecast.probability_yes)
-        else:
-            values.append(forecast.forecast_values[1])
-
-        weights.append(weight)
-        resolutions.append(int(forecast.question_resolution == "yes"))
-
-    calibration_curve = []
-    small_bin_size = 0.125 / 3
-    for p_min, p_max in [
-        (0 * small_bin_size, 1 * small_bin_size),
-        (1 * small_bin_size, 2 * small_bin_size),
-        (2 * small_bin_size, 3 * small_bin_size),
-        (0.125, 0.175),
-        (0.175, 0.225),
-        (0.225, 0.275),
-        (0.275, 0.325),
-        (0.325, 0.375),
-        (0.375, 0.425),
-        (0.425, 0.475),
-        (0.475, 0.525),
-        (0.525, 0.575),
-        (0.575, 0.625),
-        (0.625, 0.675),
-        (0.675, 0.725),
-        (0.725, 0.775),
-        (0.775, 0.825),
-        (0.825, 0.875),
-        (0.875 + 0 * small_bin_size, 0.875 + 1 * small_bin_size),
-        (0.875 + 1 * small_bin_size, 0.875 + 2 * small_bin_size),
-        (0.875 + 2 * small_bin_size, 1.00),
-    ]:
-        resolutions_for_bucket = []
-        weights_for_bucket = []
-        bin_center = (p_min + p_max) / 2
-        for value, weight, resolution in zip(values, weights, resolutions):
-            if p_min <= value < p_max:
-                resolutions_for_bucket.append(resolution)
-                weights_for_bucket.append(weight)
-        count = max(len(resolutions_for_bucket), 1)
-        average_resolution = (
-            np.average(resolutions_for_bucket, weights=weights_for_bucket)
-            if sum(weights_for_bucket) > 0
-            else None
-        )
-        lower_confidence_interval = binom.ppf(0.05, count, p_min) / count
-        perfect_calibration = binom.ppf(0.50, count, bin_center) / count
-        upper_confidence_interval = binom.ppf(0.95, count, p_max) / count
-
-        calibration_curve.append(
-            {
-                "bin_lower": p_min,
-                "bin_upper": p_max,
-                "lower_confidence_interval": lower_confidence_interval,
-                "average_resolution": average_resolution,
-                "upper_confidence_interval": upper_confidence_interval,
-                "perfect_calibration": perfect_calibration,
-            }
-        )
-
-    return {
-        "calibration_curve": calibration_curve,
-    }
-
-
-def get_forecasting_stats_data(
-    scores: list[QuestionScore] | None = None,
-    user: User | None = None,
-    aggregation_method: AggregationMethod | None = None,
-    score_type: ScoreTypes | None = None,
-) -> dict:
-    # set up
-    if (user is None and aggregation_method is None) or (
-        user is not None and aggregation_method is not None
-    ):
-        raise ValueError("Either user or aggregation_method must be provided only")
-    if user is not None and score_type is None:
-        score_type = ScoreTypes.PEER
-    if aggregation_method is not None and score_type is None:
-        score_type = ScoreTypes.BASELINE
-    public_questions = Question.objects.filter_public()
-    if scores is None:
-        # TODO: support archived scores
-        score_qs = Score.objects.filter(
-            question__in=public_questions,
-            score_type=score_type,
-        )
-        if user is not None:
-            score_qs = score_qs.filter(user=user)
-        else:
-            score_qs = score_qs.filter(aggregation_method=aggregation_method)
-        scores = list(score_qs)
-
-    average_score = (
-        None if not scores else np.average([score.score for score in scores])
-    )
-    forecasts = Forecast.objects.filter(
-        post__default_project__default_permission__isnull=False
-    )
-    if user is not None:
-        forecasts = forecasts.filter(author=user)
-    forecasts_count = forecasts.exclude(source=Forecast.SourceChoices.AUTOMATIC).count()
-    questions_predicted_count = forecasts.values("question").distinct().count()
-    score_count = len(scores)
-
-    return {
-        "average_score": average_score,
-        "forecasts_count": forecasts_count,
-        "questions_predicted_count": questions_predicted_count,
-        "score_count": score_count,
-    }
-
-
-def get_authoring_stats_data(
-    user: User,
-) -> dict:
-    posts_authored = Post.objects.filter_public().filter(
-        Q(author=user) | Q(coauthors=user),
-        notebook__isnull=True,
-        curation_status=Post.CurationStatus.APPROVED,
-    )
-
-    # Each post has a cached `Post.forecasts_count` value.
-    # Summing up this field is significantly faster than counting rows in the Forecasts table
-    forecasts_on_authored_questions_count = (
-        posts_authored.aggregate(total_forecasts=Sum("forecasts_count"))[
-            "total_forecasts"
-        ]
-        or 0
-    )
-
-    notebooks_authored_count = (
-        Post.objects.filter_public()
-        .filter(
-            author=user,
-            notebook__isnull=False,
-            curation_status=Post.CurationStatus.APPROVED,
-        )
-        .count()
-    )
-    comment_count = Comment.objects.filter(
-        author=user, on_post__in=Post.objects.filter_public(), is_private=False
-    ).count()
-
-    return {
-        "posts_authored_count": posts_authored.count(),
-        "forecasts_on_authored_questions_count": forecasts_on_authored_questions_count,
-        "notebooks_authored_count": notebooks_authored_count,
-        "comments_count": comment_count,
-    }
-
-
-def get_user_profile_data(
-    user: User,
-) -> dict:
-    return UserPublicSerializer(user).data
-
-
-def serialize_profile(
-    user: User | None = None,
-    aggregation_method: AggregationMethod | None = None,
-    score_type: ScoreTypes | None = None,
-    current_user: User | None = None,
-) -> dict:
-    if (user is None and aggregation_method is None) or (
-        user is not None and aggregation_method is not None
-    ):
-        raise ValueError("Either user or aggregation_method must be provided only")
-    if user is not None and score_type is None:
-        score_type = ScoreTypes.PEER
-    if aggregation_method is not None and score_type is None:
-        score_type = ScoreTypes.BASELINE
-    # TODO: support archived scores
-    score_qs = Score.objects.filter(
-        question__related_posts__post__default_project__default_permission__isnull=False,
-        score_type=score_type,
-    )
-    if user is not None:
-        score_qs = score_qs.filter(user=user)
-    else:
-        score_qs = score_qs.filter(aggregation_method=aggregation_method)
-
-    scores = generate_question_scores(score_qs)
-    data = {}
-    data.update(
-        get_score_scatter_plot_data(
-            scores=scores, user=user, aggregation_method=aggregation_method
-        )
-    )
-    data.update(
-        get_score_histogram_data(
-            scores=scores, user=user, aggregation_method=aggregation_method
-        )
-    )
-    data.update(get_calibration_curve_data(user, aggregation_method))
-    data.update(
-        get_forecasting_stats_data(
-            scores=scores, user=user, aggregation_method=aggregation_method
-        )
-    )
-    if user is not None:
-        data.update(get_user_profile_data(user))
-        data.update(get_authoring_stats_data(user))
-    if current_user is not None and current_user.is_staff:
-        data.update({"spam_count": UserSpamActivity.objects.filter(user=user).count()})
-    return data
-
-
-=======
->>>>>>> 43b613df
 @api_view(["POST"])
 @permission_classes([IsAdminUser])
 def mark_as_spam_user_api_view(request, pk):
