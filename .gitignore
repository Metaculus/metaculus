--- conflicted
+++ resolved
@@ -160,8 +160,4 @@
 
 profile.dump
 .env.sh
-<<<<<<< HEAD
-
-=======
->>>>>>> 3a08a129
 staticfiles