from dataclasses import dataclass
from datetime import datetime

from scipy.stats.mstats import gmean
import numpy as np

from questions.models import Forecast, Question
from scoring.models import Score


@dataclass
class AggregationEntry:
    pmf: np.ndarray
    num_forecasters: int
    timestamp: float


def get_geometric_means(
    forecasts: list[Forecast],
) -> list[AggregationEntry]:
    geometric_means = []
    timesteps: set[datetime] = set()
    for forecast in forecasts:
        timesteps.add(forecast.start_time.timestamp())
        if forecast.end_time:
            timesteps.add(forecast.end_time.timestamp())
    for timestep in sorted(timesteps):
        prediction_values = [
            f.get_pmf()
            for f in forecasts
            if f.start_time.timestamp() <= timestep
            and (f.end_time is None or f.end_time.timestamp() > timestep)
        ]
        if not prediction_values:
            continue  # TODO: doesn't account for going from 1 active forecast to 0
        geometric_mean = gmean(prediction_values, axis=0)
        predictors = len(prediction_values)
        geometric_means.append(
            AggregationEntry(
                geometric_mean, predictors if predictors > 1 else 0, timestep
            )
        )
    return geometric_means


def get_medians(
    forecasts: list[Forecast],
) -> list[AggregationEntry]:
    medians = []
    timesteps: set[datetime] = set()
    for forecast in forecasts:
        timesteps.add(forecast.start_time.timestamp())
        if forecast.end_time:
            timesteps.add(forecast.end_time.timestamp())
    for timestep in sorted(timesteps):
        prediction_values = [
            f.get_pmf()
            for f in forecasts
            if f.start_time.timestamp() <= timestep
            and (f.end_time is None or f.end_time.timestamp() > timestep)
        ]
        if not prediction_values:
            continue  # TODO: doesn't account for going from 1 active forecast to 0
        median = np.median(prediction_values, axis=0)
        predictors = len(prediction_values)
        medians.append(
            AggregationEntry(median, predictors if predictors > 1 else 0, timestep)
        )
    return medians


@dataclass
class ForecastScore:
    score: float
    coverage: float = 0


def evaluate_forecasts_baseline_accuracy(
    forecasts: list[Forecast],
    resolution_bucket: int,
    forecast_horizon_start: float,
    actual_close_time: float,
    forecast_horizon_end: float,
    question_type: str,
    open_bounds_count: int,
) -> list[ForecastScore]:
    total_duration = forecast_horizon_end - forecast_horizon_start
    forecast_scores: list[tuple[float, float]] = []
    for forecast in forecasts:
        forecast_start = max(forecast.start_time.timestamp(), forecast_horizon_start)
        forecast_end = (
            actual_close_time
            if forecast.end_time is None
            else min(forecast.end_time.timestamp(), actual_close_time)
        )
        forecast_duration = forecast_end - forecast_start
        if not forecast_duration:
            forecast_scores.append(ForecastScore(0))
            continue
        forecast_coverage = forecast_duration / total_duration
        pmf = forecast.get_pmf()
        if question_type in ["binary", "multiple_choice"]:
            forecast_score = (
                100 * np.log(pmf[resolution_bucket] * len(pmf)) / np.log(len(pmf))
            )
        else:
            if resolution_bucket in [0, len(pmf) - 1]:
                baseline = 0.05
            else:
                baseline = (1 - 0.05 * open_bounds_count) / (len(pmf) - 2)
            forecast_score = 100 * np.log(pmf[resolution_bucket] * baseline) / 2
        forecast_scores.append(
            ForecastScore(forecast_score * forecast_coverage, forecast_coverage)
        )

    return forecast_scores


def evaluate_forecasts_baseline_spot_forecast(
    forecasts: list[Forecast],
    resolution_bucket: int,
    spot_forecast_timestamp: float,
    question_type: str,
    open_bounds_count: int,
) -> list[ForecastScore]:
    forecast_scores: list[float] = []
    for forecast in forecasts:
        start = forecast.start_time.timestamp()
        end = (
            float("inf") if forecast.end_time is None else forecast.end_time.timestamp()
        )
        if start <= spot_forecast_timestamp < end:
            pmf = forecast.get_pmf()
            if question_type in ["binary", "multiple_choice"]:
                forecast_score = (
                    100 * np.log(pmf[resolution_bucket] * len(pmf)) / np.log(len(pmf))
                )
            else:
                if resolution_bucket in [0, len(pmf) - 1]:
                    baseline = 0.05
                else:
                    baseline = (1 - 0.05 * open_bounds_count) / (len(pmf) - 2)
                forecast_score = 100 * np.log(pmf[resolution_bucket] * baseline) / 2
            forecast_scores.append(ForecastScore(forecast_score))
        else:
            forecast_scores.append(ForecastScore(0))
    return forecast_scores


def evaluate_forecasts_peer_accuracy(
    forecasts: list[Forecast],
    resolution_bucket: int,
    forecast_horizon_start: float,
    actual_close_time: float,
    forecast_horizon_end: float,
    question_type: str,
) -> list[ForecastScore]:
    geometric_means = get_geometric_means(forecasts)
    for gm in geometric_means:
        gm.timestamp = max(gm.timestamp, forecast_horizon_start)
    total_duration = forecast_horizon_end - forecast_horizon_start
    forecast_scores: list[float] = []
    for forecast in forecasts:
        forecast_start = max(forecast.start_time.timestamp(), forecast_horizon_start)
        forecast_end = (
            actual_close_time
            if forecast.end_time is None
            else min(forecast.end_time.timestamp(), actual_close_time)
        )
        if (forecast_end - forecast_start) <= 0:
            forecast_scores.append(ForecastScore(0))
            continue

        pmf = forecast.get_pmf()
        interval_scores: float | None = []
        for gm in geometric_means:
            if forecast_start <= gm.timestamp < forecast_end:
                score = (
                    100
                    * (gm.num_forecasters / (gm.num_forecasters - 1))
                    * np.log(pmf[resolution_bucket] / gm.pmf[resolution_bucket])
                )
                if question_type in ["numeric", "date"]:
                    score /= 2
                interval_scores.append(score)
            else:
                interval_scores.append(None)

        forecast_score = 0
        forecast_coverage = 0
        times = [
            gm.timestamp for gm in geometric_means if gm.timestamp < actual_close_time
        ] + [actual_close_time]
        for i in range(len(times) - 1):
            if interval_scores[i] is None:
                continue
            interval_duration = times[i + 1] - times[i]
            forecast_score += interval_scores[i] * interval_duration / total_duration
            forecast_coverage += interval_duration / total_duration
        forecast_scores.append(ForecastScore(forecast_score, forecast_coverage))

    return forecast_scores


def evaluate_forecasts_peer_spot_forecast(
    forecasts: list[Forecast],
    resolution_bucket: int,
    spot_forecast_timestamp: float,
    question_type: str,
) -> list[ForecastScore]:
    geometric_mean_forecasts = get_geometric_means(forecasts)
    g = None
    for gm in geometric_mean_forecasts[::-1]:
        if gm.timestamp < spot_forecast_timestamp:
            g = gm.pmf
            break
    if g is None:
        return [ForecastScore(0)] * len(forecasts)

    forecast_scores: list[float] = []
    for forecast in forecasts:
        start = forecast.start_time.timestamp()
        end = (
            float("inf") if forecast.end_time is None else forecast.end_time.timestamp()
        )
        if start <= spot_forecast_timestamp < end:
            pmf = forecast.get_pmf()
            forecast_score = (
                100
                * (gm.num_forecasters / (gm.num_forecasters - 1))
                * np.log(pmf[resolution_bucket] / gm.pmf[resolution_bucket])
            )
            if question_type in ["numeric", "date"]:
                forecast_score /= 2
            forecast_scores.append(ForecastScore(forecast_score))
        else:
            forecast_scores.append(ForecastScore(0))
    return forecast_scores


def evaluate_forecasts_legacy_relative(
    forecasts: list[Forecast],
    resolution_bucket: int,
    forecast_horizon_start: float,
    actual_close_time: float,
    forecast_horizon_end: float,
    question_type: str,
) -> list[ForecastScore]:
    return [ForecastScore(0)] * len(forecasts)  # not yet implemented


def evaluate_question(
    question: Question,
    resolution_bucket: int,
    score_type: str,
    spot_forecast_timestamp: float | None = None,
) -> list[Score]:
<<<<<<< HEAD
    window_start = question.post.published_at.timestamp()
    window_end = question.post.closed_at.timestamp()
=======
    forecast_horizon_start = question.post.published_at.timestamp()
    forecast_horizon_end = question.closed_at.timestamp()
    actual_close_time = min(forecast_horizon_end, question.resolved_at.timestamp())
>>>>>>> af61657a

    forecasts = question.forecast_set.all()

    score_types = Score.ScoreTypes
    match score_type:
        case score_types.BASELINE:
            open_bounds_count = bool(question.open_upper_bound) + bool(
                question.open_lower_bound
            )
            forecast_scores = evaluate_forecasts_baseline_accuracy(
                forecasts,
                resolution_bucket,
                forecast_horizon_start,
                actual_close_time,
                forecast_horizon_end,
                question.type,
                open_bounds_count,
            )
        case score_types.SPOT_BASELINE:
            open_bounds_count = bool(question.open_upper_bound) + bool(
                question.open_lower_bound
            )
            forecast_scores = evaluate_forecasts_baseline_spot_forecast(
                forecasts,
                resolution_bucket,
                spot_forecast_timestamp,
                question.type,
                open_bounds_count,
            )
        case score_types.PEER:
            forecast_scores = evaluate_forecasts_peer_accuracy(
                forecasts,
                resolution_bucket,
                forecast_horizon_start,
                actual_close_time,
                forecast_horizon_end,
                question.type,
            )
        case score_types.SPOT_PEER:
            forecast_scores = evaluate_forecasts_peer_spot_forecast(
                forecasts,
                resolution_bucket,
                spot_forecast_timestamp,
                question.type,
            )
        case score_types.RELATIVE_LEGACY:
            # TODO: fill this out
            scores = evaluate_forecasts_legacy_relative(
                forecasts,
                resolution_bucket,
                forecast_horizon_start,
                actual_close_time,
                forecast_horizon_end,
                question.type,
            )
        case other:
            raise NotImplementedError(f"Score type {other} not implemented")

    scores: list[Score] = []
    users = {forecast.author for forecast in forecasts}
    for user in users:
        user_score = 0
        user_coverage = 0
        for forecast, score in zip(forecasts, forecast_scores):
            if forecast.author == user:
                user_score += score.score
                user_coverage += score.coverage
        if user_coverage > 0:
            scores.append(
                Score(
                    user=user,
                    score=user_score,
                    coverage=user_coverage,
                    score_type=score_type,
                )
            )
    return scores<|MERGE_RESOLUTION|>--- conflicted
+++ resolved
@@ -255,14 +255,9 @@
     score_type: str,
     spot_forecast_timestamp: float | None = None,
 ) -> list[Score]:
-<<<<<<< HEAD
-    window_start = question.post.published_at.timestamp()
-    window_end = question.post.closed_at.timestamp()
-=======
     forecast_horizon_start = question.post.published_at.timestamp()
-    forecast_horizon_end = question.closed_at.timestamp()
+    forecast_horizon_end = question.post.closed_at.timestamp()
     actual_close_time = min(forecast_horizon_end, question.resolved_at.timestamp())
->>>>>>> af61657a
 
     forecasts = question.forecast_set.all()
 
