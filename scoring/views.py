from rest_framework import status
from rest_framework.decorators import api_view, permission_classes
from rest_framework.generics import get_object_or_404
from rest_framework.permissions import AllowAny
from rest_framework.request import Request
from rest_framework.response import Response

<<<<<<< HEAD
from users.models import User

from comments.serializers import BaseUserSerializer

=======
>>>>>>> d0967241
from projects.models import Project
from projects.permissions import ObjectPermission
from projects.views import get_projects_qs, get_project_permission_for_user
from scoring.models import Leaderboard, LeaderboardEntry
from scoring.serializers import (
    LeaderboardSerializer,
    LeaderboardEntrySerializer,
    ContributionSerializer,
)
<<<<<<< HEAD
from scoring.utils import update_project_leaderboard, get_contributions, hydrate_take
=======
from scoring.utils import get_contributions
from users.models import User
>>>>>>> d0967241


@api_view(["GET"])
@permission_classes([AllowAny])
def global_leaderboard(
    request: Request,
):
    # params
    start_time = request.GET.get("startTime", None)
    end_time = request.GET.get("endTime", None)
    leaderboard_type = request.GET.get("leaderboardType", None)
    # filtering
    leaderboards = Leaderboard.objects.filter(project_id=1)
    if start_time:
        leaderboards = leaderboards.filter(start_time=start_time)
    if end_time:
        leaderboards = leaderboards.filter(end_time=end_time)
    if leaderboard_type:
        leaderboards = leaderboards.filter(score_type=leaderboard_type)
    leaderboard_count = leaderboards.count()
    if leaderboard_count == 0:
        return Response(status=status.HTTP_404_NOT_FOUND)
    leaderboard = leaderboards.first()
    # serialize
    leaderboard_data = LeaderboardSerializer(leaderboard).data

    user = request.user
    entries = leaderboard.entries.select_related("user").order_by("rank")
    entries = entries.filter(rank__lte=entries.count() * 0.05)

    if not user.is_staff:
        entries = entries.filter(excluded=False)

    leaderboard_data["entries"] = LeaderboardEntrySerializer(entries, many=True).data
    # add user entry
    for entry in entries:
        if entry.user == user:
            leaderboard_data["userEntry"] = LeaderboardEntrySerializer(entry).data
            break
    return Response(leaderboard_data)


@api_view(["GET"])
@permission_classes([AllowAny])
def project_leaderboard(
    request: Request,
    project_id: int,
):
    # params
    leaderboard_type = request.GET.get("leaderboardType", None)
    leaderboard_name = request.GET.get("leaderboardName", None)

    projects = get_projects_qs(user=request.user)
    project: Project = get_object_or_404(projects, pk=project_id)
    # Check permissions
    permission = get_project_permission_for_user(project, user=request.user)
    ObjectPermission.can_view(permission, raise_exception=True)

    # filtering
    leaderboards = Leaderboard.objects.filter(project=project)
    if leaderboard_name:
        leaderboards = leaderboards.filter(name=leaderboard_name)
    if leaderboard_type:
        leaderboards = leaderboards.filter(score_type=leaderboard_type)

    # get leaderboard and project
    leaderboard_count = leaderboards.count()
    if leaderboard_count == 0:
        return Response(status=status.HTTP_404_NOT_FOUND)
    if leaderboard_count > 1:
        leaderboard = project.primary_leaderboard
        if not leaderboard:
            return Response(status=status.HTTP_404_NOT_FOUND)
    else:
        leaderboard = leaderboards.first()

    # serialize
    leaderboard_data = LeaderboardSerializer(leaderboard).data
<<<<<<< HEAD
    entries = list(leaderboard.entries.order_by("rank"))
    if len(entries) == 0:
        entries = update_project_leaderboard(project, leaderboard)
    entries = hydrate_take(entries)
=======
    entries = leaderboard.entries.order_by("rank").select_related("user")
>>>>>>> d0967241
    user = request.user

    if not user.is_staff:
        entries = entries.filter(excluded=False)

    leaderboard_data["entries"] = LeaderboardEntrySerializer(entries, many=True).data
    # add user entry
    for entry in entries:
        if entry.user == user:
            leaderboard_data["userEntry"] = LeaderboardEntrySerializer(entry).data
            break
    return Response(leaderboard_data)


@api_view(["GET"])
@permission_classes([AllowAny])
def user_medals(
    request: Request,
):
    user_id = request.GET.get("userId", None)
    if not user_id:
        return Response(status=status.HTTP_400_BAD_REQUEST)
    entries_with_medals = LeaderboardEntry.objects.filter(
        user_id=user_id, medal__isnull=False
    )
    entries = []
    for entry in entries_with_medals:
        entry_data = LeaderboardEntrySerializer(entry).data
        leaderboard = LeaderboardSerializer(entry.leaderboard).data
        total_entries = entry.leaderboard.entries.filter(excluded=False).count()
        entries.append({**entry_data, **leaderboard, "total_entries": total_entries})
    return Response(entries)


@api_view(["GET"])
@permission_classes([AllowAny])
def medal_contributions(
    request: Request,
):
    user_id = request.GET.get("userId", None)
    user = get_object_or_404(User, pk=user_id)
    project_id = request.GET.get("projectId", 1)

    projects = get_projects_qs(user=request.user)
    project: Project = get_object_or_404(projects, pk=project_id)
    # Check permissions
    permission = get_project_permission_for_user(project, user=request.user)
    ObjectPermission.can_view(permission, raise_exception=True)

    start_time = request.GET.get("startTime", None)
    end_time = request.GET.get("endTime", None)
    leaderboard_type = request.GET.get("leaderboardType", None)
    leaderboard_name = request.GET.get("leaderboardName", None)

    leaderboard = Leaderboard.objects.filter(project=project)
    if start_time:
        leaderboard = leaderboard.filter(start_time=start_time)
    if end_time:
        leaderboard = leaderboard.filter(end_time=end_time)
    if leaderboard_type:
        leaderboard = leaderboard.filter(score_type=leaderboard_type)
    if leaderboard_name:
        leaderboard = leaderboard.filter(name=leaderboard_name)

    if leaderboard.count() != 1:
        return Response(status=status.HTTP_404_NOT_FOUND)
    leaderboard = leaderboard.first()

    contributions = get_contributions(user, leaderboard)

    return_data = {
        "contributions": ContributionSerializer(contributions, many=True).data,
        "leaderboard": LeaderboardSerializer(leaderboard).data,
        "user_id": user_id,
    }
    return Response(return_data)<|MERGE_RESOLUTION|>--- conflicted
+++ resolved
@@ -5,13 +5,8 @@
 from rest_framework.request import Request
 from rest_framework.response import Response
 
-<<<<<<< HEAD
 from users.models import User
 
-from comments.serializers import BaseUserSerializer
-
-=======
->>>>>>> d0967241
 from projects.models import Project
 from projects.permissions import ObjectPermission
 from projects.views import get_projects_qs, get_project_permission_for_user
@@ -21,12 +16,7 @@
     LeaderboardEntrySerializer,
     ContributionSerializer,
 )
-<<<<<<< HEAD
-from scoring.utils import update_project_leaderboard, get_contributions, hydrate_take
-=======
-from scoring.utils import get_contributions
-from users.models import User
->>>>>>> d0967241
+from scoring.utils import get_contributions, hydrate_take
 
 
 @api_view(["GET"])
@@ -105,14 +95,8 @@
 
     # serialize
     leaderboard_data = LeaderboardSerializer(leaderboard).data
-<<<<<<< HEAD
-    entries = list(leaderboard.entries.order_by("rank"))
-    if len(entries) == 0:
-        entries = update_project_leaderboard(project, leaderboard)
+    entries = leaderboard.entries.order_by("rank").select_related("user")
     entries = hydrate_take(entries)
-=======
-    entries = leaderboard.entries.order_by("rank").select_related("user")
->>>>>>> d0967241
     user = request.user
 
     if not user.is_staff:
